"""
Dumping ground for general utilities
"""
import os
import shutil
import glob
import inspect
from collections import OrderedDict
import warnings
import itertools
import logging

import astropy.io.fits as pyfits
import astropy.wcs as pywcs
import astropy.table

import numpy as np

import astropy.units as u

from sregion import SRegion, patch_from_polygon

from . import GRIZLI_PATH
from .constants import JWST_DQ_FLAGS, KMS, FLAMBDA_CGS, FNU_CGS

# character to skip clearing line on STDOUT printing
NO_NEWLINE = "\x1b[1A\x1b[1M"

# R_V for Galactic extinction
MW_RV = 3.1

MPL_COLORS = {
    "b": "#1f77b4",
    "orange": "#ff7f0e",
    "g": "#2ca02c",
    "r": "#d62728",
    "purple": "#9467bd",
    "brown": "#8c564b",
    "pink": "#e377c2",
    "gray": "#7f7f7f",
    "olive": "#bcbd22",
    "cyan": "#17becf",
}

# sns.color_palette("husl", 8)
SNS_HUSL = {
    "r": (0.9677975592919913, 0.44127456009157356, 0.5358103155058701),
    "orange": (0.8087954113106306, 0.5634700050056693, 0.19502642696727285),
    "olive": (0.5920891529639701, 0.6418467016378244, 0.1935069134991043),
    "g": (0.19783576093349015, 0.6955516966063037, 0.3995301037444499),
    "sea": (0.21044753832183283, 0.6773105080456748, 0.6433941168468681),
    "b": (0.22335772267769388, 0.6565792317435265, 0.8171355503265633),
    "purple": (0.6423044349219739, 0.5497680051256467, 0.9582651433656727),
    "pink": (0.9603888539940703, 0.3814317878772117, 0.8683117650835491),
}

GRISM_COLORS = {
    "G800L": (0.0, 0.4470588235294118, 0.6980392156862745),
    "G102": (0.0, 0.6196078431372549, 0.45098039215686275),
    "G141": (0.8352941176470589, 0.3686274509803922, 0.0),
    "none": (0.8, 0.4745098039215686, 0.6549019607843137),
    "G150": "k",
    "F277W": (0.0, 0.6196078431372549, 0.45098039215686275),
    "F356W": (0.8352941176470589, 0.3686274509803922, 0.0),
    "F444W": (0.8, 0.4745098039215686, 0.6549019607843137),
    "F250M": "lightblue",
    "F300M": "steelblue",
    "F335M": "cornflowerblue",
    "F360M": "royalblue",
    "F410M": (0.0, 0.4470588235294118, 0.6980392156862745),
    "F430M": "sandybrown",
    "F460M": "lightsalmon",
    "F480M": "coral",
    "G280": "purple",
    "F090W": (0.0, 0.4470588235294118, 0.6980392156862745),
    "F115W": (0.0, 0.6196078431372549, 0.45098039215686275),
    "F150W": (0.8352941176470589, 0.3686274509803922, 0.0),
    "F140M": (0.8352941176470589, 0.3686274509803922, 0.0),
    "F158M": (0.8352941176470589, 0.3686274509803922, 0.0),
    "F200W": (0.8, 0.4745098039215686, 0.6549019607843137),
    "F140M": "orange",
    "BLUE": "#1f77b4",  # Euclid
    "RED": "#d62728",
    "CLEARP": "b",
}

GRISM_MAJOR = {
    "G102": 0.1,
    "G141": 0.1,  # WFC3/IR
    "G800L": 0.1,  # ACS/WFC
    "F090W": 0.1,
    "F115W": 0.1,
    "F150W": 0.1,  # NIRISS
    "F140M": 0.1,
    "F158M": 0.1,
    "F200W": 0.1,
    "F277W": 0.2,
    "F356W": 0.2,
    "F444W": 0.2,  # NIRCam
    "F250M": 0.1,
    "F300M": 0.1,
    "F335M": 0.1,
    "F360M": 0.1,
    "F410M": 0.1,
    "F430M": 0.1,
    "F460M": 0.1,
    "F480M": 0.1,
    "BLUE": 0.1,
    "RED": 0.1,  # Euclid
    "GRISM": 0.1,
    "G150": 0.1,  # Roman
}

GRISM_LIMITS = {
    "G800L": [0.545, 1.02, 40.0],  # ACS/WFC
    "G280": [0.2, 0.4, 14],  # WFC3/UVIS
    "G102": [0.77, 1.18, 23.0],  # WFC3/IR
    "G141": [1.06, 1.73, 46.0],
    "GRISM": [0.98, 1.98, 11.0],  # WFIRST/Roman
    "G150": [0.98, 1.98, 11.0],
    "F090W": [0.76, 1.04, 45.0],  # NIRISS
    "F115W": [0.97, 1.32, 45.0],
    "F140M": [1.28, 1.52, 45.0],
    "F158M": [1.28, 1.72, 45.0],
    "F150W": [1.28, 1.72, 45.0],
    "F200W": [1.68, 2.30, 45.0],
    "F140M": [1.20, 1.60, 45.0],
    "CLEARP": [0.76, 2.3, 45.0],
    "F277W": [2.5, 3.2, 20.0],  # NIRCAM
    "F356W": [3.05, 4.1, 20.0],
    "F444W": [3.82, 5.08, 20],
    "F250M": [2.4, 2.65, 20],
    "F300M": [2.77, 3.23, 20],
    "F335M": [3.1, 3.6, 20],
    "F360M": [3.4, 3.85, 20],
    "F410M": [3.8, 4.38, 20],
    "F430M": [4.1, 4.45, 20],
    "F460M": [4.5, 4.8, 20],
    "F480M": [4.6, 5.05, 20],
    "BLUE": [0.8, 1.2, 10.0],  # Euclid
    "RED": [1.1, 1.9, 14.0],
}

# DEFAULT_LINE_LIST = ['PaB', 'HeI-1083', 'SIII', 'OII-7325', 'ArIII-7138', 'SII', 'Ha+NII', 'OI-6302', 'HeI-5877', 'OIII', 'Hb', 'OIII-4363', 'Hg', 'Hd', 'H8','H9','NeIII-3867', 'OII', 'NeVI-3426', 'NeV-3346', 'MgII','CIV-1549', 'CIII-1908', 'OIII-1663', 'HeII-1640', 'NIII-1750', 'NIV-1487', 'NV-1240', 'Lya']

# Line species for determining individual line fluxes.  See `load_templates`.
DEFAULT_LINE_LIST = ['BrA','BrB','BrG','PfG','PfD',
                     'PaA','PaB','PaG','PaD',
                     'HeI-1083', 'SIII', 'OII-7325', 'ArIII-7138',
                     'SII', 'Ha', 'OI-6302', 'HeI-5877', 'OIII', 'Hb', 
                     'OIII-4363', 'Hg', 'Hd', 'H7', 'H8', 'H9', 'H10', 
                     'NeIII-3867', 'OII', 'NeVI-3426', 'NeV-3346', 'MgII', 
                     'CIV-1549', 'CIII-1906', 'CIII-1908', 'OIII-1663', 
                     'HeII-1640', 'NIII-1750', 'NIV-1487', 'NV-1240', 'Lya']

LSTSQ_RCOND = None

# Clipping threshold for BKG extensions in drizzle_from_visit
# BKG_CLIP = [scale, percentile_lo, percentile_hi]
# BKG_CLIP = [2, 1, 99]
BKG_CLIP = None


def set_warnings(numpy_level="ignore", astropy_level="ignore"):
    """
    Set global numpy and astropy warnings

    Parameters
    ----------
    numpy_level : {'ignore', 'warn', 'raise', 'call', 'print', 'log'}
        Numpy error level (see `~numpy.seterr`).

    astropy_level : {'error', 'ignore', 'always', 'default', 'module', 'once'}
        Astropy error level (see `~warnings.simplefilter`).

    """
    from astropy.utils.exceptions import AstropyWarning

    np.seterr(all=numpy_level)
    warnings.simplefilter(astropy_level, category=AstropyWarning)


JWST_TRANSLATE = {
    "RA_TARG": "TARG_RA",
    "DEC_TARG": "TARG_DEC",
    "EXPTIME": "EFFEXPTM",
    "PA_V3": "ROLL_REF",
}


def get_flt_info(
    files=[],
    columns=[
        "FILE",
        "FILTER",
        "PUPIL",
        "INSTRUME",
        "DETECTOR",
        "TARGNAME",
        "DATE-OBS",
        "TIME-OBS",
        "EXPSTART",
        "EXPTIME",
        "PA_V3",
        "RA_TARG",
        "DEC_TARG",
        "POSTARG1",
        "POSTARG2",
    ],
    translate=JWST_TRANSLATE,
    defaults={"PUPIL": "---", "TARGNAME": "indef", "PA_V3": 0.0},
    jwst_detector=True,
):
    """
    Extract header information from a list of FLT files

    Parameters
    ----------
    files : list, optional
        List of exposure filenames. 
        If not provided, 
        it will search for all "*flt.fits" files in the current directory.
    
    columns : list, optional
        List of header keywords to extract from the FITS files. 
        The default columns include:
        - "FILE": Filename
        - "FILTER": Filter used
        - "PUPIL": Pupil element used
        - "INSTRUME": Instrument name
        - "DETECTOR": Detector name
        - "TARGNAME": Target name
        - "DATE-OBS": Observation date
        - "TIME-OBS": Observation time
        - "EXPSTART": Exposure start time
        - "EXPTIME": Exposure time
        - "PA_V3": Position angle of V3 axis
        - "RA_TARG": Right ascension of target
        - "DEC_TARG": Declination of target
        - "POSTARG1": Post-slew offset in axis 1
        - "POSTARG2": Post-slew offset in axis 2

    translate : dict, optional
        Dictionary mapping header keywords to their corresponding FITS keywords. 
        Default is JWST_TRANSLATE.

    defaults : dict, optional
        Dictionary of default values for header keywords 
        that are not present in the FITS files. Default values include:
        - "PUPIL": "---"
        - "TARGNAME": "indef"
        - "PA_V3": 0.0

    jwst_detector : bool, optional
        Flag indicating whether the FITS files are from JWST detectors. 
        Default is True.

    Returns
    -------
    tab : `~astropy.table.Table`
        Table containing header keywords extracted from the FITS files.
    
    """
    
    import astropy.io.fits as pyfits
    from astropy.table import Table

    if not files:
        files = glob.glob("*flt.fits")

    N = len(files)

    data = []

    for c in columns[2:]:
        if c not in translate:
            translate[c] = "xxxxxxxxxxxxxx"

    targprop = []

    for i in range(N):
        line = [os.path.basename(files[i]).split(".gz")[0]]
        if files[i].endswith(".gz"):
            im = pyfits.open(files[i])
            h = im[0].header.copy()
            im.close()
        else:
            h = pyfits.Header().fromfile(files[i])

        if os.path.basename(files[i]).startswith("jw0"):
            with pyfits.open(files[i]) as _im:
                h1 = _im["SCI"].header
                if "PA_V3" in h1:
                    h["PA_V3"] = h1["PA_V3"]

                if "TARGPROP" in h:
                    targprop.append(h["TARGPROP"].lower())
                else:
                    targprop.append("indef")
        else:
            targprop.append("indef")

        filt = parse_filter_from_header(h, jwst_detector=jwst_detector)
        line.append(filt)
        has_columns = ["FILE", "FILTER"]

        for key in columns[2:]:
            has_columns.append(key)
            if key in h:
                line.append(h[key])
            elif translate[key] in h:
                line.append(h[translate[key]])
            else:
                if key in defaults:
                    line.append(defaults[key])
                else:
                    line.append(np.nan)

                continue

        data.append(line)

    tab = Table(rows=data, names=has_columns)

    if "TARGNAME" in tab.colnames:
        miss = tab["TARGNAME"] == ""
        targs = [t.replace(" ", "-") for t in tab["TARGNAME"]]

        if miss.sum() > 0:
            for i in np.where(miss)[0]:
                targs[i] = targprop[i]  #'indef'

        tab["TARGNAME"] = targs

    return tab


def radec_to_targname(
    ra=0,
    dec=0,
    round_arcsec=(4, 60),
    precision=2,
    targstr="j{rah}{ram}{ras}{sign}{ded}{dem}",
    header=None,
):
    """
    Turn decimal degree coordinates into a string with rounding.

    Parameters
    ----------
    ra, dec : float
        Sky coordinates in decimal degrees

    round_arcsec : (scalar, scalar)
        Round the coordinates to nearest value of `round`, in arcseconds.

    precision : int
        Sub-arcsecond precision, in `~astropy.coordinates.SkyCoord.to_string`.

    targstr : string
        Build `targname` with this parent string.  Arguments
        `rah, ram, ras, rass, sign, ded, dem, des, dess` are computed from the
        (rounded) target coordinates (`ra`, `dec`) and passed to
        `targstr.format`.

    header : `~astropy.io.fits.Header`, None
        Try to get `ra`, `dec` from header keywords, first `CRVAL` and then
        `RA_TARG`, `DEC_TARG`.

    Returns
    -------
    targname : str
        Target string, see the example above.

    Examples
    --------

    >>> # Test dec: -10d10m10.10s
    >>> dec = -10. - 10./60. - 10.1/3600
    >>> # Test ra: 02h02m02.20s
    >>> cosd = np.cos(dec/180*np.pi)
    >>> ra = 2*15 + 2./60*15 + 2.2/3600.*15
    >>> # Round to nearest arcmin
    >>> from grizli.utils import radec_to_targname
    >>> print(radec_to_targname(ra=ra, dec=dec, round_arcsec=(4,60),
                           targstr='j{rah}{ram}{ras}{sign}{ded}{dem}'))
    j020204m1010 # (rounded to 4 arcsec in RA)
    >>> # Full precision
    >>> targstr = 'j{rah}{ram}{ras}.{rass}{sign}{ded}{dem}{des}.{dess}'
    >>> print(radec_to_targname(ra, dec,round_arcsec=(0.0001, 0.0001),
                                precision=3, targstr=targstr))
    j020202.200m101010.100

    """
    import astropy.coordinates
    import astropy.units as u

    import re
    import numpy as np

    if header is not None:
        if "CRVAL1" in header:
            ra, dec = header["CRVAL1"], header["CRVAL2"]
        else:
            if "RA_TARG" in header:
                ra, dec = header["RA_TARG"], header["DEC_TARG"]

    cosd = np.cos(dec / 180 * np.pi)
    scl = np.array(round_arcsec) / 3600 * np.array([360 / 24, 1])

    dec_scl = int(np.round(dec / scl[1])) * scl[1]
    ra_scl = int(np.round(ra / scl[0])) * scl[0]

    coo = astropy.coordinates.SkyCoord(
        ra=ra_scl * u.deg, dec=dec_scl * u.deg, frame="icrs"
    )

    cstr = re.split("[hmsd.]", coo.to_string("hmsdms", precision=precision))
    # targname = ('j{0}{1}'.format(''.join(cstr[0:3]), ''.join(cstr[4:7])))
    # targname = targname.replace(' ', '').replace('+','p').replace('-','m')

    rah, ram, ras, rass = cstr[0:4]
    ded, dem, des, dess = cstr[4:8]
    sign = "p" if ded[1] == "+" else "m"

    targname = targstr.format(
        rah=rah,
        ram=ram,
        ras=ras,
        rass=rass,
        ded=ded[2:],
        dem=dem,
        des=des,
        dess=dess,
        sign=sign,
    )

    return targname


def blot_nearest_exact(
    in_data,
    in_wcs,
    out_wcs,
    verbose=True,
    stepsize=-1,
    scale_by_pixel_area=False,
    wcs_mask=True,
    fill_value=0,
):
    """
    Own blot function for blotting exact pixels without rescaling for input
    and output pixel size
    
    Parameters
    ----------
    in_data : `~numpy.ndarray`
        Input data to blot.

    in_wcs : `~astropy.wcs.WCS`
        Input WCS.  Must have _naxis1, _naxis2 or pixel_shape attributes.

    out_wcs : `~astropy.wcs.WCS`
        Output WCS.  Must have _naxis1, _naxis2 or pixel_shape attributes.

    verbose : bool, optional
        If True, print information about the overlap. Default is True.

    stepsize : int, optional
        Step size for interpolation. If set to -1, the function will use a
        default step size. Default is -1.

    scale_by_pixel_area : bool
        If True, then scale the output image by the square of the image pixel
        scales (out**2/in**2), i.e., the pixel areas.

    wcs_mask : bool
        Use fast WCS masking.  If False, use ``regions``.

    fill_value : int/float
        Value in ``out_data`` not covered by ``in_data``.

    Returns
    -------
    out_data : `~numpy.ndarray`
        Blotted data.

    """
    from regions import Regions
    from shapely.geometry import Polygon
    import scipy.ndimage as nd
    from drizzlepac import cdriz

    try:
        from .utils_c.interp import pixel_map_c
    except:
        from grizli.utils_c.interp import pixel_map_c

    # Shapes, in numpy array convention (y, x)
    if hasattr(in_wcs, "pixel_shape"):
        in_sh = in_wcs.pixel_shape[::-1]
    elif hasattr(in_wcs, "array_shape"):
        in_sh = in_wcs.array_shape
    else:
        in_sh = (in_wcs._naxis2, in_wcs._naxis1)

    if hasattr(out_wcs, "pixel_shape"):
        out_sh = out_wcs.pixel_shape[::-1]
    elif hasattr(out_wcs, "array_shape"):
        out_sh = out_wcs.array_shape
    else:
        out_sh = (out_wcs._naxis2, out_wcs._naxis1)

    in_px = in_wcs.calc_footprint()
    in_poly = Polygon(in_px).buffer(5.0 / 3600.0)

    out_px = out_wcs.calc_footprint()
    out_poly = Polygon(out_px).buffer(5.0 / 3600)

    olap = in_poly.intersection(out_poly)
    if olap.area == 0:
        if verbose:
            print("No overlap")
        return np.zeros(out_sh)

    # Region mask for speedup
    if np.isclose(olap.area, out_poly.area, 0.01):
        mask = np.ones(out_sh, dtype=bool)
    elif wcs_mask:
        # Use wcs / Path
        from matplotlib.path import Path

        out_xy = out_wcs.all_world2pix(np.array(in_poly.exterior.xy).T, 0) - 0.5
        out_xy_path = Path(out_xy)
        yp, xp = np.indices(out_sh)
        pts = np.array([xp.flatten(), yp.flatten()]).T
        mask = out_xy_path.contains_points(pts).reshape(out_sh)
    else:
        olap_poly = np.array(olap.exterior.xy)
        poly_reg = (
            "fk5\npolygon("
            + ",".join(["{0}".format(p + 1) for p in olap_poly.T.flatten()])
            + ")\n"
        )
        reg = Regions.parse(poly_reg, format="ds9")[0]
        mask = reg.to_mask().to_image(shape=out_sh)

    # yp, xp = np.indices(in_data.shape)
    # xi, yi = xp[mask], yp[mask]
    yo, xo = np.where(mask > 0)

    if stepsize <= 1:
        rd = out_wcs.all_pix2world(xo, yo, 0)
        xf, yf = in_wcs.all_world2pix(rd[0], rd[1], 0)
    else:
        # Seems backwards and doesn't quite agree with above
        blot_wcs = out_wcs
        source_wcs = in_wcs

        if hasattr(blot_wcs, "pixel_shape"):
            nx, ny = blot_wcs.pixel_shape
        else:
            nx, ny = int(blot_wcs._naxis1), int(blot_wcs._naxis2)

        mapping = cdriz.DefaultWCSMapping(blot_wcs, source_wcs, nx, ny, stepsize)
        xf, yf = mapping(xo, yo)

    xi, yi = np.asarray(np.round(xf),dtype=int), np.asarray(np.round(yf),dtype=int)

    m2 = (xi >= 0) & (yi >= 0) & (xi < in_sh[1]) & (yi < in_sh[0])
    xi, yi, xf, yf, xo, yo = xi[m2], yi[m2], xf[m2], yf[m2], xo[m2], yo[m2]

<<<<<<< HEAD
    out_data = np.ones(out_sh, dtype=np.float64) * fill_value
    status = pixel_map_c(np.cast[np.float64](in_data), xi, yi, out_data, xo, yo)
=======
    out_data = np.ones(out_sh, dtype=np.float64)*fill_value
    status = pixel_map_c(np.asarray(in_data,dtype=np.float64), xi, yi, out_data, xo, yo)
>>>>>>> 7d4b2689

    # Fill empty
    func = nd.maximum_filter
    fill = out_data == 0
    filtered = func(out_data, size=5)
    out_data[fill] = filtered[fill]

    if scale_by_pixel_area:
        in_scale = get_wcs_pscale(in_wcs)
        out_scale = get_wcs_pscale(out_wcs)
        out_data *= out_scale ** 2 / in_scale ** 2

    return out_data.astype(in_data.dtype)


def _slice_ndfilter(data, filter_func, slices, args, size, footprint, kwargs):
    """
    Helper function passing image slices to `scipy.ndimage` filters that is
    pickleable for threading with `multiprocessing`

    Parameters
    ----------
    data, filter_func, args, size, footprint :
        See `multiprocessing_ndfilter`

    slices : (slice, slice, slice, slice)
        Array slices for insert a cutout back into a larger parent array

    Returns
    -------
    filtered : array-like
        Filtered data

    slices : tuple
        `slices` as input

    """
    filtered = filter_func(data, *args, size=size, footprint=footprint, **kwargs)

    return filtered, slices


def multiprocessing_ndfilter(
    data,
    filter_func,
    filter_args=(),
    size=None,
    footprint=None,
    cutout_size=256,
    n_proc=4,
    timeout=90,
    mask=None,
    verbose=True,
    **kwargs,
):
    """
    Cut up a large array and send slices to `scipy.ndimage` filters

    Parameters
    ----------

    data : array-like
        Main image array

    filter_func : function
        Filtering function, e.g., `scipy.ndimage.median_filter`

    filter_args : tuple
        Arguments to pass to `filter_func`

    size, footprint : int, array-like
        Filter size or footprint, see, e.g., `scipy.ndimage.median_filter`

    cutout_size : int
        Size of subimage cutouts

    n_proc : int
        Number of `multiprocessing` processes to use

    timeout : float
        `multiprocessing` timeout (seconds)

    mask : array-like
        Array multiplied to `data` that can zero-out regions to ignore

    verbose : bool
        Print status messages

    kwargs : dict
        Keyword arguments passed through to `filter_func`

    Returns
    -------
    filtered : array-like
        Filtered version of `data`

    Examples
    --------

        >>> import time
        >>> import numpy as np
        >>> import scipy.ndimage as nd
        >>> from grizli.utils import multiprocessing_ndfilter
        >>> rnd = np.random.normal(size=(512,512))
        >>> t0 = time.time()
        >>> f_serial = nd.median_filter(rnd, size=10)
        >>> t1 = time.time()
        >>> f_mp = multiprocessing_ndfilter(rnd, nd.median_filter, size=10,
        >>>                                 cutout_size=256, n_proc=4)
        >>> t2 = time.time()
        >>> np.allclose(f_serial, f_mp)
        True
        >>> print(f'  serial: {(t1-t0)*1000:.1f} ms')
        >>> print(f'parallel: {(t2-t1)*1000:.1f} ms')
          serial: 573.9 ms
        parallel: 214.8 ms

    """

    import multiprocessing as mp

    try:
        from tqdm import tqdm
    except ImportError:
        verbose = False

    sh = data.shape

    msg = None

    if cutout_size > np.max(sh):
        msg = f"cutout_size={cutout_size} greater than image dimensions, run "
        msg += f"`{filter_func}` directly"
    elif n_proc == 0:
        msg = f"n_proc = 0, run in a single command"

    if msg is not None:
        if verbose:
            print(msg)

        filtered = filter_func(data, *filter_args, size=size, footprint=footprint)
        return filtered

    # Grid size
    nx = data.shape[1] // cutout_size + 1
    ny = data.shape[0] // cutout_size + 1

    # Padding
    if footprint is not None:
        fpsh = footprint.shape
        pad = np.max(fpsh)
    elif size is not None:
        pad = size
    else:
        raise ValueError("Either size or footprint must be specified")

    if n_proc < 0:
        n_proc = mp.cpu_count()

    n_proc = np.minimum(n_proc, mp.cpu_count())

    pool = mp.Pool(processes=n_proc)
    jobs = []

    if mask is not None:
        data_mask = data * mask
    else:
        data_mask = data

    # Make image slices
    for i in range(nx):
        xmi = np.maximum(0, i * cutout_size - pad)
        xma = np.minimum(sh[1], (i + 1) * cutout_size + pad)

        # print(i, xmi, xma)
        if i == 0:
            slx = slice(0, cutout_size)
            x0 = 0
        elif i < nx - 1:
            slx = slice(pad, cutout_size + pad)
            x0 = i * cutout_size
        else:
            slx = slice(pad, cutout_size + 1)
            x0 = xmi + pad

        nxs = slx.stop - slx.start
        oslx = slice(x0, x0 + nxs)

        for j in range(ny):
            ymi = np.maximum(0, j * cutout_size - pad)
            yma = np.minimum(sh[0], (j + 1) * cutout_size + pad)

            if j == 0:
                sly = slice(0, cutout_size)
                y0 = 0
            elif j < ny - 1:
                sly = slice(pad, cutout_size + pad)
                y0 = j * cutout_size
            else:
                sly = slice(pad, cutout_size + 1)
                y0 = ymi + pad

            nys = sly.stop - sly.start
            osly = slice(y0, y0 + nys)

            cut = data_mask[ymi:yma, xmi:xma]
            if cut.max() == 0:
                # print(f'Skip {xmi} {xma} {ymi} {yma}')
                continue

            # Make jobs for filtering the image slices
            slices = (osly, oslx, sly, slx)
            _args = (cut, filter_func, slices, filter_args, size, footprint, kwargs)
            jobs.append(pool.apply_async(_slice_ndfilter, _args))

    # Collect results
    pool.close()

    filtered = np.zeros_like(data)

    if verbose:
        _iter = tqdm(jobs)
    else:
        _iter = jobs

    for res in _iter:
        filtered_i, slices = res.get(timeout=timeout)
        filtered[slices[:2]] += filtered_i[slices[2:]]

    return filtered


def parse_flt_files(
    files=[],
    info=None,
    uniquename=False,
    use_visit=False,
    get_footprint=False,
    translate={
        "AEGIS-": "aegis-",
        "COSMOS-": "cosmos-",
        "GNGRISM": "goodsn-",
        "GOODS-SOUTH-": "goodss-",
        "UDS-": "uds-",
    },
    visit_split_shift=1.5,
    max_dt=1e9,
    path="../RAW",
):
    """
    Read header information from a list of exposures and parse out groups
     based on filter/target/orientation.

    Parameters
    ----------
    files : list, optional
        List of exposure filenames.  If not specified, will use ``*flt.fits``.

    info : None or `~astropy.table.Table`, optional
        Output from `~grizli.utils.get_flt_info`.

    uniquename : bool, optional
        If True, then split everything by program ID and visit name.  If
        False, then just group by targname/filter/pa_v3.


    use_visit : bool, optional
        For parallel observations with ``targname='ANY'``, use the filename
        up to the visit ID as the target name.  For example:

            >>> flc = 'jbhj64d8q_flc.fits'
            >>> visit_targname = flc[:6]
            >>> print(visit_targname)
            jbhj64

        If False, generate a targname for parallel observations based on the
        pointing coordinates using `radec_to_targname`.  Use this keyword
        for dithered parallels like 3D-HST / GLASS but set to False for
        undithered parallels like WISP.  Should also generally be used with
        ``uniquename=False`` otherwise generates names that are a bit
        redundant:

            +--------------+---------------------------+
            | `uniquename` | Output Targname           |
            +==============+===========================+
            |     True     | jbhj45-bhj-45-180.0-F814W |
            +--------------+---------------------------+
            |     False    | jbhj45-180.0-F814W        |
            +--------------+---------------------------+
        
    get_footprint : bool, optional
        If True, get the visit footprint from FLT WCS.

    translate : dict, optional
        Translation dictionary to modify TARGNAME keywords to some other
        value.  Used like:

            >>> targname = 'GOODS-SOUTH-10'
            >>> translate = {'GOODS-SOUTH-': 'goodss-'}
            >>> for k in translate:
            >>>     targname = targname.replace(k, translate[k])
            >>> print(targname)
            goodss-10

    visit_split_shift : float, optional
        Separation in ``arcmin`` beyond which exposures in a group are split
        into separate visits.

    max_dt : float, optional
        Maximum time separation between exposures in a visit, in seconds.

    path : str, optional
        PATH to search for `flt` files if ``info`` not provided

    Returns
    -------
    output_list : dict
        Dictionary split by target/filter/pa_v3. Keys are derived visit
        product names and values are lists of exposure filenames corresponding
        to that set. Keys are generated with the formats like:

            >>> targname = 'macs1149+2223'
            >>> pa_v3 = 32.0
            >>> filter = 'f140w'
            >>> flt_filename = 'ica521naq_flt.fits'
            >>> propstr = flt_filename[1:4]
            >>> visit = flt_filename[4:6]
            >>> # uniquename = False
            >>> print('{0}-{1:05.1f}-{2}'.format(targname, pa_v3, filter))
            macs1149.6+2223-032.0-f140w
            >>> # uniquename = True
            >>> print('{0}-{1:3s}-{2:2s}-{3:05.1f}-{4:s}'.format(targname, propstr, visit, pa_v3, filter))
            macs1149.6+2223-ca5-21-032.0-f140w

    filter_list : dict
        Nested dictionary split by filter and then PA_V3.  This shouldn't
        be used if exposures from completely disjoint pointings are stored
        in the same working directory.

    """

    if info is None:
        if not files:
            files = glob.glob(os.path.join(path), "*flt.fits")

        if len(files) == 0:
            return False

        info = get_flt_info(files)
    else:
        info = info.copy()

    for c in info.colnames:
        if not c.islower():
            info.rename_column(c, c.lower())

    if "expstart" not in info.colnames:
        info["expstart"] = info["exptime"] * 0.0

    so = np.argsort(info["expstart"])
    info = info[so]

    # pa_v3 = np.round(info['pa_v3']*10)/10 % 360.
    pa_v3 = np.round(np.round(info["pa_v3"], decimals=1)) % 360.0

    target_list = []
    for i in range(len(info)):
        # Replace ANY targets with JRhRmRs-DdDmDs
        if info["targname"][i] == "ANY":
            if use_visit:
                new_targname = info["file"][i][:6]
            else:
                new_targname = "par-" + radec_to_targname(
                    ra=info["ra_targ"][i], dec=info["dec_targ"][i]
                )

            target_list.append(new_targname.lower())
        else:
            target_list.append(info["targname"][i])

    target_list = np.array(target_list)

    _prog_ids = []
    visits = []

    for file in info["file"]:
        bfile = os.path.basename(file)
        if bfile.startswith("jw"):
            _prog_ids.append(bfile[2:7])
            visits.append(bfile[7:10])
        else:
            _prog_ids.append(bfile[1:4])
            visits.append(bfile[4:6])

    visits = np.array(visits)

    info["progIDs"] = _prog_ids

    progIDs = np.unique(info["progIDs"])
    dates = np.array(["".join(date.split("-")[1:]) for date in info["date-obs"]])

    targets = np.unique(target_list)

    output_list = []  # OrderedDict()
    filter_list = OrderedDict()

    for filter in np.unique(info["filter"]):
        filter_list[filter] = OrderedDict()
        angles = np.unique(pa_v3[(info["filter"] == filter)])
        for angle in angles:
            filter_list[filter][angle] = []

    for target in targets:
        # 3D-HST targname translations
        target_use = target
        for key in translate.keys():
            target_use = target_use.replace(key, translate[key])

        # pad i < 10 with zero
        for key in translate.keys():
            if translate[key] in target_use:
                spl = target_use.split("-")
                try:
                    if (int(spl[-1]) < 10) & (len(spl[-1]) == 1):
                        spl[-1] = "{0:02d}".format(int(spl[-1]))
                        target_use = "-".join(spl)
                except:
                    pass

        for filter in np.unique(info["filter"][(target_list == target)]):
            angles = np.unique(
                pa_v3[(info["filter"] == filter) & (target_list == target)]
            )
            for angle in angles:

                exposure_list = []
                exposure_start = []
                product = "{0}-{1:05.1f}-{2}".format(target_use, angle, filter)
                visit_match = np.unique(
                    visits[(target_list == target) & (info["filter"] == filter)]
                )

                this_progs = []
                this_visits = []

                for visit in visit_match:
                    ix = (visits == visit) & (target_list == target)
                    ix &= info["filter"] == filter

                    # this_progs.append(info['progIDs'][ix][0])
                    # print visit, ix.sum(), np.unique(info['progIDs'][ix])
                    new_progs = list(np.unique(info["progIDs"][ix]))
                    this_visits.extend([visit] * len(new_progs))
                    this_progs.extend(new_progs)

                for visit, prog in zip(this_visits, this_progs):
                    visit_list = []
                    visit_start = []

                    _vstr = "{0}-{1}-{2}-{3:05.1f}-{4}"
                    visit_product = _vstr.format(target_use, prog, visit, angle, filter)

                    use = target_list == target
                    use &= info["filter"] == filter
                    use &= visits == visit
                    use &= pa_v3 == angle
                    use &= info["progIDs"] == prog

                    if use.sum() == 0:
                        continue

                    for tstart, file in zip(info["expstart"][use], info["file"][use]):

                        f = file.split(".gz")[0]
                        if f not in exposure_list:
                            visit_list.append(str(f))
                            visit_start.append(tstart)

                    exposure_list = np.append(exposure_list, visit_list)
                    exposure_start.extend(visit_start)

                    filter_list[filter][angle].extend(visit_list)

                    if uniquename:
                        print(visit_product, len(visit_list))
                        so = np.argsort(visit_start)
                        exposure_list = np.array(visit_list)[so]
                        # output_list[visit_product.lower()] = visit_list

                        d = OrderedDict(
                            product=str(visit_product.lower()),
                            files=list(np.array(visit_list)[so]),
                        )
                        output_list.append(d)

                if not uniquename:
                    print(product, len(exposure_list))
                    so = np.argsort(exposure_start)
                    exposure_list = np.array(exposure_list)[so]
                    # output_list[product.lower()] = exposure_list
                    d = OrderedDict(
                        product=str(product.lower()),
                        files=list(np.array(exposure_list)[so]),
                    )
                    output_list.append(d)

    # Split large shifts
    if visit_split_shift > 0:
        split_list = []
        for o in output_list:
            _spl = split_visit(
                o, path=path, max_dt=max_dt, visit_split_shift=visit_split_shift
            )

            split_list.extend(_spl)

        output_list = split_list

    # Get visit footprint from FLT WCS
    if get_footprint:
        from shapely.geometry import Polygon

        N = len(output_list)
        for i in range(N):
            for j in range(len(output_list[i]["files"])):
                flt_file = output_list[i]["files"][j]
                if not os.path.exists(flt_file):
                    for gzext in ["", ".gz"]:
                        _flt_file = os.path.join(path, flt_file + gzext)
                        if os.path.exists(_flt_file):
                            flt_file = _flt_file
                            break

                flt_j = pyfits.open(flt_file)
                h = flt_j[0].header
                _ext = 0
                if h["INSTRUME"] == "WFC3":
                    _ext = 1
                    if h["DETECTOR"] == "IR":
                        wcs_j = pywcs.WCS(flt_j["SCI", 1])
                    else:
                        wcs_j = pywcs.WCS(flt_j["SCI", 1], fobj=flt_j)
                elif h["INSTRUME"] == "WFPC2":
                    _ext = 1
                    wcs_j = pywcs.WCS(flt_j["SCI", 1])
                else:
                    _ext = 1
                    wcs_j = pywcs.WCS(flt_j["SCI", 1], fobj=flt_j)

                if (wcs_j.pixel_shape is None) & ("NPIX1" in flt_j["SCI", 1].header):
                    _h = flt_j["SCI", 1].header
                    wcs_j.pixel_shape = (_h["NPIX1"], _h["NPIX2"])

                fp_j = Polygon(wcs_j.calc_footprint())
                if j == 0:
                    fp_i = fp_j.buffer(1.0 / 3600)
                else:
                    fp_i = fp_i.union(fp_j.buffer(1.0 / 3600))

                flt_j.close()

            output_list[i]["footprint"] = fp_i

    return output_list, filter_list


def split_visit(visit, visit_split_shift=1.5, max_dt=6.0 / 24, path="../RAW"):
    """
    Check if files in a visit have large shifts and split them otherwise

    Parameters
    ----------
    visit : dict
        The visit dictionary containing information about the visit.

    visit_split_shift : float, optional
        The threshold for splitting the visit if shifts are larger than
        ``visit_split_shift`` arcmin. Default is 1.5.

    max_dt : float, optional
        The maximum time difference between exposures in days.
        Default is 6.0 / 24.

    path : str, optional
        The path to the directory containing the visit files.
        Default is "../RAW".

    Returns
    -------
    list of dict
        A list of visit dictionaries, each representing a split visit.
    
    """
    ims = []
    for file in visit["files"]:
        for gzext in ["", ".gz"]:
            _file = os.path.join(path, file) + gzext
            if os.path.exists(_file):
                ims.append(pyfits.open(_file))
                break
<<<<<<< HEAD

    # ims = [pyfits.open(os.path.join(path, file)) for file in visit['files']]
    crval1 = np.array([im[1].header["CRVAL1"] for im in ims])
    crval2 = np.array([im[1].header["CRVAL2"] for im in ims])
    expstart = np.array([im[0].header["EXPSTART"] for im in ims])
    dt = np.cast[int]((expstart - expstart[0]) / max_dt)

=======
    
    #ims = [pyfits.open(os.path.join(path, file)) for file in visit['files']]
    crval1 = np.array([im[1].header['CRVAL1'] for im in ims])
    crval2 = np.array([im[1].header['CRVAL2'] for im in ims])
    expstart = np.array([im[0].header['EXPSTART'] for im in ims])
    dt = np.asarray((expstart-expstart[0])/max_dt,dtype=int)
    
>>>>>>> 7d4b2689
    for im in ims:
        im.close()

<<<<<<< HEAD
    dx = (crval1 - crval1[0]) * 60 * np.cos(crval2[0] / 180 * np.pi)
    dy = (crval2 - crval2[0]) * 60

    dxi = np.cast[int](np.round(dx / visit_split_shift))
    dyi = np.cast[int](np.round(dy / visit_split_shift))
    keys = dxi * 100 + dyi + 1000 * dt
=======
    dxi = np.asarray(np.round(dx/visit_split_shift),dtype=int)
    dyi = np.asarray(np.round(dy/visit_split_shift),dtype=int)
    keys = dxi*100+dyi+1000*dt
>>>>>>> 7d4b2689

    un = np.unique(keys)
    if len(un) == 1:
        return [visit]
    else:
        spl = visit["product"].split("-")
        isJWST = spl[-1].lower().startswith("clear")
        isJWST |= spl[-1].lower() in ["gr150r", "gr150c", "grismr", "grismc"]
        if isJWST:
            spl.insert(-2, "")
        else:
            spl.insert(-1, "")

        visits = []
        for i in range(len(un)):
            ix = keys == un[i]
            if isJWST:
                spl[-3] = "abcdefghijklmnopqrsuvwxyz"[i]
            else:
                spl[-2] = "abcdefghijklmnopqrsuvwxyz"[i]

            new_visit = {
                "files": list(np.array(visit["files"])[ix]),
                "product": "-".join(spl),
            }

            if "footprints" in visit:
                new_visit["footprints"] = list(np.array(visit["footprints"])[ix])

            visits.append(new_visit)

    return visits


def get_visit_footprints(visits):
    """
    Add `~shapely.geometry.Polygon` ``footprint`` attributes to visit dict.

    Parameters
    ----------
    visits : list
        List of visit dictionaries.

    Returns
    -------
    list
        List of visit dictionaries with ``footprint`` attribute added.

    """

    import os

    import astropy.io.fits as pyfits
    import astropy.wcs as pywcs

    from shapely.geometry import Polygon

    N = len(visits)
    for i in range(N):
        for j in range(len(visits[i]["files"])):
            flt_file = visits[i]["files"][j]
            if (not os.path.exists(flt_file)) & os.path.exists("../RAW/" + flt_file):
                flt_file = "../RAW/" + flt_file

            flt_j = pyfits.open(flt_file)
            h = flt_j[0].header
            if (h["INSTRUME"] == "WFC3") & (h["DETECTOR"] == "IR"):
                wcs_j = pywcs.WCS(flt_j["SCI", 1])
            else:
                wcs_j = pywcs.WCS(flt_j["SCI", 1], fobj=flt_j)

            fp_j = Polygon(wcs_j.calc_footprint())
            if j == 0:
                fp_i = fp_j
            else:
                fp_i = fp_i.union(fp_j)

            flt_j.close()

        visits[i]["footprint"] = fp_i

    return visits


def parse_visit_overlaps(visits, buffer=15.0):
    """Find overlapping visits/filters to make combined mosaics

    Parameters
    ----------
    visits : list
        Output list of visit information from `~grizli.utils.parse_flt_files`.
        The script looks for files like `visits[i]['product']+'_dr?_sci.fits'`
        to compute the WCS footprint of a visit.  These are produced, e.g., by
        `~grizli.prep.process_direct_grism_visit`.

    buffer : float
        Buffer, in `~astropy.units.arcsec`, to add around visit footprints to
        look for overlaps.

    Returns
    -------
    exposure_groups : list
        List of overlapping visits, with similar format as input `visits`.

    """
    import copy
    from shapely.geometry import Polygon

    N = len(visits)

    exposure_groups = []
    used = np.arange(len(visits)) < 0

    for i in range(N):
        f_i = visits[i]["product"].split("-")[-1]
        if used[i]:
            continue

        if "footprint" in visits[i]:
            fp_i = visits[i]["footprint"].buffer(buffer / 3600.0)
        else:
            _products = visits[i]["product"] + "_dr?_sci.fits"
            im_i = pyfits.open(glob.glob(_products)[0])
            wcs_i = pywcs.WCS(im_i[0])
            fp_i = Polygon(wcs_i.calc_footprint()).buffer(buffer / 3600.0)
            im_i.close()

        exposure_groups.append(copy.deepcopy(visits[i]))

        for j in range(i + 1, N):
            f_j = visits[j]["product"].split("-")[-1]
            if (f_j != f_i) | (used[j]):
                continue

            #
            if "footprint" in visits[j]:
                fp_j = visits[j]["footprint"].buffer(buffer / 3600.0)
            else:
                _products = visits[j]["product"] + "_dr?_sci.fits"
                im_j = pyfits.open(glob.glob(_products)[0])
                wcs_j = pywcs.WCS(im_j[0])
                fp_j = Polygon(wcs_j.calc_footprint()).buffer(buffer / 3600.0)
                im_j.close()

            olap = fp_i.intersection(fp_j)
            if olap.area > 0:
                used[j] = True
                fp_i = fp_i.union(fp_j)
                exposure_groups[-1]["footprint"] = fp_i
                exposure_groups[-1]["files"].extend(visits[j]["files"])

    for i in range(len(exposure_groups)):
        flt_i = pyfits.open(exposure_groups[i]["files"][0])
        product = flt_i[0].header["TARGNAME"].lower()
        if product == "any":
            product = "par-" + radec_to_targname(header=flt_i["SCI", 1].header)

        f_i = exposure_groups[i]["product"].split("-")[-1]
        product += "-" + f_i
        exposure_groups[i]["product"] = product
        flt_i.close()

    return exposure_groups


DIRECT_ORDER = {
    "G102": [
        "F105W","F110W","F098M","F125W","F140W","F160W","F127M","F139M","F153M",
        "F132N","F130N","F128N","F126N","F164N","F167N",
    ],
    "G141": [
        "F140W","F160W","F125W","F105W","F110W","F098M","F127M","F139M","F153M",
        "F132N","F130N","F128N","F126N","F164N","F167N",
    ],
    "G800L": [
        "F814W","F606W","F850LP","F775W","F435W","F105W","F110W","F098M","F125W",
        "F140W","F160W","F127M","F139M","F153M","F132N","F130N","F128N","F126N",
        "F164N","F167N",
    ],
    "GR150C": ["F115W", "F150W", "F200W"],
    "GR150R": ["F115W", "F150W", "F200W"],
}


def parse_grism_associations(exposure_groups, info,
                             best_direct=DIRECT_ORDER,
                             get_max_overlap=True):
    """Get associated lists of grism and direct exposures

    Parameters
    ----------
    exposure_grups : list
        Output list of overlapping visits from
        `~grizli.utils.parse_visit_overlaps`.

    best_direct : dict
        Dictionary of the preferred direct imaging filters to use with a
        particular grism.

    Returns
    -------
    grism_groups : list
        List of dictionaries with associated 'direct' and 'grism' entries.

    """
    N = len(exposure_groups)

    grism_groups = []
    for i in range(N):
        _espi = exposure_groups[i]['product'].split('-')
        
        if _espi[-2][0] in 'fg':
            pupil_i = _espi[-2]
            f_i = _espi[-1]
            root_i = '-'.join(_espi[:-2])
        else:
            pupil_i = None
            f_i = _espi[-1]
            root_i = '-'.join(_espi[:-1])
            
        if f_i.startswith('g'):
            group = OrderedDict(grism=exposure_groups[i],
                                direct=None)
        else:
            continue
        
        fp_i = exposure_groups[i]['footprint']
        olap_i = 0.
        d_i = f_i
        d_idx = 10
        for j in range(N):
            _espj = exposure_groups[j]['product'].split('-')
            if _espj[-2][0] in 'fg':
                pupil_j = _espj[-2]
                f_j = _espj[-1]
                root_j = '-'.join(_espj[:-2])
            else:
                f_j = _espj[-1]
                root_j = '-'.join(_espj[:-1])
                pupil_j = None
                
            if f_j.startswith('g'):
                continue

            fp_j = exposure_groups[j]['footprint']
            olap = fp_i.intersection(fp_j)

            if (root_j == root_i):

                if pupil_i is not None:
                    if pupil_j == pupil_i:
                        group['direct'] = exposure_groups[j]
                    else:
                        continue
                else:
                    if f_j.upper() not in best_direct[f_i.upper()]:
                        continue
                    if best_direct[f_i.upper()].index(f_j.upper()) < d_idx:
                        d_idx = best_direct[f_i.upper()].index(f_j.upper())
                        group['direct'] = exposure_groups[j]
                        olap_i = olap.area
                        d_i = f_j

        grism_groups.append(group)

    return grism_groups


def get_hst_filter(header, **kwargs):
    """
    Deprecated: use `grizli.utils.parse_filter_from_header`
    """

    result = parse_filter_from_header(header, **kwargs)
    return result


def parse_filter_from_header(header, filter_only=False, jwst_detector=False, **kwargs):
    """
    Get simple filter name out of an HST/JWST image header.

    ACS has two keywords for the two filter wheels, so just return the
    non-CLEAR filter. For example,

        >>> h = astropy.io.fits.Header()
        >>> h['INSTRUME'] = 'ACS'
        >>> h['FILTER1'] = 'CLEAR1L'
        >>> h['FILTER2'] = 'F814W'
        >>> from grizli.utils import parse_filter_from_header
        >>> print(parse_filter_from_header(h))
        F814W
        >>> h['FILTER1'] = 'G800L'
        >>> h['FILTER2'] = 'CLEAR2L'
        >>> print(parse_filter_from_header(h))
        G800L

    Parameters
    ----------
    header : `~astropy.io.fits.Header`
        Image header with FILTER or FILTER1,FILTER2,...,FILTERN keywords

    filter_only : bool
        If true, don't do any special handling with JWST but just return the
        ``FILTER`` keyword itself. Otherwise, for JWST/NIRISS, return
        ``{PUPIL}-{FILTER}`` and for JWST/NIRCAM, return ``{FILTER}-{PUPIL}``

    jwst_detector : bool
        If True, prepend ``DETECTOR`` to output for JWST NIRCam and NIRISS
        to distinguish NIRCam detectors and filter names common between
        these instruments.

    Returns
    -------
    filter : str

    """

    if "INSTRUME" not in header:
        instrume = "N/A"
    else:
        instrume = header["INSTRUME"]

    if instrume.strip() == "ACS":
        for i in [1, 2]:
            filter_i = header["FILTER{0:d}".format(i)]
            if "CLEAR" in filter_i:
                continue
            else:
                filter = filter_i

    elif instrume == "WFPC2":
        filter = header["FILTNAM1"]

    elif instrume == "NIRISS":
        if filter_only:
            filter = header["FILTER"]
        else:
            filter = "{0}-{1}".format(header["PUPIL"], header["FILTER"])

        if jwst_detector:
            filter = "{0}-{1}".format(header["DETECTOR"], filter)

    elif instrume == "NIRCAM":
        if filter_only:
            filter = header["FILTER"]
        else:
            filter = "{0}-{1}".format(header["FILTER"], header["PUPIL"])
        if jwst_detector:
            filter = "{0}-{1}".format(header["DETECTOR"], filter)
            filter = filter.replace("LONG", "5")

    elif "FILTER" in header:
        filter = header["FILTER"]

    else:
        msg = "Failed to parse FILTER keyword for INSTRUMEnt {0}"
        raise KeyError(msg.format(instrume))

    return filter.upper()


EE_RADII = [0.1, 0.15, 0.2, 0.25, 0.3, 0.4, 0.5, 0.8, 1.0, 1.5, 2.0]


def get_filter_obsmode(
    filter="f160w", acs_chip="wfc1", uvis_chip="uvis2", aper=np.inf, case=str.lower
):
    """
    Derive `~pysynphot` obsmode keyword from a filter name, where UVIS filters
    end in 'u'

    Parameters
    ----------
    filter : str, optional
        The name of the filter. Default is "f160w".
    acs_chip : str, optional
        The ACS chip. Default is "wfc1".
    uvis_chip : str, optional
        The UVIS chip. Default is "uvis2".
    aper : float, optional
        The aperture size. Set to np.inf by default.
    case : function, optional
        The case conversion function. Default is str.lower.

    Returns
    -------
    str
        The `~pysynphot` obsmode keyword derived from the filter name.

    """
    if filter.lower()[:2] in ["f0", "f1", "g1"]:
        inst = "wfc3,ir"
    else:
        if filter.lower().endswith("u"):
            inst = f"wfc3,{uvis_chip}"
        else:
            inst = f"acs,{acs_chip}"

    obsmode = inst + "," + filter.strip("u").lower()
    if np.isfinite(aper):
        obsmode += f",aper#{aper:4.2f}"

    return case(obsmode)


def tabulate_encircled_energy(aper_radii=EE_RADII, norm_radius=4.0):
    """
    Tabulated encircled energy for different aperture radii 
    and normalization radius.

    Parameters
    ----------
    aper_radii : list, optional
        List of aperture radii in arcseconds. 
        Default is [0.1, 0.15, 0.2, 0.25, 0.3, 0.4, 0.5, 0.8, 1.0, 1.5, 2.0].

    norm_radius : float, optional
        Normalization radius in arcseconds. Default is 4.0.

    """

    import pysynphot as S
    from .pipeline import default_params

    # Default spectrum
    sp = S.FlatSpectrum(25, fluxunits="ABMag")

    tab = GTable()
    tab["radius"] = aper_radii * u.arcsec
    tab.meta["RNORM"] = norm_radius, "Normalization radius, arcsec"

    # IR
    for f in default_params.IR_M_FILTERS + default_params.IR_W_FILTERS:
        obsmode = "wfc3,ir," + f.lower()

        print(obsmode)
        tab[obsmode] = synphot_encircled_energy(
            obsmode=obsmode, sp=sp, aper_radii=aper_radii, norm_radius=norm_radius
        )
        tab.meta["ZP_{0}".format(obsmode)] = synphot_zeropoint(
            obsmode=obsmode, radius=norm_radius
        )

    # Optical.  Wrap in try/except to catch missing filters
    for inst in ["acs,wfc1,", "wfc3,uvis2,"]:
        for f in (
            default_params.OPT_M_FILTERS
            + default_params.OPT_W_FILTERS
            + default_params.UV_M_FILTERS
            + default_params.UV_W_FILTERS
        ):

            obsmode = inst + f.lower()

            try:
                tab[obsmode] = synphot_encircled_energy(
                    obsmode=obsmode,
                    sp=sp,
                    aper_radii=aper_radii,
                    norm_radius=norm_radius,
                )
                print(obsmode)
                tab.meta["ZP_{0}".format(obsmode)] = synphot_zeropoint(
                    obsmode=obsmode, radius=norm_radius
                )
            except:
                # Failed because obsmode not available in synphot
                continue

    tab.meta["PSYNVER"] = S.__version__, "Pysynphot version"

    tab.write("hst_encircled_energy.fits", overwrite=True)


def synphot_zeropoint(obsmode="wfc3,ir,f160w", radius=4.0):
    """
    Compute synphot for a specific aperture.

    Parameters
    ----------
    obsmode : str, optional
        The observation mode string. Default is "wfc3,ir,f160w".
    radius : float, optional
        The radius of the aperture in arcseconds. Default is 4.0.

    Returns
    -------
    ZP : float
        The zero point magnitude calculated using synphot.
    
    """
    import pysynphot as S

    sp = S.FlatSpectrum(25, fluxunits="ABMag")

    if np.isfinite(radius):
        bp = S.ObsBandpass(obsmode + ",aper#{0:.2f}".format(radius))
    else:
        bp = S.ObsBandpass(obsmode)

    obs = S.Observation(sp, bp)
    ZP = 25 + 2.5 * np.log10(obs.countrate())
    return ZP


def synphot_encircled_energy(
    obsmode="wfc3,ir,f160w", sp="default", aper_radii=EE_RADII, norm_radius=4.0
):
    """
    Compute encircled energy curves with pysynphot

    Parameters
    ----------
    obsmode : str
        The observation mode string specifying the
          instrument, detector, and filter.

    sp : `pysynphot.spectrum.SourceSpectrum` or None, optional
        The source spectrum to use for the calculation. 
        If None, a flat spectrum with a magnitude of 25 AB mag is used.

    aper_radii : array-like, optional
        The array of aperture radii in arcseconds at which to compute
        the encircled energy. 
        Default is [0.1, 0.15, 0.2, 0.25, 0.3, 0.4, 0.5, 0.8, 1.0, 1.5, 2.0].

    norm_radius : float, optional
        The normalization radius in arcseconds. 
        The encircled energy at this radius will be used to normalize
        the encircled energy curve. If set to np.inf, the normalization 
        will be performed using the full aperture. Default is 4.0.

    Returns
    -------
    counts : array-like
        The array of encircled energy counts normalized to the counts
        at the normalization radius.

    """
    import pysynphot as S

    if sp == "default":
        sp = S.FlatSpectrum(25, fluxunits="ABMag")

    # Normalization
    if np.isfinite(norm_radius):
        bp = S.ObsBandpass(obsmode + ",aper#{0:.2f}".format(norm_radius))
    else:
        bp = S.ObsBandpass(obsmode)

    obs = S.Observation(sp, bp)
    norm_counts = obs.countrate()

    counts = np.ones_like(aper_radii)
    for i, r_aper in enumerate(aper_radii):
        # print(obsmode, r_aper)
        bp = S.ObsBandpass(obsmode + ",aper#{0:.2f}".format(r_aper))
        obs = S.Observation(sp, bp)
        counts[i] = obs.countrate()

    return counts / norm_counts


def photfnu_from_photflam(photflam, photplam):
    """
    Compute PHOTFNU from PHOTFLAM and PHOTPLAM, e.g., for ACS/WFC

    Parameters
    ----------
    photflam : float
        The PHOTFLAM value from the FITS header.

    photplam : float
        The PHOTPLAM value from the FITS header.

    Returns
    -------
    photfnu : float
        The computed PHOTFNU value.

    Examples
    --------
    >>> ZP = -2.5 * np.log10(photflam) - 21.10 - 5 * np.log10(photplam) + 18.6921
    >>> photfnu = 10 ** (-0.4 * (ZP - 23.9)) * 1.0e-6
    
    """
    ZP = -2.5 * np.log10(photflam) - 21.10 - 5 * np.log10(photplam) + 18.6921
    photfnu = 10 ** (-0.4 * (ZP - 23.9)) * 1.0e-6
    return photfnu


def calc_header_zeropoint(im, ext=0):
    """
    Determine AB zeropoint from image header

    Parameters
    ----------
    im : `~astropy.io.fits.HDUList` or
        Image object or header.

    ext : int, optional
        Extension number to use. Default is 0.

    Returns
    -------
    ZP : float
        AB zeropoint
    
    """
    from . import model

    scale_exptime = 1.0

    if isinstance(im, pyfits.Header):
        header = im
    else:
        if "_dr" in im.filename():
            ext = 0
        elif "_fl" in im.filename():
            if "DETECTOR" in im[0].header:
                if im[0].header["DETECTOR"] == "IR":
                    ext = 0
                    bunit = im[1].header["BUNIT"]
                else:
                    # ACS / UVIS
                    if ext == 0:
                        ext = 1

                    bunit = im[1].header["BUNIT"]

                if bunit == "ELECTRONS":
                    scale_exptime = im[0].header["EXPTIME"]

        header = im[ext].header

    try:
        fi = parse_filter_from_header(im[0].header).upper()
    except:
        fi = None

    # Get AB zeropoint
    if "APZP" in header:
        ZP = header["ABZP"]

    elif "PHOTFNU" in header:
        ZP = -2.5 * np.log10(header["PHOTFNU"]) + 8.90
        ZP += 2.5 * np.log10(scale_exptime)

    elif "PHOTFLAM" in header:
        ZP = (
            -2.5 * np.log10(header["PHOTFLAM"])
            - 21.10
            - 5 * np.log10(header["PHOTPLAM"])
            + 18.6921
        )

        ZP += 2.5 * np.log10(scale_exptime)

    elif fi is not None:
        if fi in model.photflam_list:
            ZP = (
                -2.5 * np.log10(model.photflam_list[fi])
                - 21.10
                - 5 * np.log10(model.photplam_list[fi])
                + 18.6921
            )
        else:
            print("Couldn't find PHOTFNU or PHOTPLAM/PHOTFLAM keywords, use ZP=25")
            ZP = 25
    else:
        print("Couldn't find FILTER, PHOTFNU or PHOTPLAM/PHOTFLAM keywords, use ZP=25")
        ZP = 25

    # If zeropoint infinite (e.g., PHOTFLAM = 0), then calculate from synphot
    if not np.isfinite(ZP):
        try:
            import pysynphot as S

            bp = S.ObsBandpass(im[0].header["PHOTMODE"].replace(" ", ","))
            spec = S.FlatSpectrum(0, fluxunits="ABMag")
            obs = S.Observation(spec, bp)
            ZP = 2.5 * np.log10(obs.countrate())
        except:
            pass

    return ZP


DEFAULT_PRIMARY_KEYS = [
    "FILENAME",
    "INSTRUME",
    "INSTRUME",
    "DETECTOR",
    "FILTER",
    "FILTER1",
    "FILTER2",
    "EXPSTART",
    "DATE-OBS",
    "EXPTIME",
    "IDCTAB",
    "NPOLFILE",
    "D2IMFILE",
    "PA_V3",
    "FGSLOCK",
    "GYROMODE",
    "PROPOSID",
]

# For grism
DEFAULT_EXT_KEYS = [
    "EXTNAME",
    "EXTVER",
    "MDRIZSKY",
    "CRPIX1",
    "CRPIX2",
    "CRVAL1",
    "CRVAL2",
    "CD1_1",
    "CD1_2",
    "CD2_1",
    "CD2_2",
    "PC1_1",
    "PC1_2",
    "PC2_1",
    "PC2_2",
    "CDELT1",
    "CDELT2",
    "CUNIT1",
    "CUNIT2",
    "CTYPE1",
    "CTYPE2",
    "RADESYS",
    "LONPOLE",
    "LATPOLE",
    "IDCTAB",
    "D2IMEXT",
    "WCSNAME",
    "PHOTMODE",
    "ORIENTAT",
    "CCDCHIP",
]


def flt_to_dict(
    fobj,
    primary_keys=DEFAULT_PRIMARY_KEYS,
    extensions=[("SCI", i + 1) for i in range(2)],
    ext_keys=DEFAULT_EXT_KEYS,
):
    """
    Parse basic elements from a FLT/FLC header to a dictionary

    Parameters
    ----------
    fobj : `~astropy.io.fits.HDUList`
        FITS object

    primary_keys : list
        Keywords to extract from the primary extension (0).

    extensions : list
        List of additional extension names / indices.

    ext_keys : list
        Keywords to extract from the extension headers.

    Returns
    -------
    flt_dict : dict

    """
    import astropy.time

    flt_dict = OrderedDict()
    flt_dict["timestamp"] = astropy.time.Time.now().iso
    h0 = fobj[0].header

    # Primary keywords
    for k in primary_keys:
        if k in h0:
            flt_dict[k] = h0[k]

    # Grism keys
    for k in h0:
        if k.startswith("GSKY"):
            flt_dict[k] = h0[k]

    # WCS, etc. keywords from SCI extensions
    flt_dict["extensions"] = OrderedDict()
    count = 0
    for ext in extensions:
        if ext in fobj:
            d_i = OrderedDict()
            h_i = fobj[ext].header
            for k in ext_keys:
                if k in h_i:
                    d_i[k] = h_i[k]

            # Grism keys
            for k in h_i:
                if k.startswith("GSKY"):
                    d_i[k] = h_i[k]

            count += 1
            flt_dict["extensions"][count] = d_i

    return flt_dict


def mod_dq_bits(value, okbits=32 + 64 + 512, badbits=0, verbose=False):
    """
    Modify bit flags from a DQ array

    For WFC3/IR, the following DQ bits can usually be unset:

    32, 64: these pixels usually seem OK
       512: blobs not relevant for grism exposures

    Parameters
    ----------
    value : int, `~numpy.ndarray`
        Input DQ value

    okbits : int
        Bits to unset

    badbits : int
        Bits to set

    verbose : bool
        Print some information

    Returns
    -------
    new_value : int, `~numpy.ndarray`

    """

    if verbose:
        print(f"Unset bits: {np.binary_repr(okbits)}")
        print(f"Set bits: {np.binary_repr(badbits)}")

    return (value & ~okbits) | badbits


<<<<<<< HEAD
def detect_with_photutils(
    sci,
    err=None,
    dq=None,
    seg=None,
    detect_thresh=2.0,
    npixels=8,
    grow_seg=5,
    gauss_fwhm=2.0,
    gsize=3,
    wcs=None,
    save_detection=False,
    root="mycat",
    background=None,
    gain=None,
    AB_zeropoint=0.0,
    rename_columns={
        "xcentroid": "x_flt",
        "ycentroid": "y_flt",
        "ra_icrs_centroid": "ra",
        "dec_icrs_centroid": "dec",
    },
    overwrite=True,
    verbose=True,
):
    """
=======
def detect_with_photutils(sci, err=None, dq=None, seg=None, detect_thresh=2.,
                        npixels=8, grow_seg=5, gauss_fwhm=2., gsize=3,
                        wcs=None, save_detection=False, root='mycat',
                        background=None, gain=None, AB_zeropoint=0.,
                        rename_columns={'xcentroid': 'x_flt',
                                          'ycentroid': 'y_flt',
                                          'ra_icrs_centroid': 'ra',
                                          'dec_icrs_centroid': 'dec'},
                        overwrite=True, verbose=True):
    r"""
>>>>>>> 7d4b2689
    Use `~photutils` to detect objects and make segmentation map

    .. note::
        Deprecated in favor of sep catalogs in `~grizli.prep`.

    Parameters
    ----------
    sci : `~numpy.ndarray`

    err, dq, seg : TBD

    detect_thresh : float
        Detection threshold, in :math:`\sigma`

    grow_seg : int
        Number of pixels to grow around the perimeter of detected objects
        witha  maximum filter

    gauss_fwhm : float
        FWHM of Gaussian convolution kernel that smoothes the detection
        image.

    verbose : bool
        Print logging information to the terminal

    save_detection : bool
        Save the detection images and catalogs

    wcs : `~astropy.wcs.WCS`
        WCS object passed to `photutils.source_properties` used to compute
        sky coordinates of detected objects.

    Returns
    -------
    catalog : `~astropy.table.Table`
        Object catalog with the default parameters.
    """
    import scipy.ndimage as nd

    from photutils import detect_threshold, detect_sources, SegmentationImage
    from photutils import source_properties

    import astropy.io.fits as pyfits
    from astropy.table import Column

    from astropy.stats import sigma_clipped_stats, gaussian_fwhm_to_sigma
    from astropy.convolution import Gaussian2DKernel

    # DQ masks
    mask = sci == 0
    if dq is not None:
        mask |= dq > 0

    # Detection threshold
    if err is None:
        threshold = detect_threshold(sci, snr=detect_thresh, mask=mask)
    else:
        threshold = (detect_thresh * err) * (~mask)
        threshold[mask] = np.median(threshold[~mask])

    if seg is None:
        # Run the source detection and create the segmentation image

        # Gaussian kernel
        sigma = gauss_fwhm * gaussian_fwhm_to_sigma  # FWHM = 2.
        kernel = Gaussian2DKernel(sigma, x_size=gsize, y_size=gsize)
        kernel.normalize()

        if verbose:
            print(
                "{0}: photutils.detect_sources (detect_thresh={1:.1f}, grow_seg={2:d}, gauss_fwhm={3:.1f}, ZP={4:.1f})".format(
                    root, detect_thresh, grow_seg, gauss_fwhm, AB_zeropoint
                )
            )

        # Detect sources
        segm = detect_sources(
            sci * (~mask), threshold, npixels=npixels, filter_kernel=kernel
        )

        grow = nd.maximum_filter(segm.data, grow_seg)
        seg = np.asarray(grow,dtype=np.float32)
    else:
        # Use the supplied segmentation image
        segm = SegmentationImage(seg)

    # Source properties catalog
    if verbose:
        print("{0}: photutils.source_properties".format(root))

    props = source_properties(
        sci,
        segm,
        error=threshold / detect_thresh,
        mask=mask,
        background=background,
        wcs=wcs,
    )

    catalog = props.to_table()

    # Mag columns
    mag = AB_zeropoint - 2.5 * np.log10(catalog["source_sum"])
    mag._name = "mag"
    catalog.add_column(mag)

    try:
        logscale = 2.5 / np.log(10)
        mag_err = logscale * catalog["source_sum_err"] / catalog["source_sum"]
    except:
        mag_err = np.zeros_like(mag) - 99

    mag_err._name = "mag_err"
    catalog.add_column(mag_err)

    # Rename some catalog columns
    for key in rename_columns.keys():
        if key not in catalog.colnames:
            continue

        catalog.rename_column(key, rename_columns[key])
        if verbose:
            print("Rename column: {0} -> {1}".format(key, rename_columns[key]))

    # Done!
    if verbose:
        print(
            NO_NEWLINE
            + (
                "{0}: photutils.source_properties - {1:d} objects".format(
                    root, len(catalog)
                )
            )
        )

    # Save outputs?
    if save_detection:
        seg_file = root + ".detect_seg.fits"
        seg_cat = root + ".detect.cat"
        if verbose:
            print("{0}: save {1}, {2}".format(root, seg_file, seg_cat))

        if wcs is not None:
            header = wcs.to_header(relax=True)
        else:
            header = None

        pyfits.writeto(seg_file, data=seg, header=header, overwrite=overwrite)

        if os.path.exists(seg_cat) & overwrite:
            os.remove(seg_cat)

        catalog.write(seg_cat, format="ascii.commented_header")

    return catalog, seg


def safe_invert(arr):
    """
    Version-safe matrix inversion using `numpy.linalg` or `numpy.matrix.I`
    
    Parameters
    ----------
    arr : array_like
        The input array to be inverted.
        
    Returns
    -------
    _inv : ndarray
        The inverted array.
    
    """
    try:
        from numpy.linalg import inv
        _inv = inv(arr)
    except:
        _inv = np.matrix(arr).I.A

    return _inv


def nmad(data):
    """
    Normalized NMAD = 1.4826022 * `~.astropy.stats.median_absolute_deviation`

    Parameters
    ----------
    data: array-like
        The input data array.

    Returns
    -------
    nmad: float
        The normalized median absolute deviation of the input data.

    """
    import astropy.stats

    return 1.4826022 * astropy.stats.median_absolute_deviation(data)


def get_line_wavelengths():
    """
    Get a dictionary of common emission line wavelengths and line ratios

    Returns
    -------
    line_wavelengths, line_ratios : dict
        Keys are common to both dictionaries and are simple names for lines
        and line complexes.  Values are lists of line wavelengths and line
        ratios.

            >>> from grizli.utils import get_line_wavelengths
            >>> line_wavelengths, line_ratios = get_line_wavelengths()
            >>> print(line_wavelengths['Ha'], line_ratios['Ha'])
            [6564.61] [1.0]
            >>> print(line_wavelengths['OIII'], line_ratios['OIII'])
            [5008.24, 4960.295] [2.98, 1]

        Includes some additional combined line complexes useful for redshift
        fits:

            >>> from grizli.utils import get_line_wavelengths
            >>> line_wavelengths, line_ratios = get_line_wavelengths()
            >>> key = 'Ha+SII+SIII+He'
            >>> print(line_wavelengths[key], '\\n', line_ratios[key])
            [6564.61, 6718.29, 6732.67, 9068.6, 9530.6, 10830.0]
            [1.0, 0.1, 0.1, 0.05, 0.122, 0.04]

    """
    line_wavelengths = OrderedDict()
    line_ratios = OrderedDict()

    # Paschen: https://www.gemini.edu/sciops/instruments/nearir-resources/astronomical-lines/h-lines

    # Rh = 0.0010967757
    # k = Rh * (1/n0**2 - 1/n**2)
    # wave = 1./k # Angstroms

    # Pfund n0=5
    line_wavelengths["PfA"] = [74598.8]
    line_ratios["PfA"] = [1.0]
    line_wavelengths["PfB"] = [46537.9]
    line_ratios["PfB"] = [1.0]
    line_wavelengths["PfG"] = [37405.7]
    line_ratios["PfG"] = [1.0]
    line_wavelengths["PfD"] = [32970.0]
    line_ratios["PfD"] = [1.0]
    line_wavelengths["PfE"] = [30392.1]
    line_ratios["PfE"] = [1.0]

    # Brackett n0=4
    line_wavelengths["BrA"] = [40522.8]
    line_ratios["BrA"] = [1.0]
    line_wavelengths["BrB"] = [26258.8]
    line_ratios["BrB"] = [1.0]
    line_wavelengths["BrG"] = [21661.3]
    line_ratios["BrG"] = [1.0]
    line_wavelengths["BrD"] = [19451.0]
    line_ratios["BrD"] = [1.0]
    line_wavelengths["BrE"] = [18179.2]
    line_ratios["BrE"] = [1.0]

    # Paschen n0=3
    line_wavelengths["PaA"] = [18756.3]
    line_ratios["PaA"] = [1.0]
    line_wavelengths["PaB"] = [12821.7]
    line_ratios["PaB"] = [1.0]
    line_wavelengths["PaG"] = [10941.2]
    line_ratios["PaG"] = [1.0]
    line_wavelengths["PaD"] = [10052.2]
    line_ratios["PaD"] = [1.0]
    line_wavelengths["Pa8"] = [9548.65]
    line_ratios["Pa8"] = [1.0]
    line_wavelengths["Pa9"] = [9231.60]
    line_ratios["Pa9"] = [1.0]
    line_wavelengths["Pa10"] = [9017.44]
    line_ratios["Pa10"] = [1.0]

    # Balmer n0=2
    line_wavelengths["Ha"] = [6564.697]
    line_ratios["Ha"] = [1.0]
    line_wavelengths["Hb"] = [4862.738]
    line_ratios["Hb"] = [1.0]
    line_wavelengths["Hg"] = [4341.731]
    line_ratios["Hg"] = [1.0]
    line_wavelengths["Hd"] = [4102.936]
    line_ratios["Hd"] = [1.0]

    line_wavelengths["H7"] = [3971.236]
    line_ratios["H7"] = [1.0]
    line_wavelengths["H8"] = [3890.191]
    line_ratios["H8"] = [1.0]
    line_wavelengths["H9"] = [3836.511]
    line_ratios["H9"] = [1.0]
    line_wavelengths["H10"] = [3799.014]
    line_ratios["H10"] = [1.0]
    line_wavelengths["H11"] = [3771.739]
    line_ratios["H11"] = [1.0]
    line_wavelengths["H12"] = [3751.255]
    line_ratios["H12"] = [1.0]

    # Groves et al. 2011, Table 1
    # Osterbrock table 4.4 for H7 to H10
    # line_wavelengths['Balmer 10kK'] = [6564.61, 4862.68, 4341.68, 4101.73]
    # line_ratios['Balmer 10kK'] = [2.86, 1.0, 0.468, 0.259]

    line_wavelengths["Balmer 10kK"] = [
        6564.61,
        4862.68,
        4341.68,
        4101.73,
        3971.198,
        3890.166,
        3836.485,
        3798.987,
    ]
    line_ratios["Balmer 10kK"] = [2.86, 1.0, 0.468, 0.259, 0.159, 0.105, 0.0731, 0.0530]

    # Paschen from Osterbrock, e.g., Pa-beta relative to H-gamma
    line_wavelengths["Balmer 10kK"] += (
        line_wavelengths["PaA"]
        + line_wavelengths["PaB"]
        + line_wavelengths["PaG"]
        + line_wavelengths["PaD"]
    )
    line_ratios["Balmer 10kK"] += [
        0.348 * line_ratios["Balmer 10kK"][i] for i in [1, 2, 3, 4]
    ]

    # Osterbrock table 4.4 for H7 to H10
    line_wavelengths["Balmer 10kK + MgII"] = line_wavelengths["Balmer 10kK"] + [
        2799.117
    ]
    line_ratios["Balmer 10kK + MgII"] = line_ratios["Balmer 10kK"] + [3.0]

    # # Paschen from Osterbrock, e.g., Pa-beta relative to H-gamma
    # line_wavelengths['Balmer 10kK + MgII'] += line_wavelengths['PaA'] + line_wavelengths['PaB'] + line_wavelengths['PaG']
    # line_ratios['Balmer 10kK + MgII'] += [0.348 * line_ratios['Balmer 10kK + MgII'][i] for i in [1,2,3]]

    # With Paschen lines & He 10830 from Glikman 2006
    # https://iopscience.iop.org/article/10.1086/500098/pdf
    # line_wavelengths['Balmer 10kK + MgII'] = [6564.61, 4862.68, 4341.68, 4101.73, 3971.198, 2799.117, 12821.6, 10941.1]
    # line_ratios['Balmer 10kK + MgII'] = [2.86, 1.0, 0.468, 0.259, 0.16, 3., 2.86*4.8/100, 2.86*1.95/100]

    # Redden with Calzetti00
    if False:
        from extinction import calzetti00

        Av = 1.0
        Rv = 3.1

        waves = line_wavelengths["Balmer 10kK + MgII"]
        ratios = line_ratios["Balmer 10kK + MgII"]

        for Av in [0.5, 1.0, 2.0]:
            mred = calzetti00(np.array(waves), Av, Rv)
            fred = 10 ** (-0.4 * mred)

            key = "Balmer 10kK + MgII Av={0:.1f}".format(Av)
            line_wavelengths[key] = [w for w in waves]
            line_ratios[key] = [ratios[i] * fred[i] for i in range(len(waves))]

    line_wavelengths["Balmer 10kK + MgII Av=0.5"] = [
        6564.61,
        4862.68,
        4341.68,
        4101.73,
        3971.198,
        2799.117,
        12821.6,
        10941.1,
    ]
    line_ratios["Balmer 10kK + MgII Av=0.5"] = [
        2.009811938798515,
        0.5817566641521459,
        0.25176970824566913,
        0.1338409369665902,
        0.08079209880749984,
        1.1739297839690317,
        0.13092553990513178,
        0.05033866127477651,
    ]

    line_wavelengths["Balmer 10kK + MgII Av=1.0"] = [
        6564.61,
        4862.68,
        4341.68,
        4101.73,
        3971.198,
        2799.117,
        12821.6,
        10941.1,
    ]
    line_ratios["Balmer 10kK + MgII Av=1.0"] = [
        1.4123580522157504,
        0.33844081628543266,
        0.13544441450878067,
        0.0691636926953466,
        0.04079602018575511,
        0.4593703792298591,
        0.12486521707058751,
        0.045436270735820045,
    ]

    line_wavelengths["Balmer 10kK + MgII Av=2.0"] = [
        6564.61,
        4862.68,
        4341.68,
        4101.73,
        3971.198,
        2799.117,
        12821.6,
        10941.1,
    ]
    line_ratios["Balmer 10kK + MgII Av=2.0"] = [
        0.6974668768037302,
        0.11454218612794999,
        0.03919912269578289,
        0.018469561340758073,
        0.010401970393728362,
        0.0703403817712615,
        0.11357315292894044,
        0.03701729780130422,
    ]

    ###########

    # Reddened with Kriek & Conroy dust, tau_V=0.5
    line_wavelengths["Balmer 10kK t0.5"] = [6564.61, 4862.68, 4341.68, 4101.73]
    line_ratios["Balmer 10kK t0.5"] = [
        2.86 * 0.68,
        1.0 * 0.55,
        0.468 * 0.51,
        0.259 * 0.48,
    ]

    # Reddened with Kriek & Conroy dust, tau_V=1
    line_wavelengths["Balmer 10kK t1"] = [6564.61, 4862.68, 4341.68, 4101.73]
    line_ratios["Balmer 10kK t1"] = [
        2.86 * 0.46,
        1.0 * 0.31,
        0.468 * 0.256,
        0.259 * 0.232,
    ]

    line_wavelengths["OIII-4363"] = [4364.436]
    line_ratios["OIII-4363"] = [1.0]
    line_wavelengths["OIII"] = [5008.240, 4960.295]
    line_ratios["OIII"] = [2.98, 1]

    # Split doublet, if needed
    line_wavelengths["OIII-4959"] = [4960.295]
    line_ratios["OIII-4959"] = [1]
    line_wavelengths["OIII-5007"] = [5008.240]
    line_ratios["OIII-5007"] = [1]

    line_wavelengths["OII"] = [3727.092, 3729.875]
    line_ratios["OII"] = [1, 1.0]

    line_wavelengths["OI-5578"] = [5578.89]
    line_ratios["OI-5578"] = [1]
    line_wavelengths["OI-6302"] = [6302.046, 6365.535]
    line_ratios["OI-6302"] = [1, 0.33]
    line_wavelengths["OI-7776"] = [7776.3]
    line_ratios["OI-7776"] = [1]
    line_wavelengths["OI-8448"] = [8448.7]
    line_ratios["OI-8448"] = [1]
    line_wavelengths["OI-11290"] = [11290.0]
    line_ratios["OI-11290"] = [1]

    # Auroral OII
    # lines roughly taken from https://arxiv.org/pdf/1610.06939.pdf
    line_wavelengths["OII-7325"] = [7321.9, 7332.21]
    line_ratios["OII-7325"] = [1.2, 1.0]

    line_wavelengths["OII-7323"] = [7321.9]
    line_ratios["OII-7323"] = [1.0]
    line_wavelengths["OII-7332"] = [7332.21]
    line_ratios["OII-7332"] = [1.0]

    # Weak Ar III in SF galaxies
    line_wavelengths["ArIII-7138"] = [7137.77]
    line_ratios["ArIII-7138"] = [1.0]
    line_wavelengths["ArIII-7753"] = [7753.19]
    line_ratios["ArIII-7753"] = [1.0]

    line_wavelengths["NeIII-3867"] = [3869.87]
    line_ratios["NeIII-3867"] = [1.0]
    line_wavelengths["NeIII-3968"] = [3968.59]
    line_ratios["NeIII-3968"] = [1.0]
    line_wavelengths["NeV-3346"] = [3343.5]
    line_ratios["NeV-3346"] = [1.0]
    line_wavelengths["NeVI-3426"] = [3426.85]
    line_ratios["NeVI-3426"] = [1.0]

    line_wavelengths["SIII"] = [9071.1, 9533.2][::-1]
    line_ratios["SIII"] = [1, 2.44][::-1]

    # Split doublet, if needed
    line_wavelengths["SIII-9068"] = [9071.1]
    line_ratios["SIII-9068"] = [1]
    line_wavelengths["SIII-9531"] = [9533.2]
    line_ratios["SIII-9531"] = [1]

    line_wavelengths["SIII-6314"] = [6313.81]
    line_ratios["SIII-6314"] = [1.0]

    line_wavelengths["SII"] = [6718.29, 6732.67]
    line_ratios["SII"] = [1.0, 1.0]

    line_wavelengths["SII-6717"] = [6718.29]
    line_ratios["SII-6717"] = [1.0]
    line_wavelengths["SII-6731"] = [6732.67]
    line_ratios["SII-6731"] = [1.0]

    line_wavelengths["SII-4075"] = [4069.75, 4077.5]
    line_ratios["SII-4075"] = [1.0, 1.0]
    line_wavelengths["SII-4070"] = [4069.75]
    line_ratios["SII-4075"] = [1.0]
    line_wavelengths["SII-4078"] = [4077.5]
    line_ratios["SII-4078"] = [1.0]

    line_wavelengths["HeII-4687"] = [4687.5]
    line_ratios["HeII-4687"] = [1.0]
    line_wavelengths["HeII-5412"] = [5412.5]
    line_ratios["HeII-5412"] = [1.0]
    line_wavelengths["HeI-5877"] = [5877.249]
    line_ratios["HeI-5877"] = [1.0]
    line_wavelengths["HeI-3889"] = [3889.75]
    line_ratios["HeI-3889"] = [1.0]
    line_wavelengths["HeI-1083"] = [10832.057, 10833.306]
    line_ratios["HeI-1083"] = [1.0, 1.0]
    line_wavelengths["HeI-3820"] = [3820.7]
    line_ratios["HeI-3820"] = [1.0]
    line_wavelengths["HeI-4027"] = [4027.3]
    line_ratios["HeI-4027"] = [1.0]
    line_wavelengths["HeI-4472"] = [4472.7]
    line_ratios["HeI-4472"] = [1.0]
    line_wavelengths["HeI-6680"] = [6679.995]
    line_ratios["HeI-6680"] = [1.0]
    line_wavelengths["HeI-7065"] = [7067.1]
    line_ratios["HeI-7065"] = [1.0]
    line_wavelengths["HeI-8446"] = [8446.7]
    line_ratios["HeI-8446"] = [1.0]

    # Osterbrock Table 4.5
    # -> N=4
    line_wavelengths["HeI-series"] = [
        4472.7,
        5877.2,
        4027.3,
        3820.7,
        7067.1,
        10833.2,
        3889.7,
        3188.7,
    ]
    line_ratios["HeI-series"] = [1.0, 2.75, 0.474, 0.264, 0.330, 4.42, 2.26, 0.916]

    line_wavelengths["MgII"] = [2799.117]
    line_ratios["MgII"] = [1.0]

    line_wavelengths["CIV-1549"] = [1549.480]
    line_ratios["CIV-1549"] = [1.0]
    line_wavelengths["CIII-1906"] = [1906.683]
    line_ratios["CIII-1906"] = [1.0]
    line_wavelengths["CIII-1908"] = [1908.734]
    line_ratios["CIII-1908"] = [1.0]
    line_wavelengths["CI-9580"] = [9850.26]  # leave typo for back compatibility
    line_ratios["CI-9580"] = [1.0]
    line_wavelengths["CI-9850"] = [9850.26]
    line_ratios["CI-9850"] = [1.0]

    # Sodium D I lines from Davies 2023
    # https://arxiv.org/abs/2310.17939v2
    line_wavelengths["NaDI"] = [5891.0, 5897.0]
    line_ratios["NaDI"] = [1.0, 1.0]

    # Hutchinson
    # https://iopscience.iop.org/article/10.3847/1538-4357/ab22a2
    line_wavelengths["CIII-1906x"] = [1906.683, 1908.734]
    line_ratios["CIII-1906x"] = [1.5, 1.0]

    line_wavelengths["OIII-1663"] = [1665.85]
    line_ratios["OIII-1663"] = [1.0]
    line_wavelengths["HeII-1640"] = [1640.4]
    line_ratios["HeII-1640"] = [1.0]

    line_wavelengths["SiIV+OIV-1398"] = [1398.0]
    line_ratios["SiIV+OIV-1398"] = [1.0]

    # Weak line in LEGA-C spectra
    line_wavelengths["NI-5199"] = [5199.4, 5201.76]
    line_ratios["NI-5199"] = [1.0, 1.0]

    line_wavelengths["NII"] = [6549.86, 6585.27][::-1]
    line_ratios["NII"] = [1.0, 3.0][::-1]

    line_wavelengths["NII-6549"] = [6549.86]
    line_ratios["NII-6549"] = [1.0]
    line_wavelengths["NII-6584"] = [6585.27]
    line_ratios["NII-6584"] = [1.0]

    line_wavelengths["NIII-1750"] = [1750.0]
    line_ratios["NIII-1750"] = [1.0]
    line_wavelengths["NIV-1487"] = [1487.0]
    line_ratios["NIV-1487"] = [1.0]
    line_wavelengths["NV-1240"] = [1240.81]
    line_ratios["NV-1240"] = [1.0]

    line_wavelengths["Lya"] = [1215.4]
    line_ratios["Lya"] = [1.0]

    line_wavelengths["QSO-UV-lines"] = [
        line_wavelengths[k][0]
        for k in [
            "Lya",
            "CIV-1549",
            "CIII-1906",
            "CIII-1908",
            "OIII-1663",
            "HeII-1640",
            "SiIV+OIV-1398",
            "NV-1240",
            "NIII-1750",
        ]
    ]
    line_ratios["QSO-UV-lines"] = [1.0, 0.5, 0.1, 0.1, 0.008, 0.09, 0.1, 0.3, 0.05]

    line_wavelengths["QSO-Narrow-lines"] = [
        line_wavelengths[k][0]
        for k in [
            "OII",
            "OIII-5007",
            "OIII-4959",
            "SII-6717",
            "SII-6731",
            "OI-6302",
            "NeIII-3867",
            "NeVI-3426",
            "NeV-3346",
        ]
    ]
    line_ratios["QSO-Narrow-lines"] = [
        0.2,
        1.6,
        1.6 / 2.98,
        0.1,
        0.1,
        0.01,
        0.5,
        0.2,
        0.02,
    ]

    # redder lines
    line_wavelengths["QSO-Narrow-lines"] += line_wavelengths["SIII"]
    line_ratios["QSO-Narrow-lines"] += [lr * 0.05 for lr in line_ratios["SIII"]]
    line_wavelengths["QSO-Narrow-lines"] += line_wavelengths["HeI-1083"]
    line_ratios["QSO-Narrow-lines"] += [0.2]

    line_wavelengths["Lya+CIV"] = [1215.4, 1549.49]
    line_ratios["Lya+CIV"] = [1.0, 0.1]

    line_wavelengths["Gal-UV-lines"] = [
        line_wavelengths[k][0]
        for k in [
            "Lya",
            "CIV-1549",
            "CIII-1906",
            "CIII-1908",
            "OIII-1663",
            "HeII-1640",
            "SiIV+OIV-1398",
            "NV-1240",
            "NIII-1750",
            "MgII",
        ]
    ]
    line_ratios["Gal-UV-lines"] = [
        1.0,
        0.15,
        0.1,
        0.1,
        0.008,
        0.09,
        0.1,
        0.05,
        0.05,
        0.1,
    ]

    line_wavelengths["Ha+SII"] = [6564.61, 6718.29, 6732.67]
    line_ratios["Ha+SII"] = [1.0, 1.0 / 10, 1.0 / 10]

    line_wavelengths["Ha+SII+SIII+He"] = [
        6564.61,
        6718.29,
        6732.67,
        9068.6,
        9530.6,
        10830.0,
    ]
    line_ratios["Ha+SII+SIII+He"] = [
        1.0,
        1.0 / 10,
        1.0 / 10,
        1.0 / 20,
        2.44 / 20,
        1.0 / 25.0,
    ]

    line_wavelengths["Ha+NII+SII+SIII+He"] = [
        6564.61,
        6549.86,
        6585.27,
        6718.29,
        6732.67,
        9068.6,
        9530.6,
        10830.0,
    ]
    line_ratios["Ha+NII+SII+SIII+He"] = [
        1.0,
        1.0 / (4.0 * 4),
        3.0 / (4 * 4),
        1.0 / 10,
        1.0 / 10,
        1.0 / 20,
        2.44 / 20,
        1.0 / 25.0,
    ]

    line_wavelengths["Ha+NII+SII+SIII+He+PaB"] = [
        6564.61,
        6549.86,
        6585.27,
        6718.29,
        6732.67,
        9068.6,
        9530.6,
        10830.0,
        12821,
    ]
    line_ratios["Ha+NII+SII+SIII+He+PaB"] = [
        1.0,
        1.0 / (4.0 * 4),
        3.0 / (4 * 4),
        1.0 / 10,
        1.0 / 10,
        1.0 / 20,
        2.44 / 20,
        1.0 / 25.0,
        1.0 / 10,
    ]

    line_wavelengths["Ha+NII+SII+SIII+He+PaB+PaG"] = [
        6564.61,
        6549.86,
        6585.27,
        6718.29,
        6732.67,
        9068.6,
        9530.6,
        10830.0,
        12821,
        10941.1,
    ]
    line_ratios["Ha+NII+SII+SIII+He+PaB+PaG"] = [
        1.0,
        1.0 / (4.0 * 4),
        3.0 / (4 * 4),
        1.0 / 10,
        1.0 / 10,
        1.0 / 20,
        2.44 / 20,
        1.0 / 25.0,
        1.0 / 10,
        1.0 / 10 / 2.86,
    ]

    line_wavelengths["Ha+NII"] = [6564.61, 6549.86, 6585.27]
    n2ha = 1.0 / 3  # log NII/Ha ~ -0.6, Kewley 2013
    line_ratios["Ha+NII"] = [1.0, 1.0 / 4.0 * n2ha, 3.0 / 4.0 * n2ha]

    line_wavelengths["OIII+Hb"] = [5008.240, 4960.295, 4862.68]
    line_ratios["OIII+Hb"] = [2.98, 1, 3.98 / 6.0]

    # Include more balmer lines
    line_wavelengths["OIII+Hb+Hg+Hd"] = (
        line_wavelengths["OIII"] + line_wavelengths["Balmer 10kK"][1:]
    )
    line_ratios["OIII+Hb+Hg+Hd"] = line_ratios["OIII"] + line_ratios["Balmer 10kK"][1:]
    # o3hb = 1./6
    # for i in range(2, len(line_ratios['Balmer 10kK'])-1):
    #         line_ratios['OIII+Hb+Hg+Hd'][i] *= 3.98*o3hb
    # Compute as O3/Hb
    o3hb = 6
    for i in range(2):
        line_ratios["OIII+Hb+Hg+Hd"][i] *= 1.0 / 3.98 * o3hb

    line_wavelengths["OIII+Hb+Ha"] = [5008.240, 4960.295, 4862.68, 6564.61]
    line_ratios["OIII+Hb+Ha"] = [2.98, 1, 3.98 / 10.0, 3.98 / 10.0 * 2.86]

    line_wavelengths["OIII+Hb+Ha+SII"] = [
        5008.240,
        4960.295,
        4862.68,
        6564.61,
        6718.29,
        6732.67,
    ]
    line_ratios["OIII+Hb+Ha+SII"] = [
        2.98,
        1,
        3.98 / 10.0,
        3.98 / 10.0 * 2.86 * 4,
        3.98 / 10.0 * 2.86 / 10.0 * 4,
        3.98 / 10.0 * 2.86 / 10.0 * 4,
    ]

    line_wavelengths["OIII+OII"] = [5008.240, 4960.295, 3729.875]
    line_ratios["OIII+OII"] = [2.98, 1, 3.98 / 4.0]

    line_wavelengths["OII+Ne"] = [3729.875, 3869]
    line_ratios["OII+Ne"] = [1, 1.0 / 5]

    # Groups of all lines
    line_wavelengths["full"] = [w for w in line_wavelengths["Balmer 10kK"]]
    line_ratios["full"] = [w for w in line_ratios["Balmer 10kK"]]

    line_wavelengths["full"] += line_wavelengths["NII"]
    line_ratios["full"] += [
        1.0 / 5 / 3.0 * line_ratios["Balmer 10kK"][1] * r for r in line_ratios["NII"]
    ]

    line_wavelengths["full"] += line_wavelengths["SII"]
    line_ratios["full"] += [
        1.0 / 3.8 / 2 * line_ratios["Balmer 10kK"][1] * r for r in line_ratios["SII"]
    ]

    # Lines from Hagele 2006, low-Z HII galaxies
    # SDSS J002101.03+005248.1
    line_wavelengths["full"] += line_wavelengths["SIII"]
    line_ratios["full"] += [
        401.0 / 1000 / 2.44 * line_ratios["Balmer 10kK"][1] * r
        for r in line_ratios["SIII"]
    ]

    # HeI
    line_wavelengths["full"] += line_wavelengths["HeI-series"]
    he5877_hb = 127.0 / 1000 / line_ratios["HeI-series"][1]
    line_ratios["full"] += [he5877_hb * r for r in line_ratios["HeI-series"]]

    # NeIII
    line_wavelengths["full"] += line_wavelengths["NeIII-3867"]
    line_ratios["full"] += [388.0 / 1000 for r in line_ratios["NeIII-3867"]]

    line_wavelengths["full"] += line_wavelengths["NeIII-3968"]
    line_ratios["full"] += [290.0 / 1000 for r in line_ratios["NeIII-3968"]]

    # Add UV lines: MgII/Hb = 3
    line_wavelengths["full"] += line_wavelengths["Gal-UV-lines"]
    line_ratios["full"] += [
        r * 3 / line_ratios["Gal-UV-lines"][-1] for r in line_ratios["Gal-UV-lines"]
    ]

    # High O32 - low metallicity
    o32, r23 = 4, 8
    o3_hb = r23 / (1 + 1 / o32)

    line_wavelengths["highO32"] = [w for w in line_wavelengths["full"]]
    line_ratios["highO32"] = [r for r in line_ratios["full"]]

    line_wavelengths["highO32"] += line_wavelengths["OIII"]
    line_ratios["highO32"] += [r * o3_hb / 3.98 for r in line_ratios["OIII"]]

    line_wavelengths["highO32"] += line_wavelengths["OII"]
    line_ratios["highO32"] += [r * o3_hb / 2 / o32 for r in line_ratios["OII"]]

    # Low O32 - low metallicity
    o32, r23 = 0.3, 4
    o3_hb = r23 / (1 + 1 / o32)

    line_wavelengths["lowO32"] = [w for w in line_wavelengths["full"]]
    line_ratios["lowO32"] = [r for r in line_ratios["full"]]

    line_wavelengths["lowO32"] += line_wavelengths["OIII"]
    line_ratios["lowO32"] += [r * o3_hb / 3.98 for r in line_ratios["OIII"]]

    line_wavelengths["lowO32"] += line_wavelengths["OII"]
    line_ratios["lowO32"] += [r * o3_hb / 2 / o32 for r in line_ratios["OII"]]

    return line_wavelengths, line_ratios


def emission_line_templates():
    """
    Testing FSPS line templates
    """
    import numpy as np
    import matplotlib.pyplot as plt
    from grizli import utils
    import fsps

    sp = fsps.StellarPopulation(imf_type=1, zcontinuous=1)

    sp_params = {}

    sp_params["starburst"] = {
        "sfh": 4,
        "tau": 0.3,
        "tage": 0.1,
        "logzsol": -1,
        "gas_logz": -1,
        "gas_logu": -2.5,
    }

    sp_params["mature"] = {
        "sfh": 4,
        "tau": 0.2,
        "tage": 0.9,
        "logzsol": -0.2,
        "gas_logz": -0.2,
        "gas_logu": -2.5,
    }

    line_templates = {}

    for t in sp_params:
        pset = sp_params[t]
        header = "wave flux\n\n"
        for p in pset:
            header += "{0} = {1}\n".format(p, pset[p])
            if p == "tage":
                continue

            print(p, pset[p])
            sp.params[p] = pset[p]

        spec = {}
        for neb in [True, False]:
            sp.params["add_neb_emission"] = neb
            sp.params["add_neb_continuum"] = neb
            wave, spec[neb] = sp.get_spectrum(tage=pset["tage"], peraa=True)
            # plt.plot(wave, spec[neb], alpha=0.5)

        neb_only = spec[True] - spec[False]
        neb_only = neb_only / neb_only.max()
        neb_only = spec[True] / spec[True].max()

        plt.plot(wave, neb_only, label=t, alpha=0.5)

        neb_only[neb_only < 1.0e-4] = 0

        np.savetxt(
            "fsps_{0}_lines.txt".format(t),
            np.array([wave, neb_only]).T,
            fmt="%.5e",
            header=header,
        )

        line_templates[t] = utils.SpectrumTemplate(
            wave=wave, flux=neb_only, name="fsps_{0}_lines".format(t)
        )


def pah33(wave_grid):
    """
    Set of 3.3 micron PAH lines from Li et al. 2020

    Parameters
    ----------
    wave_grid : array-like
        Wavelength grid for the templates.

    Returns
    -------
    pah_templates : list
        List of `~grizli.utils.SpectrumTemplate` templates for three components
        around 3.3 microns

    """
    pah_templates = {}
    for lc, lw in zip([3.29, 3.40, 3.47], [0.043, 0.031, 0.100]):
        ti = pah_line_template(wave_grid, center_um=lc, fwhm=lw)
        pah_templates[ti.name] = ti

    return pah_templates


def pah_line_template(wave_grid, center_um=3.29, fwhm=0.043):
    """
    Make a template for a broad PAH line with a Drude profile

    Default parameters in Lai et al. 2020
    https://iopscience.iop.org/article/10.3847/1538-4357/abc002/pdf
    from Tokunaga et al. 1991

    Drude equation and normalization from Yamada et al. 2013

    Parameters
    ----------
    wave_grid : array-like
        Wavelength grid in angstroms

    center_um : float
        Central wavelength in microns

    fwhm : float
        Drude profile FWHM in microns

    Returns
    -------
    pah_templ : `~grizli.utils.SpectrumTemplate`
        Template with the PAH feature

    """
    br = 1.0
    gamma_width = fwhm / center_um
    Iv = br * gamma_width ** 2
    Iv /= (
        wave_grid / 1.0e4 / center_um - center_um * 1.0e4 / wave_grid
    ) ** 2 + gamma_width ** 2

    Inorm = np.pi * 2.99e14 / 2.0 * br * gamma_width / center_um
    Iv *= 1 / Inorm

    # Flambda
    Ilam = Iv * 2.99e18 / (wave_grid) ** 2

    pah_templ = SpectrumTemplate(
        wave=wave_grid, flux=Ilam, name=f"line PAH-{center_um:.2f}"
    )
    return pah_templ


class SpectrumTemplate(object):
<<<<<<< HEAD
    def __init__(
        self,
        wave=None,
        flux=None,
        central_wave=None,
        fwhm=None,
        velocity=False,
        fluxunits=FLAMBDA_CGS,
        waveunits=u.angstrom,
        name="template",
        lorentz=False,
        err=None,
    ):
        """
        Container for template spectra.
=======
    def __init__(self, wave=None, flux=None, central_wave=None, fwhm=None, velocity=False, fluxunits=FLAMBDA_CGS, waveunits=u.angstrom, name='template', lorentz=False, err=None):
        r"""Container for template spectra.
>>>>>>> 7d4b2689

        Parameters
        ----------
        wave : array-like
            Wavelength
            In `astropy.units.Angstrom`.

        flux : float array-like
            If float, then the integrated flux of a Gaussian line.  If
            array, then f-lambda flux density.

        central_wave, fwhm : float
            Initialize the template with a Gaussian at this wavelength (in
            `astropy.units.Angstrom`.) that has an integrated flux of `flux`
            and `fwhm` in `astropy.units.Angstrom` or `km/s` for
            `velocity=True`.

        velocity : bool
            ``fwhm`` is a velocity in `km/s`.

        fluxunits : astropy.units.Unit
            Units of the flux. 
            Default is `FLAMBDA_CGS` (1e-17 erg/s/cm^2/Angstrom).

        waveunits : astropy.units.Unit
            Units of the wavelength. Default is Angstrom.

        name : str
            Name of the template. Default is "template".

        lorentz : bool
            Make a Lorentzian line instead of a Gaussian.

        err : float array-like, optional
            Error on the flux.

        Attributes
        ----------
        wave, flux : array-like
            Passed from the input parameters or generated/modified later.

        Methods
        -------
        __add__, __mul__ : Addition and multiplication of templates.

        Examples
        --------

            .. plot::
            :include-source:

            import matplotlib.pyplot as plt

            ha = SpectrumTemplate(central_wave=6563., fwhm=10)
            plt.plot(ha.wave, ha.flux)

            ha_z = ha.zscale(0.1)
            plt.plot(ha_z.wave, ha_z.flux, label='z=0.1')

            plt.legend()
            plt.xlabel(r'$\lambda$')
            plt.xlim(6000, 7500)

            plt.show()

        """
        self.wave = wave
        if wave is not None:
            self.wave = np.asarray(wave,dtype=np.float64)

        self.flux = flux
        if flux is not None:
            self.flux = np.asarray(flux,dtype=np.float64)

        if err is not None:
            self.err = np.asarray(err,dtype=np.float64)
        else:
            self.err = None

        self.fwhm = None
        self.velocity = None

        self.fluxunits = fluxunits
        self.waveunits = waveunits
        self.name = name

        if (central_wave is not None) & (fwhm is not None):
            self.fwhm = fwhm
            self.velocity = velocity

            self.wave, self.flux = self.make_gaussian(
                central_wave,
                fwhm,
                wave_grid=wave,
                velocity=velocity,
                max_sigma=50,
                lorentz=lorentz,
            )

        self.fnu_units = FNU_CGS
        self.to_fnu()

    @staticmethod
    def make_gaussian(
        central_wave,
        fwhm,
        max_sigma=5,
        step=0.1,
        wave_grid=None,
        velocity=False,
        clip=1.0e-6,
        lorentz=False,
    ):
        """
        Make Gaussian template

        Parameters
        ----------
        central_wave, fwhm : None or float or array-like
            Central wavelength and FWHM of the desired Gaussian

        velocity : bool
            `fwhm` is a velocity.

        max_sigma, step : float
            Generated wavelength array is

                >>> rms = fwhm/2.35
                >>> xgauss = np.arange(-max_sigma, max_sigma, step)*rms+central_wave

        clip : float
            Clip values where the value of the gaussian function is less than
            `clip` times its maximum (i.e., `1/sqrt(2*pi*sigma**2)`).

        lorentz : bool
            Make a Lorentzian line instead of a Gaussian.

        Returns
        -------
        wave, flux : array-like
            Wavelength and flux of a Gaussian line
        """
        import astropy.constants as const
        from astropy.modeling.models import Lorentz1D

        if hasattr(fwhm, "unit"):
            rms = fwhm.value / 2.35
            velocity = u.physical.get_physical_type(fwhm.unit) == "speed"
            if velocity:
                rms = central_wave * (fwhm / const.c.to(KMS)).value / 2.35
            else:
                rms = fwhm.value / 2.35
        else:
            if velocity:
                rms = central_wave * (fwhm / const.c.to(KMS).value) / 2.35
            else:
                rms = fwhm / 2.35

        if wave_grid is None:
            # print('xxx line', central_wave, max_sigma, rms)

            wave_grid = np.arange(-max_sigma, max_sigma, step) * rms
            wave_grid += central_wave
            wave_grid = np.hstack([91.0, wave_grid, 1.0e8])

        if lorentz:
            if velocity:
                use_fwhm = central_wave * (fwhm / const.c.to(KMS).value)
            else:
                use_fwhm = fwhm

            lmodel = Lorentz1D(amplitude=1, x_0=central_wave, fwhm=use_fwhm)
            line = lmodel(wave_grid)
            line[0:2] = 0
            line[-2:] = 0
            line /= np.trapz(line, wave_grid)
            peak = line.max()
        else:
            # Gaussian
            line = np.exp(-((wave_grid - central_wave) ** 2) / 2 / rms ** 2)
            peak = np.sqrt(2 * np.pi * rms ** 2)
            line *= 1.0 / peak  # np.sqrt(2*np.pi*rms**2)

        line[line < 1.0 / peak * clip] = 0

        return wave_grid, line

        # self.wave = xgauss
        # self.flux = gaussian

    def zscale(self, z, scalar=1, apply_igm=True):
        """
        Redshift the template and multiply by a scalar.

        Parameters
        ----------
        z : float
            Redshift to use.

        scalar : float
            Multiplicative factor.  Additional factor of 1/(1+z) is implicit.

        apply_igm : bool
            Apply the intergalactic medium (IGM) attenuation correction.

        Returns
        -------
        new_spectrum : `~grizli.utils.SpectrumTemplate`
            Redshifted and scaled spectrum.

        """
        if apply_igm:
            try:
                import eazy.igm

                igm = eazy.igm.Inoue14()
                igmz = igm.full_IGM(z, self.wave * (1 + z))
            except:
                igmz = 1.0
        else:
            igmz = 1.0

        return SpectrumTemplate(
            wave=self.wave * (1 + z), flux=self.flux * scalar / (1 + z) * igmz
        )

    def __add__(self, spectrum):
        """
        Add two templates together

        The new wavelength array is the union of both input spectra and each
        input spectrum is linearly interpolated to the final grid.

        Parameters
        ----------
        spectrum : `~grizli.utils.SpectrumTemplate`

        Returns
        -------
        new_spectrum : `~grizli.utils.SpectrumTemplate`
        """
        new_wave = np.unique(np.append(self.wave, spectrum.wave))
        new_wave.sort()

        new_flux = np.interp(new_wave, self.wave, self.flux)
        new_flux += np.interp(new_wave, spectrum.wave, spectrum.flux)
        out = SpectrumTemplate(wave=new_wave, flux=new_flux)
        out.fwhm = spectrum.fwhm
        return out

    def __mul__(self, scalar):
        """
        Multiply spectrum by a scalar value

        Parameters
        ----------
        scalar : float
            Factor to multipy to `self.flux`.

        Returns
        -------
        new_spectrum : `~grizli.utils.SpectrumTemplate`
        """
        out = SpectrumTemplate(wave=self.wave, flux=self.flux * scalar)
        out.fwhm = self.fwhm
        return out

    def to_fnu(self, fnu_units=FNU_CGS):
        """
        Make fnu version of the template.

        Sets the `flux_fnu` attribute, assuming that the wavelength is given
        in Angstrom and the flux is given in flambda:

            >>> flux_fnu = self.flux * self.wave**2 / 3.e18

        """
        # import astropy.constants as const
        # flux_fnu = self.flux * self.wave**2 / 3.e18
        # flux_fnu = (self.flux*self.fluxunits*(self.wave*self.waveunits)**2/const.c).to(FNU_CGS) #,

        if (FNU_CGS.__str__() == "erg / (cm2 Hz s)") & (
            self.fluxunits.__str__() == "erg / (Angstrom cm2 s)"
        ):
            # Faster
            flux_fnu = self.flux * self.wave ** 2 / 2.99792458e18 * fnu_units
            if self.err is not None:
                err_fnu = self.err * self.wave ** 2 / 2.99792458e18 * fnu_units
        else:
            # Use astropy conversion
            flux_fnu = (self.flux * self.fluxunits).to(
                fnu_units, equivalencies=u.spectral_density(self.wave * self.waveunits)
            )
            if self.err is not None:
                err_fnu = (self.err * self.fluxunits).to(
                    fnu_units,
                    equivalencies=u.spectral_density(self.wave * self.waveunits),
                )

        self.fnu_units = fnu_units
        self.flux_fnu = flux_fnu.value
        if self.err is not None:
            self.err_fnu = err_fnu.value
        else:
            self.err_fnu = None

    def integrate_filter(self, filter, abmag=False, use_wave="filter"):
        """
        Integrate the template through an `~eazy.FilterDefinition` filter
        object.

        Parameters
        ----------
        filter : `~pysynphot.ObsBandpass`
            Or any object that has `wave` and `throughput` attributes, with
            the former in the same units as the input spectrum.

        abmag : bool
            Return AB magnitude rather than fnu flux

        use_wave : str, optional
            Determines whether to interpolate the template to the filter 
            wavelengths or the spectrum wavelengths. Default is 'filter'.

        Returns
        -------
        temp_flux : float

        Examples
        --------
        Compute the WFC3/IR F140W AB magnitude of a pure emission line at the
        5-sigma 3D-HST line detection limit (5e-17 erg/s/cm2):

        >>> import numpy as np
        >>> from grizli.utils import SpectrumTemplate
        >>> from eazy.filters import FilterDefinition
        >>> import pysynphot as S
        >>> line = SpectrumTemplate(central_wave=1.4e4, fwhm=150.,
                        velocity=True)*5.e-17
        >>> filter = FilterDefinition(bp=S.ObsBandpass('wfc3,ir,f140w'))
        >>> fnu = line.integrate_filter(filter)
        >>> print('AB mag = {0:.3f}'.format(-2.5*np.log10(fnu)-48.6))
        AB mag = 26.619

        """
        INTEGRATOR = np.trapz

        try:
            # import grizli.utils_c
            # interp = grizli.utils_c.interp.interp_conserve_c
            from .utils_c.interp import interp_conserve_c

            interp = interp_conserve_c
        except ImportError:
            interp = np.interp

        # wz = self.wave*(1+z)
        nonzero = filter.throughput > 0
        if (
            (filter.wave[nonzero].min() > self.wave.max())
            | (filter.wave[nonzero].max() < self.wave.min())
            | (filter.wave[nonzero].min() < self.wave.min())
        ):
            if self.err is None:
                return 0.0
            else:
                return 0.0, 0.0

        if use_wave == "filter":
            # Interpolate to filter wavelengths
            integrate_wave = filter.wave

            integrate_templ = interp(
                filter.wave.astype(np.float64),
                self.wave,
                self.flux_fnu,
                left=0,
                right=0,
            )

            if self.err is not None:
                templ_ivar = (
                    1.0
                    / interp(filter.wave.astype(np.float64), self.wave, self.err_fnu)
                    ** 2
                )

                templ_ivar[~np.isfinite(templ_ivar)] = 0

                integrate_weight = (
                    filter.throughput / filter.wave * templ_ivar / filter.norm
                )
            else:
                integrate_weight = filter.throughput / filter.wave
        else:
            # Interpolate to spectrum wavelengths
            integrate_wave = self.wave
            integrate_templ = self.flux_fnu

            # test = nonzero
            test = np.isfinite(filter.throughput)
            interp_thru = interp(
                integrate_wave,
                filter.wave[test],
                filter.throughput[test],
                left=0,
                right=0,
            )

            if self.err is not None:
                templ_ivar = 1 / self.err_fnu ** 2
                templ_ivar[~np.isfinite(templ_ivar)] = 0

                integrate_weight = (
                    interp_thru / integrate_wave * templ_ivar / filter.norm
                )
            else:
                integrate_weight = interp_thru / integrate_wave  # /templ_err**2

        if hasattr(filter, "norm") & (self.err is None):
            filter_norm = filter.norm
        else:
            # e.g., pysynphot bandpass
            filter_norm = INTEGRATOR(integrate_weight, integrate_wave)

        # f_nu/lam dlam == f_nu d (ln nu)
        temp_flux = (
            INTEGRATOR(integrate_templ * integrate_weight, integrate_wave) / filter_norm
        )

        if self.err is not None:
            temp_err = 1 / np.sqrt(filter_norm)

        if abmag:
            temp_mag = -2.5 * np.log10(temp_flux) - 48.6
            return temp_mag
        else:
            if self.err is not None:
                return temp_flux, temp_err
            else:
                return temp_flux

    @property
    def eazy(self):
        """
        Convert to `eazy.template.Template` object
        """
        import eazy.templates

        templ = eazy.templates.Template(arrays=(self.wave, self.flux), name=self.name)
        return templ


def load_templates(
    fwhm=400,
    line_complexes=True,
    stars=False,
    full_line_list=DEFAULT_LINE_LIST,
    continuum_list=None,
    fsps_templates=False,
    alf_template=False,
    lorentz=False,
):
    """
    Generate a list of templates for fitting to the grism spectra

    The different sets of continuum templates are stored in

        >>> temp_dir = os.path.join(GRIZLI_PATH, 'templates')

    Parameters
    ----------
    fwhm : float, optional
        FWHM of a Gaussian, in km/s, that is convolved with the emission
        line templates.  If too narrow, then can see pixel effects in the
        fits as a function of redshift. Default is 400.

    line_complexes : bool, optional
        Generate line complex templates with fixed flux ratios rather than
        individual lines. This is useful for the redshift fits where there
        would be redshift degeneracies if the line fluxes for individual
        lines were allowed to vary completely freely. See the list of
        available lines and line groups in
        `~grizli.utils.get_line_wavelengths`. Currently,
        `line_complexes=True` generates the following groups:

            Ha+NII+SII+SIII+He
            OIII+Hb
            OII+Ne

    stars : bool, optional
        Get stellar templates rather than galaxies + lines. Default is False.

    full_line_list : None or list, optional
        Full set of lines to try.  The default is set in the global variable
        `~grizli.utils.DEFAULT_LINE_LIST`.

        The full list of implemented lines is in `~grizli.utils.get_line_wavelengths`.

    continuum_list : None or list, optional
        Override the default continuum templates if None.

    fsps_templates : bool, optional
        If True, get the FSPS NMF templates. Default is False.

    alf_template : bool, optional
        If True, include Alf templates. Default is False.

    lorentz : bool, optional
        If True, use Lorentzian line profiles instead of Gaussian. 
        Default is False.

    Returns
    -------
    temp_list : dictionary of `~grizli.utils.SpectrumTemplate` objects
        Output template list

    """

    if stars:
        # templates = glob.glob('%s/templates/Pickles_stars/ext/*dat' %(GRIZLI_PATH))
        # templates = []
        # for t in 'obafgkmrw':
        #     templates.extend( glob.glob('%s/templates/Pickles_stars/ext/uk%s*dat' %(os.getenv('THREEDHST'), t)))
        # templates.extend(glob.glob('%s/templates/SPEX/spex-prism-M*txt' %(os.getenv('THREEDHST'))))
        # templates.extend(glob.glob('%s/templates/SPEX/spex-prism-[LT]*txt' %(os.getenv('THREEDHST'))))
        #
        # #templates = glob.glob('/Users/brammer/Downloads/templates/spex*txt')
        # templates = glob.glob('bpgs/*ascii')
        # info = catIO.Table('bpgs/bpgs.info')
        # type = np.array([t[:2] for t in info['type']])
        # templates = []
        # for t in 'OBAFGKM':
        #     test = type == '-%s' %(t)
        #     so = np.argsort(info['type'][test])
        #     templates.extend(info['file'][test][so])
        #
        # temp_list = OrderedDict()
        # for temp in templates:
        #     #data = np.loadtxt('bpgs/'+temp, unpack=True)
        #     data = np.loadtxt(temp, unpack=True)
        #     #data[0] *= 1.e4 # spex
        #     scl = np.interp(5500., data[0], data[1])
        #     name = os.path.basename(temp)
        #     #ix = info['file'] == temp
        #     #name='%5s %s' %(info['type'][ix][0][1:], temp.split('.as')[0])
        #     print(name)
        #     temp_list[name] = utils.SpectrumTemplate(wave=data[0],
        #                                              flux=data[1]/scl)

        # np.save('stars_bpgs.npy', [temp_list])

        # tall = np.load(os.path.join(GRIZLI_PATH,
        #                                  'templates/stars.npy'))[0]
        #
        # return tall
        #
        # temp_list = OrderedDict()
        # for k in tall:
        #     if k.startswith('uk'):
        #         temp_list[k] = tall[k]
        #
        # return temp_list
        #
        # for t in 'MLT':
        #     for k in tall:
        #         if k.startswith('spex-prism-'+t):
        #             temp_list[k] = tall[k]
        #
        # return temp_list

        # return temp_list
        templates = [
            "M6.5.txt",
            "M8.0.txt",
            "L1.0.txt",
            "L3.5.txt",
            "L6.0.txt",
            "T2.0.txt",
            "T6.0.txt",
            "T7.5.txt",
        ]
        templates = ["stars/" + t for t in templates]
    else:
        # Intermediate and very old
        # templates = ['templates/EAZY_v1.0_lines/eazy_v1.0_sed3_nolines.dat',
        #              'templates/cvd12_t11_solar_Chabrier.extend.skip10.dat']
        templates = ["eazy_intermediate.dat", "cvd12_t11_solar_Chabrier.dat"]

        # Post starburst
        # templates.append('templates/UltraVISTA/eazy_v1.1_sed9.dat')
        templates.append("post_starburst.dat")

        # Very blue continuum
        # templates.append('templates/YoungSB/erb2010_continuum.dat')
        templates.append("erb2010_continuum.dat")

        # Test new templates
        # templates = ['templates/erb2010_continuum.dat',
        # 'templates/fsps/tweak_fsps_temp_kc13_12_006.dat',
        # 'templates/fsps/tweak_fsps_temp_kc13_12_008.dat']

        if fsps_templates:
            # templates = ['templates/fsps/tweak_fsps_temp_kc13_12_0{0:02d}.dat'.format(i+1) for i in range(12)]
            templates = [
                "fsps/fsps_QSF_12_v3_nolines_0{0:02d}.dat".format(i + 1)
                for i in range(12)
            ]
            # templates = ['fsps/fsps_QSF_7_v3_nolines_0{0:02d}.dat'.format(i+1) for i in range(7)]

        if alf_template:
            templates.append("alf_SSP.dat")

        if continuum_list is not None:
            templates = continuum_list

    temp_list = OrderedDict()
    for temp in templates:
        data = np.loadtxt(os.path.join(GRIZLI_PATH, "templates", temp), unpack=True)
        # scl = np.interp(5500., data[0], data[1])
        scl = 1.0
        name = temp  # os.path.basename(temp)
        temp_list[name] = SpectrumTemplate(wave=data[0], flux=data[1] / scl, name=name)

        temp_list[name].name = name

    if stars:
        return temp_list

    # Emission lines:
    line_wavelengths, line_ratios = get_line_wavelengths()

    if line_complexes:
        # line_list = ['Ha+SII', 'OIII+Hb+Ha', 'OII']
        # line_list = ['Ha+SII', 'OIII+Hb', 'OII']
        # line_list = ['Ha+NII+SII+SIII+He+PaB', 'OIII+Hb', 'OII+Ne', 'Lya+CIV']
        # line_list = ['Ha+NII+SII+SIII+He+PaB', 'OIII+Hb+Hg+Hd', 'OII+Ne', 'Lya+CIV']
        line_list = [
            "Ha+NII+SII+SIII+He+PaB",
            "OIII+Hb+Hg+Hd",
            "OII+Ne",
            "Gal-UV-lines",
        ]

    else:
        if full_line_list is None:
            line_list = DEFAULT_LINE_LIST
        else:
            line_list = full_line_list

        # line_list = ['Ha', 'SII']

    # Use FSPS grid for lines
    wave_grid = None
    # if fsps_templates:
    #     wave_grid = data[0]
    # else:
    #     wave_grid = None

    for li in line_list:
        scl = line_ratios[li] / np.sum(line_ratios[li])
        for i in range(len(scl)):
            if ("O32" in li) & (np.abs(line_wavelengths[li][i] - 2799) < 2):
                fwhm_i = 2500
                lorentz_i = True
            else:
                fwhm_i = fwhm
                lorentz_i = lorentz

            line_i = SpectrumTemplate(
                wave=wave_grid,
                central_wave=line_wavelengths[li][i],
                flux=None,
                fwhm=fwhm_i,
                velocity=True,
                lorentz=lorentz_i,
            )

            if i == 0:
                line_temp = line_i * scl[i]
            else:
                line_temp = line_temp + line_i * scl[i]

        name = "line {0}".format(li)
        line_temp.name = name
        temp_list[name] = line_temp

    return temp_list


def load_beta_templates(wave=np.arange(400, 2.5e4), betas=[-2, -1, 0]):
    """
    Step-function templates with f_lambda ~ (wave/1216.)**beta
    
    Parameters
    ----------
    wave: array_like
        The wavelength grid.
    beta: float
        The power-law index.
    
    Returns
    -------
    t0: dict
        A dictionary containing the step-function templates.

    """
    t0 = {}
    for beta in betas:
        key = "beta {0}".format(beta)
        t0[key] = SpectrumTemplate(wave=wave, flux=(wave / 1216.0) ** beta)
    return t0


def load_quasar_templates(
    broad_fwhm=2500,
    narrow_fwhm=1200,
    broad_lines=[
        "HeI-5877",
        "MgII",
        "Lya",
        "CIV-1549",
        "CIII-1906",
        "CIII-1908",
        "OIII-1663",
        "HeII-1640",
        "SiIV+OIV-1398",
        "NIV-1487",
        "NV-1240",
        "PaB",
        "PaG",
    ],
    narrow_lines=[
        "NIII-1750",
        "OII",
        "OIII",
        "SII",
        "OI-6302",
        "OIII-4363",
        "NeIII-3867",
        "NeVI-3426",
        "NeV-3346",
        "OII-7325",
        "ArIII-7138",
        "SIII",
        "HeI-1083",
    ],
    include_feii=True,
    slopes=[-2.8, 0, 2.8],
    uv_line_complex=True,
    fixed_narrow_lines=False,
    t1_only=False,
    nspline=13,
    Rspline=30,
    betas=None,
    include_reddened_balmer_lines=False,
):
    """
    Make templates suitable for fitting broad-line quasars
    
    Parameters
    ----------
    broad_fwhm : float, optional
        Full width at half maximum of the broad lines. Default is 2500.

    narrow_fwhm : float, optional
        Full width at half maximum of the narrow lines. Default is 1200.

    broad_lines : list, optional
        List of broad lines to include in the templates.

    narrow_lines : list, optional
        List of narrow lines to include in the templates.

    include_feii : bool, optional
        Whether to include Fe II templates. Default is True.

    slopes : list, optional
        List of slopes for linear continua. Default is [-2.8, 0, 2.8].

    uv_line_complex : bool, optional
        Whether to include UV line complex templates. Default is True.

    fixed_narrow_lines : bool, optional
        Whether to fix the narrow lines. Default is False.

    t1_only : bool, optional
        Whether to only include t1 templates. Default is False.

    nspline : int, optional
        Number of spline continua templates. Default is 13.

    Rspline : int, optional
        Resolution of the spline continua templates. Default is 30.

    betas : list, optional
        List of beta values for beta templates. Default is None.

    include_reddened_balmer_lines : bool, optional
        Whether to include reddened Balmer lines. Default is False.
        
    Returns
    -------
    t0 : OrderedDict
        Dictionary of templates for t0.

    t1 : OrderedDict
        Dictionary of templates for t1.

    """

    from collections import OrderedDict
    import scipy.ndimage as nd

    t0 = OrderedDict()
    t1 = OrderedDict()

    broad1 = load_templates(
        fwhm=broad_fwhm,
        line_complexes=False,
        stars=False,
        full_line_list=["Ha", "Hb", "Hg", "Hd", "H7", "H8", "H9", "H10"] + broad_lines,
        continuum_list=[],
        fsps_templates=False,
        alf_template=False,
        lorentz=True,
    )

    narrow1 = load_templates(
        fwhm=400,
        line_complexes=False,
        stars=False,
        full_line_list=narrow_lines,
        continuum_list=[],
        fsps_templates=False,
        alf_template=False,
    )

    if fixed_narrow_lines:
        if t1_only:
            narrow0 = narrow1
        else:
            narrow0 = load_templates(
                fwhm=narrow_fwhm,
                line_complexes=False,
                stars=False,
                full_line_list=["QSO-Narrow-lines"],
                continuum_list=[],
                fsps_templates=False,
                alf_template=False,
            )

    else:
        narrow0 = load_templates(
            fwhm=narrow_fwhm,
            line_complexes=False,
            stars=False,
            full_line_list=narrow_lines,
            continuum_list=[],
            fsps_templates=False,
            alf_template=False,
        )

    if t1_only:
        broad0 = broad1
    else:
        if uv_line_complex:
            full_line_list = ["Balmer 10kK + MgII Av=0.5", "QSO-UV-lines"]
        else:
            full_line_list = ["Balmer 10kK + MgII Av=0.5"]

        if include_reddened_balmer_lines:
            line_wavelengths, line_ratios = get_line_wavelengths()
            if "Balmer 10kK + MgII Av=1.0" in line_wavelengths:
                full_line_list += ["Balmer 10kK + MgII"]
                full_line_list += ["Balmer 10kK + MgII Av=1.0"]
                full_line_list += ["Balmer 10kK + MgII Av=2.0"]

        broad0 = load_templates(
            fwhm=broad_fwhm,
            line_complexes=False,
            stars=False,
            full_line_list=full_line_list,
            continuum_list=[],
            fsps_templates=False,
            alf_template=False,
            lorentz=True,
        )

        for k in broad0:
            t0[k] = broad0[k]

    for k in broad1:
        t1[k] = broad1[k]

    for k in narrow0:
        t0[k] = narrow0[k]

    for k in narrow1:
        t1[k] = narrow1[k]

    # Fe II
    if include_feii:
        feii_wave, feii_flux = np.loadtxt(
            os.path.dirname(__file__) + "/data/templates/FeII_VeronCetty2004.txt",
            unpack=True,
        )

        # smoothing, in units of input velocity resolution
        feii_kern = broad_fwhm / 2.3548 / 75.0
        feii_sm = nd.gaussian_filter(feii_flux, feii_kern)
        t0["FeII-VC2004"] = t1["FeII-VC2004"] = SpectrumTemplate(
            wave=feii_wave, flux=feii_sm, name="FeII-VC2004"
        )

    # Linear continua
    # cont_wave = np.arange(400, 2.5e4)
    # for slope in slopes:
    #     key = 'slope {0}'.format(slope)
    #     t0[key] = t1[key] = SpectrumTemplate(wave=cont_wave, flux=(cont_wave/6563.)**slope)

    if Rspline is not None:
        wspline = np.arange(4200, 2.5e4, 10)
        df_spl = log_zgrid(zr=[wspline[0], wspline[-1]], dz=1.0 / Rspline)
        bsplines = bspline_templates(wspline, df=len(df_spl) + 2, log=True, clip=0.0001)

        for key in bsplines:
            t0[key] = t1[key] = bsplines[key]

    elif nspline > 0:
        # Spline continua
        cont_wave = np.arange(5000, 2.4e4)
        bsplines = bspline_templates(cont_wave, df=nspline, log=True)
        for key in bsplines:
            t0[key] = t1[key] = bsplines[key]

    elif betas is not None:
        btemp = load_beta_templates(wave=np.arange(400, 2.5e4), betas=betas)
        for key in btemp:
            t0[key] = t1[key] = btemp[key]

    else:
        # Observed frame steps
        onedR = -nspline
        wlim = [5000, 18000.0]
        bin_steps, step_templ = step_templates(wlim=wlim, R=onedR, round=10)
        for key in step_templ:
            t0[key] = t1[key] = step_templ[key]

    # t0['blue'] = t1['blue'] = SpectrumTemplate(wave=cont_wave, flux=(cont_wave/6563.)**-2.8)
    # t0['mid'] = t1['mid'] = SpectrumTemplate(wave=cont_wave, flux=(cont_wave/6563.)**0)
    # t0['red'] = t1['mid'] = SpectrumTemplate(wave=cont_wave, flux=(cont_wave/6563.)**2.8)

    return t0, t1


PHOENIX_LOGG_FULL = [3.0, 3.5, 4.0, 4.5, 5.0, 5.5]
PHOENIX_LOGG = [4.0, 4.5, 5.0, 5.5]

PHOENIX_TEFF_FULL = [400.0, 420.0, 450.0, 500.0, 550.0, 600.0, 650.0, 700.0, 750.0,
                     800.0, 850.0, 900.0, 950.0, 1000.0, 1050.0, 1100.0, 1150.0,
                     1200.0, 1250.0, 1300.0, 1350.0, 1400.0, 1450.0, 1500.0, 1550.0,
                     1600.0, 1650.0, 1700.0, 1750.0, 1800.0, 1850.0, 1900.0, 1950.0,
                     2000.0, 2100.0, 2200.0, 2300.0, 2400.0, 2500.0, 2600.0, 2700.0,
                     2800.0, 2900.0, 3000.0, 3100.0, 3200.0, 3300.0, 3400.0, 3500.0,
                     3600.0, 3700.0, 3800.0, 3900.0, 4000.0, 4100.0, 4200.0, 4300.0,
                     4400.0, 4500.0, 4600.0, 4700.0, 4800.0, 4900.0, 5000.0]

PHOENIX_TEFF = [400.0, 420.0, 450.0, 500.0, 550.0, 600.0, 650.0, 700.0, 750.0,
                800.0, 850.0, 900.0, 950.0, 1000.0, 1050.0, 1100.0, 1150.0,
                1200.0, 1300.0, 1400.0, 1500.0, 1600.0, 1700.0, 1800.0, 1900.0,
                2000.0, 2100.0, 2200.0, 2300.0, 2400.0, 2500.0, 2600.0, 2700.0,
                2800.0, 2900.0, 3000.0, 3100.0, 3200.0, 3300.0, 3400.0, 3500.0,
                3600.0, 3700.0, 3800.0, 3900.0, 4000.0, 4200.0, 4400.0, 4600.0,
                4800.0, 5000.0, 5500.0, 5500, 6000.0, 6500.0, 7000.0]

PHOENIX_ZMET_FULL = [-2.5, -2.0, -1.5, -1.0, -0.5, -0.0, 0.5]
PHOENIX_ZMET = [-1.0, -0.5, -0.0]


def load_phoenix_stars(
    logg_list=PHOENIX_LOGG,
    teff_list=PHOENIX_TEFF,
    zmet_list=PHOENIX_ZMET,
    add_carbon_star=True,
    file="bt-settl_t400-7000_g4.5.fits",
):
    """
    Load Phoenix stellar templates
    
    Parameters
    ----------
    logg_list : list, optional
        List of log(g) values for the templates to load.

    teff_list : list, optional
        List of effective temperature values for the templates to load.

    zmet_list : list, optional
        List of metallicity values for the templates to load.
        
    add_carbon_star : bool, optional
        Whether to include a carbon star template.

    file : str, optional
        Name of the FITS file containing the templates. 
        Default is "bt-settl_t400-7000_g4.5.fits".
    
    Returns
    -------
    tstars : OrderedDict
        Dictionary of SpectrumTemplate objects, with the template names as keys.

    """
    from collections import OrderedDict

    try:
        from urllib.request import urlretrieve
    except:
        from urllib import urlretrieve

    # file='bt-settl_t400-5000_g4.5.fits'
    # file='bt-settl_t400-3500_z0.0.fits'

    try:
        hdu = pyfits.open(os.path.join(GRIZLI_PATH, "templates/stars/", file))
    except:
        # url = 'https://s3.amazonaws.com/grizli/CONF'
        # url = 'https://erda.ku.dk/vgrid/Gabriel%20Brammer/CONF'
        url = "https://raw.githubusercontent.com/gbrammer/" + "grizli-config/master"

        print("Fetch {0}/{1}".format(url, file))

        # os.system('wget -O /tmp/{1} {0}/{1}'.format(url, file))
        res = urlretrieve(
            "{0}/{1}".format(url, file), filename=os.path.join("/tmp", file)
        )

        hdu = pyfits.open(os.path.join("/tmp/", file))

    tab = GTable.gread(hdu[1])
    hdu.close()

    tstars = OrderedDict()
    N = tab["flux"].shape[1]
    for i in range(N):
        teff = tab.meta["TEFF{0:03d}".format(i)]
        logg = tab.meta["LOGG{0:03d}".format(i)]
        try:
            met = tab.meta["ZMET{0:03d}".format(i)]
        except:
            met = 0.0

        if (logg not in logg_list) | (teff not in teff_list) | (met not in zmet_list):
            # print('Skip {0} {1}'.format(logg, teff))
            continue

        label = "bt-settl_t{0:05.0f}_g{1:3.1f}_m{2:.1f}".format(teff, logg, met)

        tstars[label] = SpectrumTemplate(
            wave=tab["wave"], flux=tab["flux"][:, i], name=label
        )

    if add_carbon_star:
        cfile = os.path.join(GRIZLI_PATH, "templates/stars/carbon_star.txt")
        sp = read_catalog(cfile)
        if add_carbon_star > 1:
            import scipy.ndimage as nd

            cflux = nd.gaussian_filter(sp["flux"], add_carbon_star)
        else:
            cflux = sp["flux"]

        tstars["bt-settl_t05000_g0.0_m0.0"] = SpectrumTemplate(
            wave=sp["wave"], flux=cflux, name="carbon-lancon2002"
        )

    return tstars


def load_sdss_pca_templates(file="spEigenQSO-55732.fits", smooth=3000):
    """
    Load SDSS eigen PCA templates
    
    Parameters
    ----------
    file : str, optional
        The name of the FITS file containing the templates. 
        Default is "spEigenQSO-55732.fits".

    smooth : float, optional
        The smoothing parameter for the templates. Default is 3000.
    
    Returns
    -------
    temp_list : OrderedDict
        A dictionary of SpectrumTemplate objects representing the SDSS eigen templates.
    
    """
    from collections import OrderedDict
    import scipy.ndimage as nd

    im = pyfits.open(os.path.join(GRIZLI_PATH, "templates", file))
    h = im[0].header
    log_wave = np.arange(h["NAXIS1"]) * h["COEFF1"] + h["COEFF0"]
    wave = 10 ** log_wave

    name = file.split(".fits")[0]

    if smooth > 0:
        dv_in = h["COEFF1"] * 3.0e5
        n = smooth / dv_in
        data = nd.gaussian_filter1d(im[0].data, n, axis=1).astype(np.float64)
        skip = int(n / 2.5)
        wave = wave[::skip]
        data = data[:, ::skip]
    else:
        data = im[0].data.astype(np.float64)

    N = h["NAXIS2"]
    temp_list = OrderedDict()
    for i in range(N):
        temp_list["{0} {1}".format(name, i + 1)] = SpectrumTemplate(
            wave=wave, flux=data[i, :]
        )

    im.close()

    return temp_list


def cheb_templates(
    wave, order=6, get_matrix=False, log=False, clip=1.0e-4, minmax=None
):
    """
    Chebyshev polynomial basis functions
    
    Parameters
    ----------
    wave : array-like
        The wavelength array.

    order : int
        The order of the Chebyshev polynomial.

    get_matrix : bool, optional
        If True, return array data rather than template objects.
        Default is False.

    log : bool, optional
        If True, use the logarithm of the wavelength array. Default is False.

    clip : float, optional
        The clipping threshold for wavelengths outside the range.
        Default is 1.0e-4.

    minmax : array-like, optional
        The minimum and maximum values of the wavelength range.
        If not provided, the minimum and maximum values of 
        the input wavelength array are used.
        
    Returns
    -------
    templates : OrderedDict
        The Chebyshev polynomial templates.
    
    """
    from numpy.polynomial.chebyshev import chebval, chebvander

    if minmax is None:
        mi = wave.min()
        ma = wave.max()
    else:
        mi, ma = np.squeeze(minmax) * 1.0

    if log:
        xi = np.log(wave)
        mi = np.log(mi)
        ma = np.log(ma)
    else:
        xi = wave * 1

    x = (xi - mi) * 2 / (ma - mi) - 1

    n_bases = order + 1

    basis = chebvander(x, order)

    # for i in range(n_bases):
    out_of_range = (xi < mi) | (xi > ma)
    basis[out_of_range, :] = 0

    if get_matrix:
        return basis

    temp = OrderedDict()
    for i in range(n_bases):
        key = f"cheb o{i}"
        temp[key] = SpectrumTemplate(wave, basis[:, i])
        temp[key].name = key

    return temp


def bspline_templates(
    wave, degree=3, df=6, get_matrix=False, log=False, clip=1.0e-4, minmax=None
):
    """
    B-spline basis functions, modeled after `~patsy.splines`

    Parameters
    ----------
    wave : array-like 
        The wavelength array.
    degree : int 
        The degree of the B-spline basis functions.
    df : int 
        The number of degrees of freedom.
    get_matrix : bool 
        If True, return the basis function matrix.
    log : bool 
        If True, use the logarithm of the wavelength array.
    clip : float 
        The threshold for clipping the basis functions.
    minmax : tuple 
        The minimum and maximum values for the wavelength array.

    Returns
    -------
    basis : array-like 
        The B-spline basis functions.
    temp : OrderedDict 
        The B-spline templates.
    
    """
    from scipy.interpolate import splev

    order = degree + 1
    n_inner_knots = df - order
    inner_knots = np.linspace(0, 1, n_inner_knots + 2)[1:-1]

    norm_knots = np.concatenate(([0, 1] * order, inner_knots))
    norm_knots.sort()

    if log:
        xspl = np.log(wave)
    else:
        xspl = wave * 1

    if minmax is None:
        mi = xspl.min()
        ma = xspl.max()
    else:
        mi, ma = minmax

    width = ma - mi
    all_knots = norm_knots * width + mi

    n_bases = len(all_knots) - (degree + 1)
    basis = np.empty((xspl.shape[0], n_bases), dtype=float)

    coefs = np.identity(n_bases)
    basis = splev(xspl, (all_knots, coefs, degree))

    for i in range(n_bases):
        out_of_range = (xspl < mi) | (xspl > ma)
        basis[i][out_of_range] = 0

    wave_peak = np.round(wave[np.argmax(basis, axis=1)])

    maxval = np.max(basis, axis=1)
    for i in range(n_bases):
        basis[i][basis[i] < clip * maxval[i]] = 0

    if get_matrix:
        return np.vstack(basis).T

    temp = OrderedDict()
    for i in range(n_bases):
        key = "bspl {0} {1:.0f}".format(i, wave_peak[i])
        temp[key] = SpectrumTemplate(wave, basis[i])
        temp[key].name = key
        temp[key].wave_peak = wave_peak[i]

    temp.knots = all_knots
    temp.degree = degree
    temp.xspl = xspl

    return temp


def eval_bspline_templates(wave, bspl, coefs):
    """
    Evaluate B-spline templates at given wavelengths.

    Parameters
    ----------
    wave : array-like 
        The wavelengths at which to evaluate the B-spline templates.
    bspl : scipy.interpolate.BSpline 
        The B-spline object defining the basis functions.
    coefs : array-like 
        The coefficients of the B-spline basis functions.

    Returns
    -------
    array-like: 
        The evaluated B-spline templates at the given wavelengths.
    
    """
    from scipy.interpolate import splev

    xspl = np.log(wave)
    basis = splev(xspl, (bspl.knots, coefs, bspl.degree))
    return np.array(basis)


def split_spline_template(templ, wavelength_range=[5000, 2.4e4], Rspline=10, log=True):
    """
    Multiply a single template by spline bases to effectively generate a
    spline multiplicative correction that can be fit with linear least
    squares.

    Parameters
    ----------

    templ : `~grizli.utils.SpectrumTemplate`
        Template to split.

    wavelength_range : [float, float]
        Limit the splines to this wavelength range

    Rspline : float
        Effective resolution, R=dlambda/lambda, of the spline correction
        function.

    log : bool
        Log-spaced splines

    Returns
    -------

    stemp : dict

        Dictionary of spline-component templates, with additional attributes:

            wspline = wavelength of the templates / spline correction
            tspline = matrix of the spline corrections
            knots   = peak wavelenghts of each spline component

    """
    from collections import OrderedDict
    from grizli import utils

    if False:
        stars = utils.load_templates(stars=True)
        templ = stars["stars/L1.0.txt"]

    wspline = templ.wave

    clip = (wspline > wavelength_range[0]) & (wspline < wavelength_range[1])
    df_spl = len(utils.log_zgrid(zr=wavelength_range, dz=1.0 / Rspline))

    tspline = utils.bspline_templates(
        wspline[clip], df=df_spl + 2, log=log, clip=0.0001, get_matrix=True
    )

    ix = np.argmax(tspline, axis=0)
    knots = wspline[clip][ix]

    N = tspline.shape[1]
    stemp = OrderedDict()
    for i in range(N):
        name = "{0} {1:.2f}".format(templ.name, knots[i] / 1.0e4)
        stemp[name] = utils.SpectrumTemplate(
            wave=wspline[clip], flux=templ.flux[clip] * tspline[:, i], name=name
        )
        stemp[name].knot = knots[i]

    stemp.wspline = wspline[clip]
    stemp.tspline = tspline
    stemp.knots = knots

    return stemp


def step_templates(
    wlim=[5000, 1.8e4],
    bin_steps=None,
    R=30,
    round=10,
    rest=False,
    special=None,
    order=0,
):
    """
    Step-function templates for easy binning
    
    Parameters
    ----------    
    wlim : list 
        The wavelength range for the templates.

    bin_steps : ndarray 
        The array of bin steps for the templates.

    R : int 
        The resolution of the templates.

    round : int
        The rounding factor for the bin steps.

    rest : bool 
        Flag indicating whether the templates are in the rest frame.

    special : str 
        Special template type. Options are 'D4000', 'Dn4000', and None.

    order : int 
        The order of the step function templates.
    
    Returns
    -------
    bin_steps : ndarray 
        The array of bin steps for the templates.
    step_templ : dict 
        Dictionary of step function templates.
    
    """
    if special == "Dn4000":
        rest = True
        bin_steps = np.hstack(
            [
                np.arange(850, 3849, 100),
                [3850, 3950, 4000, 4100],
                np.arange(4200, 1.7e4, 100),
            ]
        )

    elif special == "D4000":
        rest = True
        bin_steps = np.hstack(
            [
                np.arange(850, 3749, 200),
                [3750, 3950, 4050, 4250],
                np.arange(4450, 1.7e4, 200),
            ]
        )
    elif special not in ["D4000", "Dn4000", None]:
        print(
            "step_templates: {0} not recognized (options are 'D4000', 'Dn4000', and None)".format(
                special
            )
        )
        return {}

    if bin_steps is None:
        bin_steps = np.round(log_zgrid(wlim, 1.0 / R) / round) * round
    else:
        wlim = [bin_steps[0], bin_steps[-1]]

    ds = np.diff(bin_steps)

    xspec = np.arange(wlim[0] - ds[0], wlim[1] + ds[-1])

    bin_mid = bin_steps[:-1] + ds / 2.0

    step_templ = {}
    for i in range(len(bin_steps) - 1):

        yspec = ((xspec >= bin_steps[i]) & (xspec < bin_steps[i + 1])) * 1

        for o in range(order + 1):
            label = "step {0:.0f}-{1:.0f} {2}".format(bin_steps[i], bin_steps[i + 1], o)
            if rest:
                label = "r" + label

            flux = ((xspec - bin_mid[i]) / ds[i]) ** o * (yspec > 0)
            step_templ[label] = SpectrumTemplate(wave=xspec, flux=flux, name=label)

    return bin_steps, step_templ


def polynomial_templates(wave, ref_wave=1.0e4, order=0, line=False):
    """
    Generate polynomial templates based on the input parameters.

    If `line` is True, the method generates line templates by applying 
    a sign to the polynomial. Otherwise, it generates polynomial templates by 
    raising the wavelength ratio to the power of the polynomial order.

    Each template is stored in the returned dictionary with a key in the format
    "poly {i}", where i is the polynomial order.

    Parameters
    ----------   
    wave : array-like 
        The wavelength array.

    ref_wave : float, optional 
        The reference wavelength. Default is 1.0e4.

    order : int, optional 
        The order of the polynomial. Default is 0.

    line : bool, optional 
        Whether to generate line templates. Default is False.

    Returns
    -------
    temp: OrderedDict 
        A dictionary of SpectrumTemplate objects
        representing the polynomial templates.

    """
    temp = OrderedDict()
    if line:
        for sign in [1, -1]:
            key = "poly {0}".format(sign)
            temp[key] = SpectrumTemplate(wave, sign * (wave / ref_wave - 1) + 1)
            temp[key].name = key

        return temp

    for i in range(order + 1):
        key = "poly {0}".format(i)
        temp[key] = SpectrumTemplate(wave, (wave / ref_wave - 1) ** i)
        temp[key].name = key
        temp[key].ref_wave = ref_wave

    return temp


def split_poly_template(templ, ref_wave=1.0e4, order=3):
    """
    Multiply a single template by polynomial bases to effectively generate a
    polynomial multiplicative correction that can be fit with linear least
    squares.

    Parameters
    ----------
    templ : `~grizli.utils.SpectrumTemplate`
        Template to split.

    ref_wave : float
       Wavelength where to normalize the polynomials.

    Order : int
        Polynomial order.  Returns order+1 templates.

    Returns
    -------
    ptemp : dict

        Dictionary of polynomial-component templates, with additional
        attributes:

            ref_wave = wavelength where polynomials normalized

    """
    from collections import OrderedDict
    from grizli import utils

    tspline = polynomial_templates(
        templ.wave, ref_wave=ref_wave, order=order, line=False
    )

    ptemp = OrderedDict()

    for i, t in enumerate(tspline):
        name = "{0} poly {1}".format(templ.name, i)
        ptemp[name] = utils.SpectrumTemplate(
            wave=templ.wave, flux=templ.flux * tspline[t].flux, name=name
        )
        ptemp[name].ref_wave = ref_wave

    ptemp.ref_wave = ref_wave

    return ptemp


def dot_templates(coeffs, templates, z=0, max_R=5000, apply_igm=True):
    """
    Compute template sum analogous to `np.dot(coeffs, templates)`.

    Parameters
    ----------
    coeffs : array-like
        Coefficients for each template.

    templates : list of `~grizli.utils.SpectrumTemplate`
        List of templates.

    z : float, optional
        Redshift to apply to the templates (default is 0).

    max_R : float, optional
        Maximum spectral resolution to apply to the templates (default is 5000).

    apply_igm : bool, optional
        Apply intergalactic medium (IGM) attenuation to the templates.

    Returns
    -------
    tc : `~grizli.utils.SpectrumTemplate`
        Continuum template.
    tl : `~grizli.utils.SpectrumTemplate`
        Full template (including lines).

    """

    if len(coeffs) != len(templates):
        raise ValueError(
            "shapes of coeffs ({0}) and templates ({1}) don't match".format(
                len(coeffs), len(templates)
            )
        )

    wave, flux_arr, is_line = array_templates(
        templates, max_R=max_R, z=z, apply_igm=apply_igm
    )

    # Continuum
    cont = np.dot(coeffs * (~is_line), flux_arr)
    tc = SpectrumTemplate(wave=wave, flux=cont).zscale(z, apply_igm=False)

    # Full template
    line = np.dot(coeffs, flux_arr)
    tl = SpectrumTemplate(wave=wave, flux=line).zscale(z, apply_igm=False)

    return tc, tl


def array_templates(templates, wave=None, max_R=5000, z=0, apply_igm=False):
    """
    Return an array version of the templates 
    that have all been interpolated to the same grid.


    Parameters
    ----------
    templates : dictionary of `~grizli.utils.SpectrumTemplate` objects
        Output template list with `NTEMP` templates.

    max_R : float
        Maximum spectral resolution of the regridded templates.

    z : float
        Redshift where to evaluate the templates.  But note that this is only
        used to shift templates produced by `bspline_templates`, which are
        defined in the observed frame.

    wave : `~numpy.ndarray`, dimensions `(NL,)`, optional
        Array containing unique wavelengths. If not provided, the wavelengths
        will be determined from the templates.

    flux_arr : `~numpy.ndarray`, dimensions `(NTEMP, NL)`, optional
        Array containing the template fluxes interpolated at `wave`. If not
        provided, the fluxes will be computed from the templates.

    is_line : `~numpy.ndarray`, optional
        Boolean array indicating emission line templates (the key in the
        template dictionary starts with "line ").

    Returns
    -------
    wave : `~numpy.ndarray`, dimensions `(NL,)`
        Array containing unique wavelengths.

    flux_arr : `~numpy.ndarray`, dimensions `(NTEMP, NL)`
        Array containing the template fluxes interpolated at `wave`.

    is_line : `~numpy.ndarray`
        Boolean array indicating emission line templates (the key in the
        template dictionary starts with "line ").

    """
    from grizli.utils_c.interp import interp_conserve_c

    if wave is None:
        wstack = []
        for t in templates:
            if t.split()[0] in ["bspl", "step", "poly"]:
                wstack.append(templates[t].wave / (1 + z))
            else:
                wstack.append(templates[t].wave)

        wave = np.unique(np.hstack(wstack))

    clipsum, iter = 1, 0
    while (clipsum > 0) & (iter < 10):
        clip = np.gradient(wave) / wave < 1 / max_R
        idx = np.arange(len(wave))[clip]
        wave[idx[::2]] = np.nan
        wave = wave[np.isfinite(wave)]
        iter += 1
        clipsum = clip.sum()
        # print(iter, clipsum)

    NTEMP = len(templates)
    flux_arr = np.zeros((NTEMP, len(wave)))

    for i, t in enumerate(templates):
        if t.split()[0] in ["bspl", "step", "poly"]:
            flux_arr[i, :] = interp_conserve_c(
                wave, templates[t].wave / (1 + z), templates[t].flux * (1 + z)
            )
        else:
            if hasattr(templates[t], "flux_flam"):
                # Redshift-dependent eazy-py Template
                flux_arr[i, :] = interp_conserve_c(
                    wave, templates[t].wave, templates[t].flux_flam(z=z)
                )
            else:
                flux_arr[i, :] = interp_conserve_c(
                    wave, templates[t].wave, templates[t].flux
                )

    is_line = np.array([t.startswith("line ") for t in templates])

    # IGM
    if apply_igm:
        try:
            import eazy.igm

            IGM = eazy.igm.Inoue14()

            lylim = wave < 1250
            igmz = np.ones_like(wave)
            igmz[lylim] = IGM.full_IGM(z, wave[lylim] * (1 + z))
        except:
            igmz = 1.0
    else:
        igmz = 1.0

    obsnames = ["bspl", "step", "poly"]
    is_obsframe = np.array([t.split()[0] in obsnames for t in templates])

    flux_arr[~is_obsframe, :] *= igmz

    # Multiply spline?
    for i, t in enumerate(templates):
        if "spline" in t:
            for j, tj in enumerate(templates):
                if is_obsframe[j]:
                    ma = flux_arr[j, :].sum()
                    ma = ma if ma > 0 else 1
                    ma = 1

                    flux_arr[j, :] *= flux_arr[i, :] / ma

    return wave, flux_arr, is_line


def compute_equivalent_widths(
    templates, coeffs, covar, max_R=5000, Ndraw=1000, seed=0, z=0, observed_frame=False
):
    """
    Compute template-fit emission line equivalent widths

    Parameters
    ----------
    templates : dictionary of `~grizli.utils.SpectrumTemplate` objects
        Output template list with `NTEMP` templates.

    coeffs : `~numpy.ndarray`, dimensions (`NTEMP`)
        Fit coefficients

    covar :  `~numpy.ndarray`, dimensions (`NTEMP`, `NTEMP`)
        Covariance matrix

    max_R : float
        Maximum spectral resolution of the regridded templates.

    Ndraw : int
        Number of random draws to extract from the covariance matrix

    seed : positive int
        Random number seed to produce repeatible results. If `None`, then
        use default state.

    z : float
        Redshift where the fit is evaluated

    observed_framme : bool
        If true, then computed EWs are observed frame, otherwise they are
        rest frame at redshift `z`.

    Returns
    -------
    EWdict : dict
        Dictionary of [16, 50, 84th] percentiles of the line EW distributions.

    """

    # Array versions of the templates
    wave, flux_arr, is_line = array_templates(templates, max_R=max_R, z=z)
    keys = np.array(list(templates.keys()))

    EWdict = OrderedDict()
    for key in keys[is_line]:
        EWdict[key] = (0.0, 0.0, 0.0)

    # Only worry about templates with non-zero coefficients, which should
    # be accounted for in the covariance array (with get_uncertainties=2)
    clip = coeffs != 0
    # No valid lines
    if (is_line & clip).sum() == 0:
        return EWdict

    # Random draws from the covariance matrix
    covar_clip = covar[clip, :][:, clip]
    if seed is not None:
        np.random.seed(seed)

    draws = np.random.multivariate_normal(coeffs[clip], covar_clip, size=Ndraw)

    # Evaluate the continuum fits from the draws
    continuum = np.dot(draws * (~is_line[clip]), flux_arr[clip, :])

    # Compute the emission line EWs
    tidx = np.where(is_line[clip])[0]
    for ix in tidx:
        key = keys[clip][ix]

        # Line template
        line = np.dot(draws[:, ix][:, None], flux_arr[clip, :][ix, :][None, :])

        # Where line template non-zero
        mask = flux_arr[clip, :][ix, :] > 0
        ew_i = np.trapz(
            (line / continuum)[:, mask], wave[mask] * (1 + z * observed_frame), axis=1
        )

        EWdict[key] = np.percentile(ew_i, [16.0, 50.0, 84.0])

    return EWdict


#####################
# Photometry from Vizier tables


# CFHTLS
CFHTLS_W_VIZIER = "II/317/cfhtls_w"
CFHTLS_W_BANDS = OrderedDict(
    [
        ("cfht_mega_u", ["umag", "e_umag"]),
        ("cfht_mega_g", ["gmag", "e_gmag"]),
        ("cfht_mega_r", ["rmag", "e_rmag"]),
        ("cfht_mega_i", ["imag", "e_imag"]),
        ("cfht_mega_z", ["zmag", "e_zmag"]),
    ]
)

CFHTLS_D_VIZIER = "II/317/cfhtls_d"
CFHTLS_D_BANDS = OrderedDict(
    [
        ("cfht_mega_u", ["umag", "e_umag"]),
        ("cfht_mega_g", ["gmag", "e_gmag"]),
        ("cfht_mega_r", ["rmag", "e_rmag"]),
        ("cfht_mega_i", ["imag", "e_imag"]),
        ("cfht_mega_z", ["zmag", "e_zmag"]),
    ]
)

# SDSS DR12
SDSS_DR12_VIZIER = "V/147/sdss12"
SDSS_DR12_BANDS = OrderedDict(
    [
        ("SDSS/u", ["umag", "e_umag"]),
        ("SDSS/g", ["gmag", "e_gmag"]),
        ("SDSS/r", ["rmag", "e_rmag"]),
        ("SDSS/i", ["imag", "e_imag"]),
        ("SDSS/z", ["zmag", "e_zmag"]),
    ]
)

# PanStarrs
PS1_VIZIER = "II/349/ps1"
PS1_BANDS = OrderedDict(
    [
        ("PS1.g", ["gKmag", "e_gKmag"]),
        ("PS1.r", ["rKmag", "e_rKmag"]),
        ("PS1.i", ["iKmag", "e_iKmag"]),
        ("PS1.z", ["zKmag", "e_zKmag"]),
        ("PS1.y", ["yKmag", "e_yKmag"]),
    ]
)

# KIDS DR3
KIDS_DR3_VIZIER = "II/347/kids_dr3"
KIDS_DR3_BANDS = OrderedDict(
    [
        ("OCam.sdss.u", ["umag", "e_umag"]),
        ("OCam.sdss.g", ["gmag", "e_gmag"]),
        ("OCam.sdss.r", ["rmag", "e_rmag"]),
        ("OCam.sdss.i", ["imag", "e_imag"]),
    ]
)

# WISE all-sky
WISE_VIZIER = "II/328/allwise"
WISE_BANDS = OrderedDict(
    [("WISE/RSR-W1", ["W1mag", "e_W1mag"]), ("WISE/RSR-W2", ["W2mag", "e_W2mag"])]
)
# ('WISE/RSR-W3', ['W3mag', 'e_W3mag']),
# ('WISE/RSR-W4', ['W4mag', 'e_W4mag'])])

# VIKING VISTA
VIKING_VIZIER = "II/343/viking2"
VIKING_BANDS = OrderedDict(
    [
        ("SDSS/z", ["Zpmag", "e_Zpmag"]),
        ("VISTA/Y", ["Ypmag", "e_Ypmag"]),
        ("VISTA/J", ["Jpmag", "e_Jpmag"]),
        ("VISTA/H", ["Hpmag", "e_Hpmag"]),
        ("VISTA/Ks", ["Kspmag", "e_Kspmag"]),
    ]
)

# UKIDSS wide surveys
UKIDSS_LAS_VIZIER = "II/319/las9"
UKIDSS_LAS_BANDS = OrderedDict(
    [
        ("WFCAM_Y", ["Ymag", "e_Ymag"]),
        ("WFCAM_J", ["Jmag1", "e_Jmag1"]),
        ("WFCAM_J", ["Jmag2", "e_Jmag2"]),
        ("WFCAM_H", ["Hmag", "e_Hmag"]),
        ("WFCAM_K", ["Kmag", "e_Kmag"]),
    ]
)

UKIDSS_DXS_VIZIER = "II/319/dxs9"
UKIDSS_DXS_BANDS = OrderedDict(
    [("WFCAM_J", ["Jmag", "e_Jmag"]), ("WFCAM_K", ["Kmag", "e_Kmag"])]
)

# GALEX
GALEX_MIS_VIZIER = "II/312/mis"
GALEX_MIS_BANDS = OrderedDict([("FUV", ["FUV", "e_FUV"]), ("NUV", ["NUV", "e_NUV"])])

GALEX_AIS_VIZIER = "II/312/ais"
GALEX_AIS_BANDS = OrderedDict([("FUV", ["FUV", "e_FUV"]), ("NUV", ["NUV", "e_NUV"])])

# Combined Dict
VIZIER_BANDS = OrderedDict()
VIZIER_BANDS[CFHTLS_W_VIZIER] = CFHTLS_W_BANDS
VIZIER_BANDS[CFHTLS_D_VIZIER] = CFHTLS_D_BANDS
VIZIER_BANDS[SDSS_DR12_VIZIER] = SDSS_DR12_BANDS
VIZIER_BANDS[PS1_VIZIER] = PS1_BANDS
VIZIER_BANDS[KIDS_DR3_VIZIER] = KIDS_DR3_BANDS
VIZIER_BANDS[WISE_VIZIER] = WISE_BANDS
VIZIER_BANDS[VIKING_VIZIER] = VIKING_BANDS
VIZIER_BANDS[UKIDSS_LAS_VIZIER] = UKIDSS_LAS_BANDS
VIZIER_BANDS[UKIDSS_DXS_VIZIER] = UKIDSS_DXS_BANDS
VIZIER_BANDS[GALEX_MIS_VIZIER] = GALEX_MIS_BANDS
VIZIER_BANDS[GALEX_AIS_VIZIER] = GALEX_AIS_BANDS

VIZIER_VEGA = OrderedDict()
VIZIER_VEGA[CFHTLS_W_VIZIER] = False
VIZIER_VEGA[CFHTLS_D_VIZIER] = False
VIZIER_VEGA[SDSS_DR12_VIZIER] = False
VIZIER_VEGA[PS1_VIZIER] = False
VIZIER_VEGA[KIDS_DR3_VIZIER] = False
VIZIER_VEGA[WISE_VIZIER] = True
VIZIER_VEGA[VIKING_VIZIER] = True
VIZIER_VEGA[UKIDSS_LAS_VIZIER] = True
VIZIER_VEGA[UKIDSS_DXS_VIZIER] = True
VIZIER_VEGA[GALEX_MIS_VIZIER] = False
VIZIER_VEGA[GALEX_AIS_VIZIER] = False


def get_Vizier_photometry(
    ra,
    dec,
    templates=None,
    radius=2,
    vizier_catalog=PS1_VIZIER,
    bands=PS1_BANDS,
    filter_file="/usr/local/share/eazy-photoz/filters/FILTER.RES.latest",
    MW_EBV=0,
    convert_vega=False,
    raw_query=False,
    verbose=True,
    timeout=300,
    rowlimit=50000,
):
    """
    Fetch photometry from a Vizier catalog

    Requires eazypy/eazy

    Parameters
    ----------
    ra : float
        Right ascension of the target in degrees.

    dec : float
        Declination of the target in degrees.

    templates : dict, optional
        Dictionary of templates to be used for photometric redshift fitting.

    radius : float, optional
        Search radius around the target position in arcseconds.

    vizier_catalog : str or list, optional
        Name of the Vizier catalog(s) to query or a list of catalog names.

    bands : dict, optional
        Dictionary of band names and corresponding column names in 
        the Vizier catalog.

    filter_file : str, optional
        Path to the filter file.

    MW_EBV : float, optional
        Milky Way E(B-V) reddening value.

    convert_vega : bool, optional
        Flag indicating whether to convert the photometry 
        from Vega to AB magnitude system.

    raw_query : bool, optional
        Flag indicating whether to return the raw query result.

    verbose : bool, optional
        Flag indicating whether to print verbose output.

    timeout : int, optional
        Timeout value for the Vizier query in seconds.

    rowlimit : int, optional
        Maximum number of rows to retrieve from the Vizier catalog.

    Returns
    -------
    phot : OrderedDict
        Dictionary containing the retrieved photometry and related information.

    """

    from collections import OrderedDict

    import astropy.units as u
    from astroquery.vizier import Vizier

    Vizier.ROW_LIMIT = rowlimit
    Vizier.TIMEOUT = timeout

    # print('xxx', Vizier.ROW_LIMIT, Vizier.TIMEOUT)

    import astropy.coordinates as coord
    import astropy.units as u

    # import pysynphot as S

    from eazy.templates import Template
    from eazy.filters import FilterFile
    from eazy.photoz import TemplateGrid
    from eazy.filters import FilterDefinition

    res = FilterFile(filter_file)

    coo = coord.SkyCoord(ra=ra, dec=dec, unit=(u.deg, u.deg), frame="icrs")

    columns = ["*"]
    # columns = []
    if isinstance(vizier_catalog, list):
        for c in [VIKING_VIZIER]:
            for b in VIZIER_BANDS[c]:
                columns += VIZIER_BANDS[c][b]

        columns = list(np.unique(columns))
        # print("xxx columns", columns)
    else:
        for b in bands:
            columns += bands[b]

    if isinstance(vizier_catalog, list):
        v = Vizier(catalog=VIKING_VIZIER, columns=["+_r"] + columns)
    else:
        v = Vizier(catalog=vizier_catalog, columns=["+_r"] + columns)

    v.ROW_LIMIT = rowlimit
    v.TIMEOUT = timeout

    # query_catalog = vizier_catalog
    try:
        tabs = v.query_region(
            coo, radius="{0}s".format(radius), catalog=vizier_catalog
        )  # [0]

        if raw_query:
            return tabs

        tab = tabs[0]

        if False:
            for t in tabs:
                bands = VIZIER_BANDS[t.meta["name"]]
                for b in bands:
                    for c in bands[b]:
                        print(t.meta["name"], c, c in t.colnames)  # c = bands[b][0]

        ix = np.argmin(tab["_r"])
        tab = tab[ix]
    except:
        tab = None

        return None

    viz_tables = ", ".join([t.meta["name"] for t in tabs])
    if verbose:
        print("Photometry from vizier catalogs: {0}".format(viz_tables))

    pivot = []  # OrderedDict()
    flam = []
    eflam = []
    filters = []

    for tab in tabs:

        # Downweight PS1 if have SDSS ?  For now, do nothing
        if (tab.meta["name"] == PS1_VIZIER) & (SDSS_DR12_VIZIER in viz_tables):
            # continue
            err_scale = 1
        else:
            err_scale = 1

        # Only use one CFHT catalog
        if (tab.meta["name"] == CFHTLS_W_VIZIER) & (CFHTLS_D_VIZIER in viz_tables):
            continue

        if tab.meta["name"] == UKIDSS_LAS_VIZIER:
            flux_scale = 1.33
        else:
            flux_scale = 1.0

        convert_vega = VIZIER_VEGA[tab.meta["name"]]
        bands = VIZIER_BANDS[tab.meta["name"]]

        # if verbose:
        #    print(tab.colnames)

        # filters += [res.filters[res.search(b, verbose=False)[0]] for b in bands]

        to_flam = 10 ** (-0.4 * (48.6)) * 3.0e18  # / pivot(Ang)**2

        for ib, b in enumerate(bands):
            filt = res.filters[res.search(b, verbose=False)[0]]
            filters.append(filt)

            if convert_vega:
                to_ab = filt.ABVega()
            else:
                to_ab = 0.0

            fcol, ecol = bands[b]
            pivot.append(filt.pivot())
            flam.append(
                10 ** (-0.4 * (tab[fcol][0] + to_ab)) * to_flam / pivot[-1] ** 2
            )
            flam[-1] *= flux_scale
            eflam.append(tab[ecol][0] * np.log(10) / 2.5 * flam[-1] * err_scale)

    for i in range(len(filters))[::-1]:
        if np.isscalar(flam[i]) & np.isscalar(eflam[i]):
            continue
        else:
            flam.pop(i)
            eflam.pop(i)
            filters.pop(i)
            pivot.pop(i)

    lc = np.array(pivot)  # [pivot[ib] for ib in range(len(bands))]

    if templates is not None:

        eazy_templates = [
            Template(arrays=(templates[k].wave, templates[k].flux), name=k)
            for k in templates
        ]

        zgrid = log_zgrid(zr=[0.01, 3.4], dz=0.005)

        tempfilt = TemplateGrid(
            zgrid,
            eazy_templates,
            filters=filters,
            add_igm=True,
            galactic_ebv=MW_EBV,
            Eb=0,
            n_proc=0,
            verbose=False,
        )
    else:
        tempfilt = None

    phot = OrderedDict(
        [
            ("flam", np.array(flam)),
            ("eflam", np.array(eflam)),
            ("filters", filters),
            ("tempfilt", tempfilt),
            ("lc", np.array(lc)),
            ("source", "Vizier " + viz_tables),
        ]
    )

    return phot


def generate_tempfilt(templates, filters, zgrid=None, MW_EBV=0):
    """
    Generate a template grid for photometric redshift fitting.

    Parameters
    ----------
    templates : dict
        Dictionary of templates. Each template should be 
        an instance of `eazy.templates.Template`.

    filters : list
        List of filters to be used for the photometric redshift fitting.

    zgrid : array-like, optional
        Redshift grid. If not provided, a default grid will be used.

    MW_EBV : float, optional
        Milky Way E(B-V) reddening value. Default is 0.

    Returns
    -------
    tempfilt : `eazy.photoz.TemplateGrid`
        Template grid for photometric redshift fitting.
    
    """
    from eazy.templates import Template
    from eazy.photoz import TemplateGrid

    eazy_templates = [
        Template(arrays=(templates[k].wave, templates[k].flux), name=k)
        for k in templates
    ]

    if zgrid is None:
        zgrid = log_zgrid(zr=[0.01, 3.4], dz=0.005)

    tempfilt = TemplateGrid(
        zgrid,
        eazy_templates,
        filters=filters,
        add_igm=True,
        galactic_ebv=MW_EBV,
        Eb=0,
        n_proc=0,
        verbose=False,
    )

    return tempfilt


def combine_phot_dict(phots, templates=None, MW_EBV=0):
    """
    Combine photmetry dictionaries
    
    Parameters
    ----------
    phots : list
        List of photometry dictionaries to combine.

    templates : list, optional
        List of templates to use for generating `tempfilt`.

    MW_EBV : float, optional
        Milky Way E(B-V) reddening value.
    
    Returns
    -------
    dict
        Combined photometry dictionary.
    
    """
    phot = {}
    phot["flam"] = []
    phot["eflam"] = []
    phot["filters"] = []
    for p in phots:
        phot["flam"] = np.append(phot["flam"], p["flam"])
        phot["eflam"] = np.append(phot["eflam"], p["eflam"])
        phot["filters"].extend(p["filters"])

    if templates is not None:
        phot["tempfilt"] = generate_tempfilt(templates, phot["filters"], MW_EBV=MW_EBV)

    return phot


def get_spectrum_AB_mags(spectrum, bandpasses=[]):
    """
    Integrate a `~pysynphot` spectrum through filter bandpasses

    Parameters
    ----------
    spectrum : type

    bandpasses : list
        List of `pysynphot` bandpass objects, e.g.,

           >>> import pysynphot as S
           >>> bandpasses = [S.ObsBandpass('wfc3,ir,f140w')]


    Returns
    -------
    ab_mags : dict
        Dictionary with keys from `bandpasses` and the integrated magnitudes

    """
    import pysynphot as S

    flat = S.FlatSpectrum(0, fluxunits="ABMag")
    ab_mags = OrderedDict()

    for bp in bandpasses:
        flat_obs = S.Observation(flat, bp)
        spec_obs = S.Observation(spectrum, bp)
        ab_mags[bp.name] = -2.5 * np.log10(spec_obs.countrate() / flat_obs.countrate())

    return ab_mags


def log_zgrid(zr=[0.7, 3.4], dz=0.01):
    """
    Make a logarithmically spaced redshift grid

    Parameters
    ----------
    zr : [float, float]
        Minimum and maximum of the desired grid

    dz : float
        Step size, dz/(1+z)

    Returns
    -------
    zgrid : array-like
        Redshift grid

    """
    zgrid = np.exp(np.arange(np.log(1 + zr[0]), np.log(1 + zr[1]), dz)) - 1
    return zgrid


def trapz_dx(x):
    """
    Return trapezoid rule coefficients, useful for numerical integration
    using a dot product

    Parameters
    ----------
    x : array-like
        Independent variable

    Returns
    -------
    dx : array_like
        Coefficients for trapezoidal rule integration.

    """
    dx = np.zeros_like(x)
    diff = np.diff(x) / 2.0
    dx[:-1] += diff
    dx[1:] += diff
    return dx


def get_wcs_pscale(wcs, set_attribute=True):
    """
    Get correct pscale from a `~astropy.wcs.WCS` object

    Parameters
    ----------
    wcs : `~astropy.wcs.WCS` or `~astropy.io.fits.Header`

    set_attribute : bool
        Set the `pscale` attribute on `wcs`, along with returning the value.

    Returns
    -------
    pscale : float
        Pixel scale from `wcs.cd`

    """
    from numpy import linalg

    if isinstance(wcs, pyfits.Header):
        wcs = pywcs.WCS(wcs, relax=True)

    if hasattr(wcs.wcs, "cd"):
        det = linalg.det(wcs.wcs.cd)
    else:
        det = linalg.det(wcs.wcs.pc)

    pscale = np.sqrt(np.abs(det)) * 3600.0

    with warnings.catch_warnings():
        warnings.filterwarnings(
            "ignore", "cdelt will be ignored since cd is present", RuntimeWarning
        )

        if hasattr(wcs.wcs, "cdelt"):
            pscale *= wcs.wcs.cdelt[0]

    wcs.pscale = pscale

    return pscale


def transform_wcs(in_wcs, translation=[0.0, 0.0], rotation=0.0, scale=1.0):
    """
    Update WCS with shift, rotation, & scale

    Parameters
    ----------
    in_wcs: `~astropy.wcs.WCS`
        Input WCS

    translation: [float, float]
        xshift & yshift in pixels

    rotation: float
        CCW rotation (towards East), radians

    scale: float
        Pixel scale factor

    Returns
    -------
    out_wcs: `~astropy.wcs.WCS`
        Modified WCS
    """
    out_wcs = in_wcs.deepcopy()

    # out_wcs.wcs.crpix += np.array(translation)

    # Compute shift for crval, not crpix
    crval = in_wcs.all_pix2world(
        [in_wcs.wcs.crpix - np.array(translation)], 1
    ).flatten()

    # Compute shift at image center
    if hasattr(in_wcs, "_naxis1"):
        refpix = np.array([in_wcs._naxis1 / 2.0, in_wcs._naxis2 / 2.0])
    else:
        refpix = np.array(in_wcs._naxis) / 2.0

    c0 = in_wcs.all_pix2world([refpix], 1).flatten()
    c1 = in_wcs.all_pix2world([refpix - np.array(translation)], 1).flatten()

    out_wcs.wcs.crval += c1 - c0

    theta = -rotation
    _mat = np.array([[np.cos(theta), -np.sin(theta)], [np.sin(theta), np.cos(theta)]])

    try:
        out_wcs.wcs.cd[:2, :2] = np.dot(out_wcs.wcs.cd[:2, :2], _mat) / scale
    except:
        out_wcs.wcs.pc = np.dot(out_wcs.wcs.pc, _mat) / scale

    out_wcs.pscale = get_wcs_pscale(out_wcs)
    # out_wcs.wcs.crpix *= scale
    if hasattr(out_wcs, "pixel_shape"):
        _naxis1 = int(np.round(out_wcs.pixel_shape[0] * scale))
        _naxis2 = int(np.round(out_wcs.pixel_shape[1] * scale))
        out_wcs._naxis = [_naxis1, _naxis2]
    elif hasattr(out_wcs, "_naxis1"):
        out_wcs._naxis1 = int(np.round(out_wcs._naxis1 * scale))
        out_wcs._naxis2 = int(np.round(out_wcs._naxis2 * scale))

    return out_wcs


def sip_rot90(input, rot, reverse=False, verbose=False, compare=False):
    """
    Rotate a SIP WCS by increments of 90 degrees using direct transformations
    between x / y coordinates

    Parameters
    ----------
    input : `~astropy.io.fits.Header` or `~astropy.wcs.WCS`
        Header or WCS

    rot : int
        Number of times to rotate the WCS 90 degrees *clockwise*, analogous
        to `numpy.rot90`

    reverse : bool, optional
        If `input` is a header and includes a keyword ``ROT90``, then undo
        the rotation and remove the keyword from the output header

    verbose : bool, optional
        If True, print the root-mean-square difference between the original
        and rotated coordinates

    compare : bool, optional
        If True, plot the difference between the original and rotated
        coordinates as a function of x and y

    Returns
    -------
    header : `~astropy.io.fits.Header`
        Rotated WCS header

    wcs : `~astropy.wcs.WCS`
        Rotated WCS

    desc : str
        Description of the transform associated with ``rot``, e.g,
        ``x=nx-x, y=ny-y`` for ``rot=±2``.

    """
    import copy
    import astropy.io.fits
    import astropy.wcs
    import matplotlib.pyplot as plt

    if isinstance(input, astropy.io.fits.Header):
        orig = copy.deepcopy(input)
        new = copy.deepcopy(input)

        if "ROT90" in input:
            if reverse:
                rot = -orig["ROT90"]
                new.remove("ROT90")
            else:
                new["ROT90"] = orig["ROT90"] + rot
        else:
            new["ROT90"] = rot
    else:
        orig = to_header(input)
        new = to_header(input)

    orig_wcs = pywcs.WCS(orig, relax=True)

    ### CD = [[dra/dx, dra/dy], [dde/dx, dde/dy]]
    ### x = a_i_j * u**i * v**j
    ### y = b_i_j * u**i * v**j

    ix = 1

    if compare:
        xarr = np.arange(0, 2048, 64)
        xp, yp = np.meshgrid(xarr, xarr)
        rd = orig_wcs.all_pix2world(xp, yp, ix)

    if rot % 4 == 1:
        # CW 90 deg : x = y, y = (nx - x), u=v, v=-u
        desc = "x=y, y=nx-x"

        new["CRPIX1"] = orig["CRPIX2"]
        new["CRPIX2"] = orig["NAXIS1"] - orig["CRPIX1"] + 1

        new["CD1_1"] = orig["CD1_2"]
        new["CD1_2"] = -orig["CD1_1"]
        new["CD2_1"] = orig["CD2_2"]
        new["CD2_2"] = -orig["CD2_1"]

        for i in range(new["A_ORDER"] + 1):
            for j in range(new["B_ORDER"] + 1):
                Aij = f"A_{i}_{j}"
                if Aij not in new:
                    continue

                new[f"A_{i}_{j}"] = orig[f"B_{j}_{i}"] * (-1) ** j
                new[f"B_{i}_{j}"] = orig[f"A_{j}_{i}"] * (-1) ** j * -1

        new_wcs = astropy.wcs.WCS(new, relax=True)

        if compare:
            xr, yr = new_wcs.all_world2pix(*rd, ix)
            xo = yp
            yo = orig["NAXIS1"] - xp

    elif rot % 4 == 3:
        # CW 270 deg : y = x, x = (ny - u), u=-v, v=u
        desc = "x=ny-y, y=x"

        new["CRPIX1"] = orig["NAXIS2"] - orig["CRPIX2"] + 1
        new["CRPIX2"] = orig["CRPIX1"]

        new["CD1_1"] = -orig["CD1_2"]
        new["CD1_2"] = orig["CD1_1"]
        new["CD2_1"] = -orig["CD2_2"]
        new["CD2_2"] = orig["CD2_1"]

        for i in range(new["A_ORDER"] + 1):
            for j in range(new["B_ORDER"] + 1):
                Aij = f"A_{i}_{j}"
                if Aij not in new:
                    continue

                new[f"A_{i}_{j}"] = orig[f"B_{j}_{i}"] * (-1) ** i * -1
                new[f"B_{i}_{j}"] = orig[f"A_{j}_{i}"] * (-1) ** i

        new_wcs = astropy.wcs.WCS(new, relax=True)

        if compare:
            xr, yr = new_wcs.all_world2pix(*rd, ix)
            xo = orig["NAXIS2"] - yp
            yo = xp

    elif rot % 4 == 2:
        # CW 180 deg : x=nx-x, y=ny-y, u=-u, v=-v
        desc = "x=nx-x, y=ny-y"

        new["CRPIX1"] = orig["NAXIS1"] - orig["CRPIX1"] + 1
        new["CRPIX2"] = orig["NAXIS2"] - orig["CRPIX2"] + 1

        new["CD1_1"] = -orig["CD1_1"]
        new["CD1_2"] = -orig["CD1_2"]
        new["CD2_1"] = -orig["CD2_1"]
        new["CD2_2"] = -orig["CD2_2"]

        for i in range(new["A_ORDER"] + 1):
            for j in range(new["B_ORDER"] + 1):
                Aij = f"A_{i}_{j}"
                if Aij not in new:
                    continue

                new[f"A_{i}_{j}"] = orig[f"A_{i}_{j}"] * (-1) ** j * (-1) ** i * -1
                new[f"B_{i}_{j}"] = orig[f"B_{i}_{j}"] * (-1) ** j * (-1) ** i * -1

        new_wcs = astropy.wcs.WCS(new, relax=True)

        if compare:
            xr, yr = new_wcs.all_world2pix(*rd, ix)
            xo = orig["NAXIS1"] - xp
            yo = orig["NAXIS2"] - yp
    else:
        # rot=0, do nothing
        desc = "x=x, y=y"
        new_wcs = orig_wcs
        if compare:
            xo = xp
            yo = yp
            xr, yr = new_wcs.all_world2pix(*rd, ix)

    if verbose:
        if compare:
            xrms = nmad(xr - xo)
            yrms = nmad(yr - yo)
            print(f"Rot90: {rot} rms={xrms:.2e} {yrms:.2e}")

    if compare:
        fig, axes = plt.subplots(1, 2, figsize=(10, 5), sharex=True, sharey=True)
        axes[0].scatter(xp, xr - xo)
        axes[0].set_xlabel("dx")
        axes[1].scatter(yp, yr - yo)
        axes[1].set_xlabel("dy")
        for ax in axes:
            ax.grid()

        fig.tight_layout(pad=0.5)

    return new, new_wcs, desc


def get_wcs_slice_header(wcs, slx, sly):
    """
    Generate a `~astropy.io.fits.Header` for a sliced WCS object.

    Parameters
    ----------
    wcs : `~astropy.wcs.WCS`
        The original WCS object.
    slx : `slice`
        The slice along the x-axis.
    sly : `slice`
        The slice along the y-axis.

    Returns
    -------
    h : `~astropy.io.fits.Header`
        The header for the sliced WCS object.

    """
    h = wcs.slice((sly, slx)).to_header(relax=True)
    h["NAXIS"] = 2
    h["NAXIS1"] = slx.stop - slx.start
    h["NAXIS2"] = sly.stop - sly.start
    for k in h:
        if k.startswith("PC"):
            h.rename_keyword(k, k.replace("PC", "CD"))

    return h


def get_fits_slices(file1, file2):
    """
    Get overlapping slices of FITS files

    Parameters
    ----------
    file1 : str, `~astropy.io.fits.Header`, or `~astropy.io.fits.HDUList`
        First file, header or HDU

    file2 : str, `~astropy.io.fits.Header`, or `~astropy.io.fits.HDUList`
        Second file, header or HDU

    Returns
    -------
    nx, ny : int
        Size of the overlapping region

    valid : bool
        True if there is some overlap

    sl1 : (slice, slice)
        y and x slices of the overlap in ``file1``

    sl2 : (slice, slice)
        y and x slices of the overlap in ``file2``

    """

    # First image
    if isinstance(file1, pyfits.HDUList):
        h1 = file1[0].header

    elif isinstance(file1, str):
        im1 = pyfits.open(file1)
        h1 = im1[0].header

    else:
        h1 = file1

    # Second image
    if isinstance(file2, pyfits.HDUList):
        h2 = file2[0].header

    elif isinstance(file2, str):
        im2 = pyfits.open(file2)
        h2 = im2[0].header

    else:
        h2 = file2

    # origin and shape tuples
    o1 = np.array([-h1["CRPIX2"], -h1["CRPIX1"]]).astype(int)
    sh1 = np.array([h1["NAXIS2"], h1["NAXIS1"]])

    o2 = np.array([-h2["CRPIX2"], -h2["CRPIX1"]]).astype(int)
    sh2 = np.array([h2["NAXIS2"], h2["NAXIS1"]])

    # slices
    sl1, sl2 = get_common_slices(o1, sh1, o2, sh2)

    nx = sl1[1].stop - sl1[1].start
    ny = sl1[0].stop - sl1[0].start
    valid = (nx > 0) & (ny > 0)

    return nx, ny, valid, sl1, sl2


def get_common_slices(a_origin, a_shape, b_origin, b_shape):
    """
    Get slices of overlaps between two rectangular grids
    
    Parameters
    ----------
    a_origin : tuple
        The origin coordinates of grid A.
    a_shape : tuple
        The shape of grid A.
    b_origin : tuple
        The origin coordinates of grid B.
    b_shape : tuple
        The shape of grid B.
    
    Returns
    -------
    a_slice : tuple
        The slices of grid A that overlap with grid B.
    b_slice : tuple
        The slices of grid B that overlap with grid A.
    
    """

    ll = np.min([a_origin, b_origin], axis=0)
    ur = np.max([a_origin + a_shape, b_origin + b_shape], axis=0)

    # other in self
    lls = np.minimum(b_origin - ll, a_shape)
    urs = np.clip(b_origin + b_shape - a_origin, [0, 0], a_shape)

    # self in other
    llo = np.minimum(a_origin - ll, b_shape)
    uro = np.clip(a_origin + a_shape - b_origin, [0, 0], b_shape)

    a_slice = (slice(lls[0], urs[0]), slice(lls[1], urs[1]))
    b_slice = (slice(llo[0], uro[0]), slice(llo[1], uro[1]))

    return a_slice, b_slice


class WCSFootprint(object):
    """
    Helper functions for dealing with WCS footprints
    """

    def __init__(self, wcs, ext=1, label=None):
            """
            Initialize a WCSObject.

            Parameters
            ----------
            wcs : `pywcs.WCS` or str or `pyfits.HDUList`
                The WCS object or the path to a FITS file or an HDUList object.

            ext : int, optional
                The extension number to use when reading from a FITS file. 
                Default is 1.

            label : str, optional
                A label for the WCS object. Default is None.

            Attributes
            ----------
            wcs : `pywcs.WCS`
                The WCS object.

            fp : numpy.ndarray
                The footprint of the WCS object.

            cosdec : float
                The cosine of the declination of the first point in the footprint.

            label : str or None
                The label for the WCS object.

            pixel_scale : float
                The pixel scale of the WCS object.

            Methods
            -------
            add_naxis(header)
                Add the NAXIS information from the FITS header to the WCS object.

            """

            if isinstance(wcs, pywcs.WCS):
                self.wcs = wcs.deepcopy()
                if not hasattr(self.wcs, "pixel_shape"):
                    self.wcs.pixel_shape = None

                if self.wcs.pixel_shape is None:
                    self.wcs.pixel_shape = [int(p * 2) for p in self.wcs.wcs.crpix]
            elif isinstance(wcs, str):
                hdu = pyfits.open(wcs)
                if len(hdu) == 1:
                    ext = 0

                self.add_naxis(hdu[ext].header)
                the_wcs = pywcs.WCS(hdu[ext].header, fobj=hdu)
                self.wcs = the_wcs
                hdu.close()

            elif isinstance(wcs, pyfits.HDUList):
                if len(wcs) == 1:
                    ext = 0
                self.add_naxis(wcs[ext].header)
                the_wcs = pywcs.WCS(wcs[ext].header, fobj=wcs)
                self.wcs = the_wcs
            else:
                print("WCS class not recognized: {0}".format(wcs.__class__))
                raise ValueError

            self.fp = self.wcs.calc_footprint()
            self.cosdec = np.cos(self.fp[0, 1] / 180 * np.pi)
            self.label = label
            self.pixel_scale = get_wcs_pscale(self.wcs)

    @property
    def centroid(self):
        return np.mean(self.fp, axis=0)

    @property
    def path(self):
        """
        `~matplotlib.path.Path` object
        """
        import matplotlib.path

        return matplotlib.path.Path(self.fp)

    @property
    def polygon(self):
        """
        `~shapely.geometry.Polygon` object.
        """
        from shapely.geometry import Polygon

        return Polygon(self.fp)

    def get_patch(self, **kwargs):
        """
        `~matplotlib.pach.PathPatch` object
        """
        return patch_from_polygon(self.polygon, **kwargs)

    @property
    def region(self):
        """
        Polygon string in DS9 region format
        """
        return "polygon({0})".format(
            ",".join(["{0:.6f}".format(c) for c in self.fp.flatten()])
        )

    @staticmethod
    def add_naxis(header):
        """
        If NAXIS keywords not found in an image header, assume the parent
        image dimensions are 2*CRPIX

        Parameters
        ----------
        header : `~astropy.io.fits.Header`
            FITS header object.
        
        """
        for i in [1, 2]:
            if "NAXIS{0}".format(i) not in header:
                header["NAXIS{0}".format(i)] = int(header["CRPIX{0}".format(i)] * 2)


def reproject_faster(input_hdu, output, pad=10, **kwargs):
    """
    Speed up `reproject` module with array slices of the input image

    Parameters
    ----------
    input_hdu : `~astropy.io.fits.ImageHDU`
        Input image HDU to reproject.

    output : `~astropy.wcs.WCS` or `~astropy.io.fits.Header`
        Output frame definition.

    pad : int
        Pixel padding on slices cut from the `input_hdu`.

    kwargs : dict
        Arguments passed through to `~reproject.reproject_interp`.  For
        example, `order='nearest-neighbor'`.

    Returns
    -------
    reprojected : `~numpy.ndarray`
        Reprojected data from `input_hdu`.

    footprint : `~numpy.ndarray`
        Footprint of the input array in the output frame.

    Notes
    -----

    `reproject' is an astropy-compatible module that can be installed with
    `pip`.  See https://reproject.readthedocs.io.
    """
    import reproject

    # Output WCS
    if isinstance(output, pywcs.WCS):
        out_wcs = output
    else:
        out_wcs = pywcs.WCS(output, relax=True)

    if "SIP" in out_wcs.wcs.ctype[0]:
        print("Warning: `reproject` doesn't appear to support SIP projection")

    # Compute pixel coordinates of the output frame corners in the input image
    input_wcs = pywcs.WCS(input_hdu.header, relax=True)
    out_fp = out_wcs.calc_footprint()
    input_xy = input_wcs.all_world2pix(out_fp, 0)
    slx = slice(int(input_xy[:, 0].min()) - pad, int(input_xy[:, 0].max()) + pad)
    sly = slice(int(input_xy[:, 1].min()) - pad, int(input_xy[:, 1].max()) + pad)

    # Make the cutout
    sub_data = input_hdu.data[sly, slx]
    sub_header = get_wcs_slice_header(input_wcs, slx, sly)
    sub_hdu = pyfits.PrimaryHDU(data=sub_data, header=sub_header)

    # Get the reprojection
    seg_i, fp_i = reproject.reproject_interp(sub_hdu, output, **kwargs)
    return seg_i.astype(sub_data.dtype), fp_i.astype(np.uint8)


def full_spectrum_wcsheader(center_wave=1.4e4, dlam=40, NX=100, spatial_scale=1, NY=10):
    """
    Make a WCS header for a 2D spectrum

    Parameters
    ----------
    center_wave : float
        Wavelength of the central pixel, in Anstroms

    dlam : float
        Delta-wavelength per (x) pixel

    NX, NY : int
        Number of x & y pixels. Output will have shape `(2*NY, 2*NX)`.

    spatial_scale : float
        Spatial scale of the output, in units of the input pixels

    Returns
    -------
    header : `~astropy.io.fits.Header`
        Output WCS header

    wcs : `~astropy.wcs.WCS`
        Output WCS

    Examples
    --------

        >>> from grizli.utils import make_spectrum_wcsheader
        >>> h, wcs = make_spectrum_wcsheader()
        >>> print(wcs)
        WCS Keywords
        Number of WCS axes: 2
        CTYPE : 'WAVE'  'LINEAR'
        CRVAL : 14000.0  0.0
        CRPIX : 101.0  11.0
        CD1_1 CD1_2  : 40.0  0.0
        CD2_1 CD2_2  : 0.0  1.0
        NAXIS    : 200 20

    """

    h = pyfits.ImageHDU(data=np.zeros((2 * NY, 2 * NX), dtype=np.float32))

    refh = h.header
    refh["CRPIX1"] = NX + 1
    refh["CRPIX2"] = NY + 1
    refh["CRVAL1"] = center_wave / 1.0e4
    refh["CD1_1"] = dlam / 1.0e4
    refh["CD1_2"] = 0.0
    refh["CRVAL2"] = 0.0
    refh["CD2_2"] = spatial_scale
    refh["CD2_1"] = 0.0
    refh["RADESYS"] = ""

    refh["CTYPE1"] = "RA---TAN-SIP"
    refh["CUNIT1"] = "mas"
    refh["CTYPE2"] = "DEC--TAN-SIP"
    refh["CUNIT2"] = "mas"

    ref_wcs = pywcs.WCS(refh)
    ref_wcs.pscale = get_wcs_pscale(ref_wcs)

    return refh, ref_wcs


def make_spectrum_wcsheader(center_wave=1.4e4, dlam=40, NX=100, spatial_scale=1, NY=10):
    """
    Make a WCS header for a 2D spectrum

    Parameters
    ----------
    center_wave : float
        Wavelength of the central pixel, in Anstroms

    dlam : float
        Delta-wavelength per (x) pixel

    NX, NY : int
        Number of x & y pixels. Output will have shape `(2*NY, 2*NX)`.

    spatial_scale : float
        Spatial scale of the output, in units of the input pixels

    Returns
    -------
    header : `~astropy.io.fits.Header`
        Output WCS header

    wcs : `~astropy.wcs.WCS`
        Output WCS

    Examples
    --------

        >>> from grizli.utils import make_spectrum_wcsheader
        >>> h, wcs = make_spectrum_wcsheader()
        >>> print(wcs)
        WCS Keywords
        Number of WCS axes: 2
        CTYPE : 'WAVE'  'LINEAR'
        CRVAL : 14000.0  0.0
        CRPIX : 101.0  11.0
        CD1_1 CD1_2  : 40.0  0.0
        CD2_1 CD2_2  : 0.0  1.0
        NAXIS    : 200 20

    """

    h = pyfits.ImageHDU(data=np.zeros((2 * NY, 2 * NX), dtype=np.float32))

    refh = h.header
    refh["CRPIX1"] = NX + 1
    refh["CRPIX2"] = NY + 1
    refh["CRVAL1"] = center_wave
    refh["CD1_1"] = dlam
    refh["CD1_2"] = 0.0
    refh["CRVAL2"] = 0.0
    refh["CD2_2"] = spatial_scale
    refh["CD2_1"] = 0.0
    refh["RADESYS"] = ""

    refh["CTYPE1"] = "WAVE"
    refh["CTYPE2"] = "LINEAR"

    ref_wcs = pywcs.WCS(h.header)
    ref_wcs.pscale = (
        np.sqrt(ref_wcs.wcs.cd[0, 0] ** 2 + ref_wcs.wcs.cd[1, 0] ** 2) * 3600.0
    )

    return refh, ref_wcs


def read_gzipped_header(
    file="test.fits.gz", BLOCK=1024, NMAX=256, nspace=16, strip=False
):
    """
    Read primary header from a (potentially large) zipped FITS file

    The script proceeds by reading `NMAX` segments of size `BLOCK` bytes from
    the file and searching for a string `END + ' '*nspace` in the data
    indicating the end of the primary header.

    Parameters
    ----------
    file : str
        Filename of gzipped FITS file

    BLOCK, NMAX, nspace : int
        Parameters for reading bytes from the input file

    strip : bool
        Send output through `strip_header_keys`.


    Returns
    -------
    header : `~astropy.io.fits.Header`
        Header object

    """
    import gzip
    import astropy.io.fits as pyfits

    f = gzip.GzipFile(fileobj=open(file, "rb"))

    data = b""
    end = b" END" + b" " * nspace

    for i in range(NMAX):
        data_i = f.read(BLOCK)
        if end in data_i:
            break

        data += data_i

    if i == NMAX - 1:
        print(
            'Error: END+{3}*" " not found in first {0}x{1} bytes of {2})'.format(
                NMAX, BLOCK, file, nspace
            )
        )
        f.close()
        return {}

    ix = data_i.index(end)
    data += data_i[:ix] + end  # data_i[:ix]

    f.close()
    data_str = data.decode("utf8")
    h = pyfits.Header.fromstring(data_str)

    if strip:
        return strip_header_keys(h, usewcs=True)
    else:
        return h


DRIZZLE_KEYS = [
    "GEOM",
    "DATA",
    "DEXP",
    "OUDA",
    "OUWE",
    "OUCO",
    "MASK",
    "WTSC",
    "KERN",
    "PIXF",
    "COEF",
    "OUUN",
    "FVAL",
    "WKEY",
    "SCAL",
    "ISCL",
]


def strip_header_keys(
    header,
    comment=True,
    history=True,
    drizzle_keys=DRIZZLE_KEYS,
    usewcs=False,
    keep_with_wcs=[
        "EXPTIME",
        "FILTER",
        "TELESCOP",
        "INSTRUME",
        "DATE-OBS",
        "EXPSTART",
        "EXPEND",
    ],
):
    """
    Strip header keywords

    Parameters
    ----------
    header : `~astropy.io.fits.Header`
        Header object to be stripped.


    comment, history : bool
        Strip 'COMMENT' and 'HISTORY' keywords, respectively.

    drizzle_keys : list
        Strip keys produced by `~drizzlepac.astrodrizzle`.

    usewcs : bool
        Alternatively, just generate a simple WCS-only header from the input
        header.

    keep_with_wcs : list
        Additional keys to try to add to the `usewcs` header.

    Returns
    -------

    header : `~astropy.io.fits.Header`
        Header object.

    """
    import copy
    import astropy.wcs as pywcs

    # Parse WCS and build header
    if usewcs:
        wcs = pywcs.WCS(header)
        h = to_header(wcs)
        for k in keep_with_wcs:
            if k in header:
                if k in header.comments:
                    h[k] = header[k], header.comments[k]
                else:
                    h[k] = header[k]

        if "FILTER" in keep_with_wcs:
            try:
                h["FILTER"] = (
                    parse_filter_from_header(header),
                    "element selected from filter wheel",
                )
            except:
                pass

        return h

    h = copy.deepcopy(header)
    keys = list(h.keys())
    strip_keys = []
    if comment:
        strip_keys.append("COMMENT")

    if history:
        strip_keys.append("HISTORY")

    for k in keys:
        if k in strip_keys:
            h.remove(k)

        if drizzle_keys:
            if k.startswith("D"):
                if (k[-4:] in drizzle_keys) | k.endswith("VER"):
                    h.remove(k)

    return h


def wcs_from_header(header, relax=True, **kwargs):
    """
    Initialize `~astropy.wcs.WCS` from a `~astropy.io.fits.Header`

    Parameters
    ----------
    header : `~astropy.io.fits.Header`
        FITS header with optional ``SIPCRPX1`` and ``SIPCRPX2`` keywords that
        define a separate reference pixel for a SIP header

    relax, kwargs : bool, dict
        Keywords passed to `astropy.wcs.WCS`

    Returns
    -------
    wcs : `~astropy.wcs.WCS`
        WCS object

    """
    wcs = pywcs.WCS(header, relax=relax)

    if ("SIPCRPX1" in header) & hasattr(wcs, "sip"):
        wcs.sip.crpix[0] = header["SIPCRPX1"]
        wcs.sip.crpix[1] = header["SIPCRPX2"]
    elif ("SIAF_XREF_SCI" in header) & hasattr(wcs, "sip"):
        wcs.sip.crpix[0] = header["SIAF_XREF_SCI"]
        wcs.sip.crpix[1] = header["SIAF_YREF_SCI"]

    return wcs


def to_header(wcs, add_naxis=True, relax=True, key=None):
    """
    Modify `astropy.wcs.WCS.to_header` to produce more keywords

    Parameters
    ----------
    wcs : `~astropy.wcs.WCS`
        Input WCS.

    add_naxis : bool
        Add NAXIS keywords from WCS dimensions

    relax : bool
        Passed to `WCS.to_header(relax=)`.

    key : str
        See `~astropy.wcs.WCS.to_header`.

    Returns
    -------
    header : `~astropy.io.fits.Header`
        Output header.

    """
    header = wcs.to_header(relax=relax, key=key)
    if add_naxis:
        if hasattr(wcs, "pixel_shape"):
            header["NAXIS"] = wcs.naxis
            if wcs.pixel_shape is not None:
                header["NAXIS1"] = wcs.pixel_shape[0]
                header["NAXIS2"] = wcs.pixel_shape[1]

        elif hasattr(wcs, "_naxis1"):
            header["NAXIS"] = wcs.naxis
            header["NAXIS1"] = wcs._naxis1
            header["NAXIS2"] = wcs._naxis2

    for k in header:
        if k.startswith("PC"):
            cd = k.replace("PC", "CD")
            header.rename_keyword(k, cd)

    if hasattr(wcs.wcs, "cd"):
        for i in [0, 1]:
            for j in [0, 1]:
                header[f"CD{i+1}_{j+1}"] = wcs.wcs.cd[i][j]

    if hasattr(wcs, "sip"):
        if hasattr(wcs.sip, "crpix"):
            header["SIPCRPX1"], header["SIPCRPX2"] = wcs.sip.crpix

    return header


def make_wcsheader(
    ra=40.07293, dec=-1.6137748, size=2, pixscale=0.1, get_hdu=False, theta=0
):
    """
    Make a celestial WCS header

    Parameters
    ----------
    ra, dec : float
        Celestial coordinates in decimal degrees

    size, pixscale : float or 2-list
        Size of the thumbnail, in arcsec, and pixel scale, in arcsec/pixel.
        Output image will have dimensions `(npix,npix)`, where

            >>> npix = size/pixscale

    get_hdu : bool
        Return a `~astropy.io.fits.ImageHDU` rather than header/wcs.

    theta : float
        Position angle of the output thumbnail (degrees)

    Returns
    -------
    hdu : `~astropy.io.fits.ImageHDU`
        HDU with data filled with zeros if `get_hdu=True`.

    header, wcs : `~astropy.io.fits.Header`, `~astropy.wcs.WCS`
        Header and WCS object if `get_hdu=False`.

    Examples
    --------

        >>> from grizli.utils import make_wcsheader
        >>> h, wcs = make_wcsheader()
        >>> print(wcs)
        WCS Keywords
        Number of WCS axes: 2
        CTYPE : 'RA---TAN'  'DEC--TAN'
        CRVAL : 40.072929999999999  -1.6137748000000001
        CRPIX : 10.0  10.0
        CD1_1 CD1_2  : -2.7777777777777e-05  0.0
        CD2_1 CD2_2  : 0.0  2.7777777777777701e-05
        NAXIS    : 20 20

        >>> from grizli.utils import make_wcsheader
        >>> hdu = make_wcsheader(get_hdu=True)
        >>> print(hdu.data.shape)
        (20, 20)
        >>> print(hdu.header.tostring)
        XTENSION= 'IMAGE   '           / Image extension
        BITPIX  =                  -32 / array data type
        NAXIS   =                    2 / number of array dimensions
        PCOUNT  =                    0 / number of parameters
        GCOUNT  =                    1 / number of groups
        CRPIX1  =                   10
        CRPIX2  =                   10
        CRVAL1  =             40.07293
        CRVAL2  =           -1.6137748
        CD1_1   = -2.7777777777777E-05
        CD1_2   =                  0.0
        CD2_1   =                  0.0
        CD2_2   = 2.77777777777777E-05
        NAXIS1  =                   20
        NAXIS2  =                   20
        CTYPE1  = 'RA---TAN'
        CTYPE2  = 'DEC--TAN'
    """

    if np.isscalar(pixscale):
        cdelt = [pixscale / 3600.0] * 2
    else:
        cdelt = [pixscale[0] / 3600.0, pixscale[1] / 3600.0]

    if np.isscalar(size):
<<<<<<< HEAD
        npix = np.cast[int](np.round([size / pixscale, size / pixscale]))
    else:
        npix = np.cast[int](np.round([size[0] / pixscale, size[1] / pixscale]))
=======
        npix = np.asarray(np.round([size/pixscale, size/pixscale]),dtype=int)
    else:
        npix = np.asarray(np.round([size[0]/pixscale, size[1]/pixscale]),dtype=int)
>>>>>>> 7d4b2689

    hout = pyfits.Header()
    hout["CRPIX1"] = (npix[0] - 1) / 2 + 1
    hout["CRPIX2"] = (npix[1] - 1) / 2 + 1
    hout["CRVAL1"] = ra
    hout["CRVAL2"] = dec
    hout["CD1_1"] = -cdelt[0]
    hout["CD1_2"] = hout["CD2_1"] = 0.0
    hout["CD2_2"] = cdelt[1]
    hout["NAXIS1"] = npix[0]
    hout["NAXIS2"] = npix[1]
    hout["CTYPE1"] = "RA---TAN"
    hout["CTYPE2"] = "DEC--TAN"

    hout["RADESYS"] = "ICRS"
    hout["EQUINOX"] = 2000
    hout["LATPOLE"] = hout["CRVAL2"]
    hout["LONPOLE"] = 180

    hout["PIXASEC"] = pixscale, "Pixel scale in arcsec"

    wcs_out = pywcs.WCS(hout)

    theta_rad = np.deg2rad(theta)
    mat = np.array(
        [
            [np.cos(theta_rad), -np.sin(theta_rad)],
            [np.sin(theta_rad), np.cos(theta_rad)],
        ]
    )

    rot_cd = np.dot(mat, wcs_out.wcs.cd)

    for i in [0, 1]:
        for j in [0, 1]:
            hout["CD{0:d}_{1:d}".format(i + 1, j + 1)] = rot_cd[i, j]
            wcs_out.wcs.cd[i, j] = rot_cd[i, j]

    cd = wcs_out.wcs.cd
    wcs_out.pscale = get_wcs_pscale(wcs_out)  # np.sqrt((cd[0,:]**2).sum())*3600.

    if get_hdu:
        hdu = pyfits.ImageHDU(
            header=hout, data=np.zeros((npix[1], npix[0]), dtype=np.float32)
        )
        return hdu
    else:
        return hout, wcs_out


def get_flt_footprint(flt_file, extensions=[1, 2, 3, 4], patch_args=None):
    """
    Compute footprint of all SCI extensions of an HST exposure

    Parameters
    ----------
    flt_file : str
        Path to the FITS file.

    extensions : list
        List of extensions to retrieve (can have extras).

    patch_args : dict or None
        If a `dict`, then generate a patch for the footprint passing
        `**patch_args` arguments (e.g., `{'fc':'blue', 'alpha':0.1}`).

    Returns
    -------
    fp / patch : `~shapely.geometry` object or `matplotlib.patch.Patch`
        The footprint or footprint patch.

    """
    from shapely.geometry import Polygon

    im = pyfits.open(flt_file)
    fp = None

    for ext in extensions:
        if ("SCI", ext) not in im:
            continue

        wcs = pywcs.WCS(im["SCI", ext].header, fobj=im)
        p_i = Polygon(wcs.calc_footprint())
        if fp is None:
            fp = p_i
        else:
            fp = fp.union(p_i)

    im.close()

    if patch_args is not None:
        patch = patch_from_polygon(fp, **patch_args)
        return patch
    else:
        return fp


def make_maximal_wcs(
    files,
    pixel_scale=None,
    get_hdu=True,
    pad=90,
    verbose=True,
    theta=0,
    poly_buffer=1.0 / 3600,
    nsci_extensions=4,
):
    """
    Compute an ImageHDU with a footprint that covers all of ``files``

    Parameters
    ----------
    files : list
        List of HST FITS files (e.g., FLT.) or WCS objects.

    pixel_scale : float, optional
        Pixel scale of output WCS, in `~astropy.units.arcsec`.  If `None`,
        get pixel scale of first file in `files`.

    get_hdu : bool, optional
        If True, return an `~astropy.io.fits.ImageHDU` object. If False, return
        a tuple of `~astropy.io.fits.Header` and `~astropy.wcs.WCS`.

    pad : float, optional
        Padding to add to the total image size, in `~astropy.units.arcsec`.

    theta : float, optional
        Position angle, in degrees.

    poly_buffer : float, optional
        Buffer size to apply to the footprint polygon, in degrees.

    nsci_extensions : int, optional
        Number of 'SCI' extensions to try in the exposure files.

    Returns
    -------
    hdu : `~astropy.io.fits.ImageHDU`
        If `get_hdu` is True.

    -or-

    header, wcs : `~astropy.io.fits.Header`, `~astropy.wcs.WCS`
        If `get_hdu` is False.

    """
    import numpy as np
    from shapely.geometry import Polygon

    import astropy.io.fits as pyfits
    import astropy.wcs as pywcs

    group_poly = None

    if hasattr(files, "buffer"):
        # Input is a shapely object
        group_poly = files
    elif isinstance(files[0], pywcs.WCS):
        # Already wcs_list
        wcs_list = [(wcs, "WCS", -1) for wcs in files]
    else:
        wcs_list = []
        for i, file in enumerate(files):
            if not os.path.exists(file):
                continue

            with pyfits.open(file) as im:
                for ext in range(nsci_extensions):
                    if ("SCI", ext + 1) not in im:
                        continue

                    wcs = pywcs.WCS(im["SCI", ext + 1].header, fobj=im)
                    wcs_list.append((wcs, file, ext))

    if pixel_scale is None:
        pixel_scale = get_wcs_pscale(wcs_list[0][0])

    if group_poly is None:
        for i, (wcs, file, chip) in enumerate(wcs_list):
            p_i = Polygon(wcs.calc_footprint())
            if group_poly is None:
                if poly_buffer > 0:
                    group_poly = p_i.buffer(1.0 / 3600)
                else:
                    group_poly = p_i
            else:
                if poly_buffer > 0:
                    group_poly = group_poly.union(p_i.buffer(1.0 / 3600))
                else:
                    group_poly = group_poly.union(p_i)
<<<<<<< HEAD

            x0, y0 = np.cast[float](group_poly.centroid.xy)[:, 0]
=======
                 
            x0, y0 = np.asarray(group_poly.centroid.xy,dtype=float)[:, 0]
>>>>>>> 7d4b2689
            if verbose:
                msg = "{0:>3d}/{1:>3d}: {2}[SCI,{3}]  {4:>6.2f}"
                print(
                    msg.format(
                        i,
                        len(files),
                        file,
                        chip + 1,
                        group_poly.area * 3600 * np.cos(y0 / 180 * np.pi),
                    )
                )

<<<<<<< HEAD
    px = np.cast[float](group_poly.convex_hull.boundary.xy).T
=======
    px = np.asarray(group_poly.convex_hull.boundary.xy,dtype=float).T
    #x0, y0 = np.asarray(group_poly.centroid.xy,dtype=float)[:,0]
>>>>>>> 7d4b2689

    x0 = (px.max(axis=0) + px.min(axis=0)) / 2.0

    cosd = np.array([np.cos(x0[1] / 180 * np.pi), 1])

    _mat = np.array([[np.cos(theta), -np.sin(theta)], [np.sin(theta), np.cos(theta)]])

    # Rotated
    pr = ((px - x0) * cosd).dot(_mat) / cosd + x0

    size_arcsec = (pr.max(axis=0) - pr.min(axis=0)) * cosd * 3600
    sx, sy = size_arcsec

    # sx = (px.max()-px.min())*cosd*3600 # arcsec
    # sy = (py.max()-py.min())*3600 # arcsec

    size = np.maximum(sx + pad, sy + pad)

    if verbose:
        msg = "\n  Mosaic WCS: ({0:.5f},{1:.5f}) "
        msg += "{2:.1f}'x{3:.1f}'  {4:.3f}\"/pix\n"
        print(
            msg.format(x0[0], x0[1], (sx + pad) / 60.0, (sy + pad) / 60.0, pixel_scale)
        )

    out = make_wcsheader(
        ra=x0[0],
        dec=x0[1],
        size=(sx + pad * 2, sy + pad * 2),
        pixscale=pixel_scale,
        get_hdu=get_hdu,
        theta=theta / np.pi * 180,
    )

    return out


def half_pixel_scale(wcs):
    """
    Create a new WCS with half the pixel scale of another that can be
    block-averaged 2x2

    Parameters
    ----------
    wcs : `~astropy.wcs.WCS`
        Input WCS

    Returns
    -------
    half_wcs : `~astropy.wcs.WCS`
        New WCS with smaller pixels
    """
    h = to_header(wcs)

    for k in ["NAXIS1", "NAXIS2"]:  # , 'CRPIX1', 'CRPIX2']:
        h[k] *= 2

    for k in ["CRPIX1", "CRPIX2"]:
        h[k] = h[k] * 2 - 0.5

    for k in ["CD1_1", "CD1_2", "CD2_1", "CD2_2"]:
        if k in h:
            h[k] /= 2

    if 0:
        # Test
        new = pywcs.WCS(h)
        sh = new.pixel_shape

        wcorner = wcs.all_world2pix(
            new.all_pix2world([[-0.5, -0.5], [sh[0] - 0.5, sh[1] - 0.5]], 0), 0
        )
        print("small > large")
        print(", ".join([f"{w:.2f}" for w in wcorner[0]]))
        print(", ".join([f"{w:.2f}" for w in wcorner[1]]), wcs.pixel_shape)

        sh = wcs.pixel_shape
        wcorner = new.all_world2pix(
            wcs.all_pix2world([[-0.5, -0.5], [sh[0] - 0.5, sh[1] - 0.5]], 0), 0
        )
        print("large > small")
        print(", ".join([f"{w:.2f}" for w in wcorner[0]]))
        print(", ".join([f"{w:.2f}" for w in wcorner[1]]), new.pixel_shape)

    new_wcs = pywcs.WCS(h, relax=True)

    return new_wcs


def header_keys_from_filelist(fits_files, keywords=[], ext=0, colname_case=str.lower):
    """
    Dump header keywords to a `~astropy.table.Table`

    Parameters
    ----------
    fits_files : list
        List of FITS filenames

    keywords : list or None
        List of header keywords to retrieve.  If `None`, then generate a list
        of *all* keywords from the first file in the list.

    ext : int, tuple
        FITS extension from which to pull the header.  Can be integer or
        tuple, e.g., ('SCI',1) for HST ACS/WFC3 FLT files.

    colname_case : func
        Function to set the case of the output colnames, e.g., `str.lower`,
        `str.upper`, `str.title`.

    Returns
    -------
    tab : `~astropy.table.Table`
        Output table.

    """
    import numpy as np
    import astropy.io.fits as pyfits
    from astropy.table import Table

    # If keywords=None, get full list from first FITS file
    if keywords is None:
        h = pyfits.getheader(fits_files[0], ext)
        keywords = list(np.unique(list(h.keys())))
        keywords.pop(keywords.index(""))
        keywords.pop(keywords.index("HISTORY"))

    # Loop through files
    lines = []
    for file in fits_files:
        line = [file]
        h = pyfits.getheader(file, ext)
        for key in keywords:
            if key in h:
                line.append(h[key])
            else:
                line.append(None)

        lines.append(line)

    # Column names
    table_header = [colname_case(key) for key in ["file"] + keywords]

    # Output table
    tab = Table(data=np.array(lines), names=table_header)

    return tab


def parse_s3_url(url="s3://bucket/path/to/file.txt"):
    """
    Parse s3 path string

    Parameters
    ----------
    url : str
        Full S3 path, e.g., ``[s3://]{bucket_name}/{s3_object}``

    Returns
    -------
    bucket_name : str
        Bucket name

    s3_object : str
        Full path of the S3 file object

    filename : str
        File name of the object, e.g. ``os.path.basename(s3_object)``

    """
    surl = url.strip("s3://")
    spl = surl.split("/")
    if len(spl) < 2:
        print(f"bucket / path not found in {url}")
        return None, None, None

    bucket_name = spl[0]
    s3_object = "/".join(spl[1:])
    filename = os.path.basename(s3_object)
    return bucket_name, s3_object, filename


def fetch_s3_url(
    url="s3://bucket/path/to/file.txt",
    file_func=lambda x: os.path.join("./", x),
    skip_existing=True,
    verbose=True,
):
    """
    Fetch file from an S3 bucket

    Parameters
    ----------
    url : str
        S3 url of a file to download

    file_func : function
        Function applied to the file name extracted from `url`, e.g., to
        set output directory, rename files, set a prefix, etc.

    skip_existing : bool, optional
        If True, skip downloading if the local file already exists.
        Default is True.

    verbose : bool, optional
        If True, print download progress and status messages.
        Default is True.

    Returns
    -------
    local_file : str
        Name of local file or `None` if failed to parse `url`

    status : int
        Bit flag of results: **1** == file found, **2** = download successful

    """
    import traceback
    import boto3
    import botocore.exceptions

    s3 = boto3.resource("s3")
    bucket_name, s3_object, filename = parse_s3_url(url=url)
    if bucket_name is None:
        return url, os.path.exists(url)

    bkt = s3.Bucket(bucket_name)
    local_file = file_func(filename)
    status = os.path.exists(local_file) * 1

    if (status > 0) & skip_existing:
        print(f"{local_file} exists, skipping.")
    else:

        try:
            bkt.download_file(
                s3_object, local_file, ExtraArgs={"RequestPayer": "requester"}
            )
            status += 2
            if verbose:
                print(f"{url} > {local_file}")

        except botocore.exceptions.ClientError:
            trace = traceback.format_exc(limit=2)
            msg = trace.split("\n")[-2].split("ClientError: ")[1]
            if verbose:
                print(f"Failed {url}: {msg}")

            # Download failed due to a ClientError
            # Forbidden probably means insufficient bucket access privileges
            pass

    return local_file, status


def niriss_ghost_mask(
    im,
    init_thresh=0.05,
    init_sigma=3,
    final_thresh=0.01,
    final_sigma=3,
    erosions=0,
    dilations=9,
    verbose=True,
    **kwargs,
):
    """
    Make a mask for NIRISS imaging ghosts

    See also Martel. JWST-STScI-004877 and
    https://github.com/spacetelescope/niriss_ghost

    Parameters
    ----------
    im : `~astropy.io.fits.HDUList`
        Input image HDUList.

    init_thresh : float, optional
        Initial threshold for detecting ghost pixels. Default is 0.05.

    init_sigma : float, optional
        Initial sigma threshold for detecting ghost pixels. Default is 3.

    final_thresh : float, optional
        Final threshold for detecting ghost pixels. Default is 0.01.

    final_sigma : float, optional
        Final sigma threshold for detecting ghost pixels. Default is 3.

    erosions : int, optional
        Number of binary erosions to apply to the ghost mask. Default is 0.

    dilations : int, optional
        Number of binary dilations to apply to the ghost mask. Default is 9.

    verbose : bool, optional
        If True, print diagnostic messages. Default is True.

    Returns
    -------
    ghost_mask : `~numpy.ndarray`
        Boolean array indicating the positions of the ghost pixels.

    """
    import scipy.ndimage as nd

    if im[0].header["PUPIL"] not in ["F115W", "F150W", "F200W"]:
        return False

    if im[0].header["PUPIL"] == "F115W":
        xgap, ygap = 1156, 927
    elif im[0].header["PUPIL"] == "F115W":
        xgap, ygap = 1162, 938
    else:
        xgap, ygap = 1156, 944 - 2

    yp, xp = np.indices((2048, 2048))

    yg = 2 * (ygap - 1) - yp
    xg = 2 * (xgap - 1) - xp

    dx = xp - xgap
    dy = yp - ygap

    in_img = (xg >= 0) & (xg < 2048)
    in_img &= (yg >= 0) & (yg < 2048)

    in_img &= np.abs(dx) < 400
    in_img &= np.abs(dy) < 400

    if "MDRIZSKY" in im["SCI"].header:
        bkg = im["SCI"].header["MDRIZSKY"]
    else:
        bkg = np.nanmedian(im["SCI"].data[im["DQ"].data == 0])

    thresh = (im["SCI"].data - bkg) * init_thresh > init_sigma * im["ERR"].data
    thresh &= in_img

    _reflected = np.zeros_like(im["SCI"].data)
    for xpi, ypi, xgi, ygi in zip(xp[thresh], yp[thresh], xg[thresh], yg[thresh]):

        _reflected[ygi, xgi] = im["SCI"].data[ypi, xpi] - bkg

    ghost_mask = _reflected * final_thresh > final_sigma * im["ERR"].data

    if erosions > 0:
        ghost_mask = nd.binary_erosion(ghost_mask, iterations=erosions)

    ghost_mask = nd.binary_dilation(ghost_mask, iterations=dilations)

    im[0].header["GHOSTMSK"] = True, "NIRISS ghost mask applied"
    im[0].header["GHOSTNPX"] = ghost_mask.sum(), "Pixels in NIRISS ghost mask"

    msg = "NIRISS ghost mask {0} Npix: {1}\n".format(
        im[0].header["PUPIL"], ghost_mask.sum()
    )
    log_comment(LOGFILE, msg, verbose=verbose)

    return ghost_mask


def get_photom_scale(header, verbose=True):
    """
    Get tabulated scale factor

    Parameters
    ----------
    header : `~astropy.io.fits.Header`
        Image header

    verbose : bool, optional
        Whether to display verbose output. Default is True.

    Returns
    -------
    key : str
        Detector + filter key

    scale : float
        Scale value.  If `key` not found in the ``data/photom_correction.yml``
        table or if the CTX is newer than that indicated in the correction
        table then return 1.0.

    """
    import yaml

    if "TELESCOP" in header:
        if header["TELESCOP"] not in ["JWST"]:
            msg = f"get_photom_scale: TELESCOP={header['TELESCOP']} is not 'JWST'"
            log_comment(LOGFILE, msg, verbose=verbose)
            return header["TELESCOP"], 1.0
    else:
        return None, 1.0

    corr_file = os.path.join(os.path.dirname(__file__), "data/photom_correction.yml")

    if not os.path.exists(corr_file):
        msg = f"{corr_file} not found."
        log_comment(LOGFILE, msg, verbose=verbose)
        return None, 1

    with open(corr_file) as fp:
        corr = yaml.load(fp, Loader=yaml.SafeLoader)

    if "CRDS_CTX" in header:
        if header["CRDS_CTX"] > corr["CRDS_CTX_MAX"]:
            msg = f"get_photom_scale {corr_file}: {header['CRDS_CTX']} > {corr['CRDS_CTX_MAX']}"
            log_comment(LOGFILE, msg, verbose=verbose)
            return header["CRDS_CTX"], 1.0

    key = "{0}-{1}".format(header["DETECTOR"], header["FILTER"])
    if "PUPIL" in header:
        key += "-{0}".format(header["PUPIL"])

    if key not in corr:
        msg = f"get_photom_scale {corr_file}: {key} not found"
        log_comment(LOGFILE, msg, verbose=verbose)

        return key, 1.0

    else:
        msg = f"get_photom_scale {corr_file}: Scale {key} by {1./corr[key]:.3f}"
        log_comment(LOGFILE, msg, verbose=verbose)

        return key, 1.0 / corr[key]


def jwst_crds_photom_scale(hdul, context="jwst_1130.pmap", update=True, verbose=False):
    """
    Scale factors between different JWST CRDS_CONTEXT

    Parameters
    ----------
    hdul : `astropy.io.fits.HDUList`
        Exposure file HDUList, which has header keywords like CRDS_CTX, PHOTMJSR, etc.

    context : str
        Target CRDS context version

    update : bool
        Scale photometry header keywords by the ratio of NEW_PHOTMJSR / OLD_PHOTMJSR

    verbose: bool
        Messaging

    Returns
    -------
    scale : float
        Relative photometry scaling factor NEW_PHOTMJSR / OLD_PHOTMJSR.  Defaults to
        1.0 if not a JWST instrument or if certain necessary header keywords not found

    """
    try:
        from .jwst_utils import get_crds_zeropoint, get_jwst_filter_info
    except ImportError:
        print(
            "jwst_crds_photom_scale: failed to import grizli.jwst_utils.get_crds_zeropoint"
        )
        return 1.0

    if "INSTRUME" not in hdul[0].header:
        return 1.0

    instrument = hdul[0].header["INSTRUME"]

    if instrument not in ["NIRCAM", "MIRI", "NIRISS"]:
        return 1.0

    mode = {"context": context, "verbose": False, "instrument": instrument}
    for k in ["FILTER", "PUPIL", "DETECTOR"]:
        if k in hdul[0].header:
            mode[k.lower()] = hdul[0].header[k]

    ref_ctx, r_photom, ref_photmjsr, ref_pixar_sr = get_crds_zeropoint(**mode)
    if ref_photmjsr is None:
        return 1.0

    if "PHOTMJSR" not in hdul["SCI"].header:
        return 1.0

    old_photmjsr = hdul["SCI"].header["PHOTMJSR"]
    scale = ref_photmjsr / old_photmjsr

    msg = f"jwst_crds_photom_scale: {context} photmjsr old, new = "
    msg += f"{old_photmjsr:.3f}  {ref_photmjsr:.3f}  scale = {scale:.3f}"

    if update:

        # Check image units
        if "OBUNIT" in hdul["SCI"].header:
            unit_key = "OBUNIT"
        else:
            unit_key = "BUNIT"

        if hdul["SCI"].header[unit_key].upper() == "MJy/sr".upper():
            # Image was already scaled (cal), so use scale factor
            to_mjysr = scale
        else:
            # Image wasn't scaled, so just use mjsr
            to_mjysr = ref_photmjsr

        # Recalculate PHOTFNU, PHOTFLAM from PIXAR_SR, which could also change
        if ref_pixar_sr is None:
            ref_pixar_sr = hdul["SCI"].header["PIXAR_SR"]

        photfnu = to_mjysr * ref_pixar_sr * 1.0e6

        filter_info = get_jwst_filter_info(hdul[0].header)
        if filter_info is not None:
            plam = filter_info["pivot"] * 1.0e4
        else:
            plam = 5.0e4

        photflam = photfnu * 2.99e-5 / plam ** 2

        for e in [0, "SCI"]:

            hdul[e].header["PIXAR_SR"] = ref_pixar_sr
            hdul[e].header["PHOTFLAM"] = photflam
            hdul[e].header["PHOTFNU"] = photfnu

            for k in ["TO_MJYSR", "PHOTMJSR"]:
                if k in hdul[e].header:
                    hdul[e].header[k] *= scale

            if "ZP" in hdul[e].header:
                hdul[e].header["ZP"] -= 2.5 * np.log10(scale)

            hdul[e].header["CRDS_CTX"] = context
            hdul[e].header["R_PHOTOM"] = os.path.basename(r_photom)

    log_comment(LOGFILE, msg, verbose=verbose)

    return scale


DEFAULT_SNOWBLIND_KWARGS = dict(
    require_prefix="jw",
    max_fraction=0.3,
    new_jump_flag=1024,
    min_radius=4,
    growth_factor=1.5,
    unset_first=True,
)


def jwst_snowblind_mask(
    rate_file,
    require_prefix="jw",
    max_fraction=0.3,
    new_jump_flag=1024,
    min_radius=4,
    growth_factor=1.5,
    unset_first=True,
    verbose=True,
    **kwargs,
):
    """
    Update JWST DQ mask with `snowblind`.  See
    https://github.com/mpi-astronomy/snowblind.

    Requires ``snowblind > 0.1.2``, which currently is just in the fork at
    https://github.com/gbrammer/snowblind.

    Parameters
    ----------
    rate_file : str
        Filename of a ``rate.fits`` exposure

    require_prefix : str
        Only run if ``rate_file.startswith(require_prefix)``

    max_fraction : float
        Maximum allowed fraction of flagged pixels relative to the total

    new_jump_flag : int
        Integer DQ flag of identified snowballs

    min_radius : int
        Minimum radius of ``JUMP_DET`` flagged groups of pixels

    growth_factor : float
        Scale factor of the DQ mask

    unset_first : bool
        Unset the `new_jump_flag` bit of the DQ array before processing

    verbose : bool
        Whether to print verbose output

    kwargs : dict
        Additional keyword arguments to be passed to `snowblind.SnowblindStep.call()`

    Returns
    -------
    dq : array-like
        Image array with values ``new_jump_flag`` with identified snowballs

    mask_frac : float
        Fraction of masked pixels

    """
    import jwst.datamodels
    from . import jwst_utils

    if not os.path.basename(rate_file).startswith(require_prefix):
        return None, None

    try:
        from snowblind import snowblind
        from snowblind import __version__ as snowblind_version
    except ImportError:
        return None, None

    if snowblind_version <= "0.1.2":
        msg = (
            "ImportError: snowblind > 0.1.2 required, get it from the fork at "
            "https://github.com/gbrammer/snowblind if not yet available on the "
            "main repository at https://github.com/mpi-astronomy/snowblind"
        )

        log_comment(LOGFILE, msg, verbose=True)
        return None, None

    step = snowblind.SnowblindStep

    # Do we need to reset header keywords?
    reset_header = False
    with pyfits.open(rate_file) as im:
        reset_header = "OINSTRUM" in im[0].header
        reset_header &= im[0].header["INSTRUME"] == "WFC3"

    if reset_header:
        _ = jwst_utils.set_jwst_to_hst_keywords(rate_file, reset=True, verbose=False)

    with jwst.datamodels.open(rate_file) as dm:
        if unset_first:
            dm.dq -= dm.dq & new_jump_flag

        res = step.call(
            dm,
            save_results=False,
            new_jump_flag=new_jump_flag,
            min_radius=min_radius,
            growth_factor=growth_factor,
            **kwargs,
        )

    if reset_header:
        _ = jwst_utils.set_jwst_to_hst_keywords(rate_file, reset=False, verbose=False)

    _mask_frac = ((res.dq & new_jump_flag) > 0).sum() / res.dq.size

    if _mask_frac > max_fraction:
        msg = f"grizli.utils.jwst_snowblind_mask: {rate_file} problem "
        msg += f" fraction {_mask_frac*100:.2f} > {max_fraction*100:.2f}"
        msg += " turning off..."
        res.dq &= 0
    else:
        msg = f"grizli.utils.jwst_snowblind_mask: {rate_file} {_mask_frac*100:.2f}"
        msg += f" masked with DQ={new_jump_flag}"

    log_comment(LOGFILE, msg, verbose=verbose)

    return (res.dq & new_jump_flag), _mask_frac


def drizzle_from_visit(
    visit,
    output=None,
    pixfrac=1.0,
    kernel="point",
    clean=True,
    include_saturated=True,
    keep_bits=None,
    dryrun=False,
    skip=None,
    extra_wfc3ir_badpix=True,
    verbose=True,
    scale_photom=True,
    context="jwst_1130.pmap",
    weight_type="jwst",
    rnoise_percentile=99,
    calc_wcsmap=False,
    niriss_ghost_kwargs={},
    snowblind_kwargs=None,
    jwst_dq_flags=JWST_DQ_FLAGS,
    nircam_hot_pixel_kwargs={},
    get_dbmask=True,
    **kwargs,
):
    """
    Make drizzle mosaic from exposures in a visit dictionary

    Parameters
    ----------
    visit : dict
        Visit dictionary with 'product' and 'files' keys

    output : `~astropy.wcs.WCS`, `~astropy.io.fits.Header`, `~astropy.io.ImageHDU`
        Output frame definition.  Can be a WCS object, header, or FITS HDU.  If
        None, then generates a WCS with `grizli.utils.make_maximal_wcs`

    pixfrac : float
        Drizzle `pixfrac`

    kernel : str
        Drizzle `kernel` (e.g., 'point', 'square')

    clean : bool
        Remove exposure files after adding to the mosaic

    include_saturated : bool
        Include pixels with saturated DQ flag

    keep_bits : int, None
        Extra DQ bits to keep as valid

    dryrun : bool
        If True, don't actually produce the output

    skip : int
        Slice skip to drizzle a subset of exposures

    extra_wfc3ir_badpix : bool
        Apply extra WFC3/IR bad pix to DQ

    verbose : bool
        Some verbose message printing

    scale_photom : bool
        For JWST, apply photometry scale corrections from the
        `grizli/data/photom_correction.yml` table

    context : str
        JWST calibration context to use for photometric scaling

    weight_type : 'err', 'median_err', 'time', 'jwst'
        Exposure weighting strategy.

        - The default 'err' strategy uses the full uncertainty array defined in the
          `ERR` image extensions.  The alternative 

        - The 'median_err' strategy uses the median of the `ERR` extension

        - The 'time' strategy weights 'median_err' by the `TIME` extension, if
          available

        - For the 'jwst' strategy, if 'VAR_POISSON' and 'VAR_RNOISE' extensions found,
          weight by VAR_RNOISE + median(VAR_POISSON).  Fall back to 'median_err'
          otherwise.

    rnoise_percentile : float
        Percentile defining the upper limit of valid `VAR_RNOISE` values, if that
        extension is found in the exposure files(e.g., for JWST)

    calc_wcsmap : bool
        Calculate and return the WCS map

    get_dbmask : bool
        Get the bad pixel mask from the database

    niriss_ghost_kwargs : dict
        Keyword arguments for `~grizli.utils.niriss_ghost_mask`

    snowblind_kwargs : dict
        Arguments to pass to `~grizli.utils.jwst_snowblind_mask` if `snowblind` hasn't
        already been run on JWST exposures

    jwst_dq_flags : list
        List of JWST flag names to include in the bad pixel mask.  To ignore, set to
        ``None``

    nircam_hot_pixel_kwargs : dict
        Keyword arguments for `grizli.jwst_utils.flag_nircam_hot_pixels`.  Set to
        ``None`` to disable and use the static bad pixel tables.

    Returns
    -------
    outsci : array-like
        SCI array

    outwht : array-like
        Inverse variance WHT array

    header : `~astropy.io.fits.Header`
        Image header

    flist : list
        List of files that were drizzled to the mosaic

    wcs_tab : `~astropy.table.Table`
        Table of WCS parameters of individual exposures

    """
    from shapely.geometry import Polygon

    import scipy.ndimage as nd
    from astropy.io.fits import PrimaryHDU, ImageHDU

    from .prep import apply_region_mask_from_db
    from .version import __version__ as grizli__version
    from .jwst_utils import get_jwst_dq_bit, flag_nircam_hot_pixels

    bucket_name = None

    try:
        import boto3
        from botocore.exceptions import ClientError

        s3 = boto3.resource("s3")
        s3_client = boto3.client("s3")

    except ImportError:
        s3 = None
        ClientError = None
        s3_client = None

    if weight_type not in ["err", "median_err", "time", "jwst"]:
        print(f"WARNING: weight_type '{weight_type}' must be 'err', 'median_err', ")
        print(f"         'jwst', or 'time'; falling back to 'err'.")
        weight_type = "err"

    if isinstance(output, pywcs.WCS):
        outputwcs = output
    elif isinstance(output, pyfits.Header):
        outputwcs = pywcs.WCS(output)
    elif isinstance(output, PrimaryHDU) | isinstance(output, ImageHDU):
        outputwcs = pywcs.WCS(output.header)
    elif output is None:
        _hdu = make_maximal_wcs(
            files=visit["files"], pixel_scale=None, get_hdu=True, verbose=False, pad=4
        )
        outputwcs = pywcs.WCS(_hdu.header)
    else:
        return None

    if not hasattr(outputwcs, "_naxis1"):
        outputwcs._naxis1, outputwcs._naxis2 = outputwcs._naxis

    outputwcs.pscale = get_wcs_pscale(outputwcs)

    output_poly = Polygon(outputwcs.calc_footprint())
    count = 0

    ref_photflam = None

    indices = []
    for i in range(len(visit["files"])):
        if "footprints" in visit:
            if hasattr(visit["footprints"][i], "intersection"):
                olap = visit["footprints"][i].intersection(output_poly)
                if olap.area > 0:
                    indices.append(i)

            elif hasattr(visit["footprints"][i], "__len__"):
                for _fp in visit["footprints"][i]:
                    olap = _fp.intersection(output_poly)
                    if olap.area > 0:
                        indices.append(i)
                        break
            else:
                indices.append(i)
        else:
            indices.append(i)

    if skip is not None:
        indices = indices[::skip]

    NTOTAL = len(indices)

    wcs_rows = []
    wcs_colnames = None
    wcs_keys = {}

    bpdata = 0

    for i in indices:

        file = visit["files"][i]

        msg = "\n({0:4d}/{1:4d}) Add exposure {2} "
        msg += "(weight_type='{3}', rnoise_percentile={4})\n"
        msg = msg.format(count + 1, NTOTAL, file, weight_type, rnoise_percentile)
        log_comment(LOGFILE, msg, verbose=verbose)

        if dryrun:
            continue

        if (not os.path.exists(file)) & (s3 is not None):
            bucket_i = visit["awspath"][i].split("/")[0]
            if bucket_name != bucket_i:
                bucket_name = bucket_i
                bkt = s3.Bucket(bucket_name)

            s3_path = "/".join(visit["awspath"][i].split("/")[1:])
            remote_file = os.path.join(s3_path, file)

            print("  (fetch from s3://{0}/{1})".format(bucket_i, remote_file))

            try:
                bkt.download_file(
                    remote_file, file, ExtraArgs={"RequestPayer": "requester"}
                )
            except ClientError:
                print("  (failed s3://{0}/{1})".format(bucket_i, remote_file))
                continue

        try:
            flt = pyfits.open(file)
        except OSError:
            print(f"open({file}) failed!")
            continue

        sci_list, wht_list, wcs_list = [], [], []

        keys = OrderedDict()
        for k in ['EXPTIME', 'TELESCOP', 'FILTER','FILTER1', 'FILTER2', 
                  'PUPIL', 'DETECTOR', 'INSTRUME', 'PHOTFLAM', 'PHOTPLAM', 
                  'PHOTFNU', 'PHOTZPT', 'PHOTBW', 'PHOTMODE', 'EXPSTART', 
                  'EXPEND', 'DATE-OBS', 'TIME-OBS',
                  'UPDA_CTX', 'CRDS_CTX', 'R_DISTOR', 'R_PHOTOM', 'R_FLAT']:
            
            if k in flt[0].header:
                keys[k] = flt[0].header[k]

        bpdata = None

        if flt[0].header["TELESCOP"] in ["JWST"]:
            bits = 4
            include_saturated = False

            # bpdata = 0
            _inst = flt[0].header["INSTRUME"]

            # Directly flag hot pixels rather than use mask
            if (_inst in ["NIRCAM"]) & (nircam_hot_pixel_kwargs is not None):
                _sn, dq_flag, _count = flag_nircam_hot_pixels(
                    flt, **nircam_hot_pixel_kwargs
                )
                if (_count > 0) & (_count < 8192):
                    bpdata = (dq_flag > 0) * 1024
                    extra_wfc3ir_badpix = False
                else:
                    msg = f" flag_nircam_hot_pixels: {_count} out of range"
                    log_comment(LOGFILE, msg, verbose=verbose)

            if (extra_wfc3ir_badpix) & (_inst in ['NIRCAM','NIRISS']):
                _det = flt[0].header['DETECTOR']
                bpfiles = [os.path.join(os.path.dirname(__file__),
                           f'data/nrc_badpix_240112_{_det}.fits.gz')]
                bpfiles += [os.path.join(os.path.dirname(__file__),
                           f'data/nrc_badpix_231206_{_det}.fits.gz')]
                bpfiles += [os.path.join(os.path.dirname(__file__),
                         f'data/jwst_nircam_newhot_{_det}_extra20231129.fits.gz')]
                bpfiles += [os.path.join(os.path.dirname(__file__),
                           f'data/nrc_badpix_20230710_{_det}.fits.gz')]
                bpfiles += [os.path.join(os.path.dirname(__file__), 
                           f'data/{_det.lower()}_badpix_20230710.fits.gz')] # NIRISS
                bpfiles += [os.path.join(os.path.dirname(__file__), 
                           f'data/nrc_badpix_230701_{_det}.fits.gz')]
                bpfiles += [os.path.join(os.path.dirname(__file__),
                           f'data/nrc_badpix_230120_{_det}.fits.gz')]
                bpfiles += [os.path.join(os.path.dirname(__file__), 
                           f'data/nrc_lowpix_0916_{_det}.fits.gz')]

                for bpfile in bpfiles:
                    if os.path.exists(bpfile):
                        bpdata = pyfits.open(bpfile)[0].data
                        if True:
                            bpdata = nd.binary_dilation(bpdata > 0) * 1024
                        else:
                            bpdata = (bpdata > 0) * 1024

                        msg = f"Use extra badpix in {bpfile}"
                        log_comment(LOGFILE, msg, verbose=verbose)
                        break

            if bpdata is None:
                bpdata = np.zeros(flt["SCI"].data.shape, dtype=int)

            if (snowblind_kwargs is not None) & (_inst in ["NIRCAM", "NIRISS"]):
                # Already processed with snowblind?
                if "SNOWBLND" in flt["SCI"].header:
                    msg = "Already processed with `snowblind`"
                    log_comment(LOGFILE, msg, verbose=verbose)
                else:
                    sdq, sfrac = jwst_snowblind_mask(file, **snowblind_kwargs)
                    if sdq is not None:
                        bpdata |= sdq

            if get_dbmask:
                dbmask = apply_region_mask_from_db(
                    os.path.basename(file), in_place=False, verbose=True
                )
                if dbmask is not None:
                    bpdata |= dbmask * 1

            # NIRISS ghost mask
            if (_inst in ["NIRISS"]) & (niriss_ghost_kwargs is not None):
                if "verbose" not in niriss_ghost_kwargs:
                    niriss_ghost_kwargs["verbose"] = verbose

                _ghost = niriss_ghost_mask(flt, **niriss_ghost_kwargs)
                bpdata |= _ghost * 1024

            # Negative
            if "MDRIZSKY" in flt["SCI"].header:
                _low = (flt["SCI"].data - flt["SCI"].header["MDRIZSKY"]) < -5 * flt[
                    "ERR"
                ].data
                msg = f"Extra -5 sigma low pixels: N= {_low.sum()} "
                msg += f" ( {_low.sum()/_low.size*100:.1} %)"
                log_comment(LOGFILE, msg, verbose=verbose)
                bpdata |= _low * 1024

        elif flt[0].header["DETECTOR"] == "IR":
            bits = 576
            if extra_wfc3ir_badpix:
                if (i == indices[0]) | (not hasattr(bpdata, "shape")):
                    bpfile = os.path.join(
                        os.path.dirname(__file__),
                        "data/wfc3ir_badpix_spars200_22.03.31.fits.gz",
                    )
                    bpdata = pyfits.open(bpfile)[0].data

                msg = f"Use extra badpix in {bpfile}"
                log_comment(LOGFILE, msg, verbose=verbose)
        else:
            bits = 64 + 32
            bpdata = 0

        if include_saturated:
            bits |= 256

        if keep_bits is not None:
            bits |= keep_bits

        if scale_photom:
            # Scale to a particular JWST context and update header keywords
            # like PHOTFLAM, PHOTFNU
            _scale_jwst_photom = jwst_crds_photom_scale(
                flt, update=True, context=context, verbose=verbose
            )

            # These might have changed
            for k in ["PHOTFLAM", "PHOTFNU", "PHOTMJSR", "ZP", "R_PHOTOM", "CRDS_CTX"]:
                if k in flt[0].header:
                    keys[k] = flt[0].header[k]

            # Additional scaling
            _key, _scale_photom = get_photom_scale(flt[0].header, verbose=verbose)

        else:
            _scale_photom = 1.0

        if "PHOTFLAM" in keys:
            msg = "  0    PHOTFLAM={0:.2e}, scale={1:.3f}"
            msg = msg.format(keys["PHOTFLAM"], _scale_photom)
            log_comment(LOGFILE, msg, verbose=verbose)

            if ref_photflam is None:
                ref_photflam = keys["PHOTFLAM"]

        median_weight = None

        for ext in [1, 2, 3, 4]:
            if ("SCI", ext) in flt:

                h = flt[("SCI", ext)].header
                if "MDRIZSKY" in h:
                    sky_value = h["MDRIZSKY"]
                else:
                    sky_value = 0

                if ("BKG", ext) in flt:
                    has_bkg = True
                    sky = flt["BKG", ext].data + sky_value
                else:
                    has_bkg = False
                    sky = sky_value

                if h["BUNIT"] == "ELECTRONS":
                    to_per_sec = 1.0 / keys["EXPTIME"]
                else:
                    to_per_sec = 1.0

                phot_scale = to_per_sec * _scale_photom

                if "PHOTFLAM" in h:
                    if ref_photflam is None:
                        ref_photflam = h["PHOTFLAM"]

                    phot_scale = h["PHOTFLAM"] / ref_photflam * _scale_photom

                    if "PHOTFNU" not in h:
                        h["PHOTFNU"] = (
                            photfnu_from_photflam(h["PHOTFLAM"], h["PHOTPLAM"]),
                            "Inverse sensitivity, Jy/DN",
                        )

                    msg = "       PHOTFLAM={0:.2e}, scale={1:.3f}"
                    msg = msg.format(h["PHOTFLAM"], phot_scale)
                    log_comment(LOGFILE, msg, verbose=verbose)

                    keys["PHOTFLAM"] = h["PHOTFLAM"]
                    for k in [
                        "PHOTFLAM",
                        "PHOTPLAM",
                        "PHOTFNU",
                        "PHOTZPT",
                        "PHOTBW",
                        "PHOTMODE",
                        "PHOTMJSR",
                        "PIXAR_SR",
                    ]:
                        if k in h:
                            keys[k] = h[k]

                    phot_scale *= to_per_sec

                try:
                    wcs_i = pywcs.WCS(header=flt[("SCI", ext)].header, fobj=flt)
                    wcs_i.pscale = get_wcs_pscale(wcs_i)
                except KeyError:
                    print(f"Failed to initialize WCS on {file}[SCI,{ext}]")
                    continue

                wcsh = to_header(wcs_i)
                row = [file, ext, keys["EXPTIME"]]

                if wcs_colnames is None:
                    wcs_colnames = ["file", "ext", "exptime"]
                    for k in wcsh:
                        wcs_colnames.append(k.lower())
                        wcs_keys[k.lower()] = wcsh[k]

                for k in wcs_colnames[3:]:
                    ku = k.upper()
                    if ku not in wcsh:
                        print(f"Keyword {ku} not found in WCS header")
                        row.append(wcs_keys[k] * 0)
                    else:
                        row.append(wcsh[ku])

                for k in wcsh:
                    if k.lower() not in wcs_colnames:
                        print(f"Extra keyword {ku} found in WCS header")

                wcs_rows.append(row)

                err = flt[("ERR", ext)].data * phot_scale

                # JWST: just 1,1024,4096 bits
                if flt[0].header["TELESCOP"] in ["JWST"]:
                    bad_bits = 1 | 1024 | 4096
                    if jwst_dq_flags is not None:
                        bad_bits |= get_jwst_dq_bit(jwst_dq_flags, verbose=verbose)

                    dq = flt[("DQ", ext)].data & bad_bits
                    dq |= bpdata.astype(dq.dtype)

                    # Clipping threshold for BKG extensions, global at top
                    # BKG_CLIP = [scale, percentile_lo, percentile_hi]
                    if has_bkg & (BKG_CLIP is not None):
                        # percentiles
                        bkg_lo, bkg_hi = np.nanpercentile(
                            flt["BKG"].data[dq == 0], BKG_CLIP[1:3]
                        )

                        # make sure lower (upper) limit is negative (positive)
                        clip_lo = -np.abs(bkg_lo)
                        clip_hi = np.abs(bkg_hi)

                        _bad_bkg = flt["BKG"].data < BKG_CLIP[0] * bkg_lo
                        _bad_bkg |= flt["BKG"].data > BKG_CLIP[0] * bkg_hi

                        # OR into dq mask
                        msg = f"Bad bkg pixels: N= {_bad_bkg.sum()} "
                        msg += f" ( {_bad_bkg.sum()/_bad_bkg.size*100:.1} %)"
                        log_comment(LOGFILE, msg, verbose=verbose)
                        dq |= _bad_bkg * 1024

                else:
                    dq = mod_dq_bits(flt[("DQ", ext)].data, okbits=bits) | bpdata

                wht = 1 / err ** 2
                _msk = (err == 0) | (dq > 0)
                wht[_msk] = 0

                if weight_type == "jwst":

                    if (("VAR_RNOISE", ext) in flt) & (rnoise_percentile is not None):
                        _rn_data = flt[("VAR_RNOISE", ext)].data
                        rnoise_value = np.nanpercentile(
                            _rn_data[~_msk], rnoise_percentile
                        )
                        _msk |= _rn_data >= rnoise_value

                    if ("VAR_POISSON", ext) in flt:
                        # Weight by VAR_RNOISE + median(VAR_POISSON)
                        if (~_msk).sum() > 0:
                            _var_data = flt[("VAR_POISSON", ext)].data[~_msk]
                            med_poisson = np.nanmedian(_var_data)
                            var = flt["VAR_RNOISE", ext].data + med_poisson
                            var *= phot_scale ** 2

                            wht = 1.0 / var
                            wht[_msk | (var <= 0)] = 0
                    else:
                        # Fall back to median_err
                        median_weight = np.nanmedian(wht[~_msk])
                        if (not np.isfinite(median_weight)) | ((~_msk).sum() == 0):
                            median_weight = 0

                        wht[~_msk] = median_weight

                median_weight = np.nanmedian(wht[~_msk])
                if (not np.isfinite(median_weight)) | ((~_msk).sum() == 0):
                    median_weight = 0

                msg = f"  ext (SCI,{ext}), sky={sky_value:.3f}"
                msg += f" has_bkg:{has_bkg}"
                msg += f" median_weight:{median_weight:.2e}"

                log_comment(LOGFILE, msg, verbose=verbose)

                # Use median(ERR) as the full image weight,
                # optionally scaling by the TIME array
                if weight_type in ["median_err", "time"]:
                    wht[~_msk] = median_weight

                    if weight_type == "time":
                        if ("TIME", ext) in flt:
                            if flt[("TIME", ext)].data is not None:
                                _time = flt[("TIME", ext)].data * 1
                                tmax = np.nanmax(_time[~_msk])
                                _time /= tmax
                                wht[~_msk] *= _time[~_msk]

                                msg = f"scale weight by (TIME,{ext})/{tmax:.1f}"
                                log_comment(LOGFILE, msg, verbose=verbose)

                wht_list.append(wht)
                sci_i = (flt[("SCI", ext)].data - sky) * phot_scale
                sci_i[wht <= 0] = 0
                sci_list.append(sci_i)

                if not hasattr(wcs_i, "pixel_shape"):
                    wcs_i.pixel_shape = wcs_i._naxis1, wcs_i._naxis2

                if not hasattr(wcs_i, "_naxis1"):
                    wcs_i._naxis1, wcs_i._naxis2 = wcs_i._naxis

                wcs_list.append(wcs_i)

        if count == 0:
            res = drizzle_array_groups(
                sci_list,
                wht_list,
                wcs_list,
                outputwcs=outputwcs,
                scale=0.1,
                kernel=kernel,
                pixfrac=pixfrac,
                calc_wcsmap=calc_wcsmap,
                verbose=verbose,
                data=None,
            )

            outsci, outwht, outctx, header, xoutwcs = res
            header["EXPTIME"] = flt[0].header["EXPTIME"]
            header["NDRIZIM"] = 1
            header["PIXFRAC"] = pixfrac
            header["KERNEL"] = kernel
            header["OKBITS"] = (bits, "FLT bits treated as valid")
            header["PHOTSCAL"] = _scale_photom, "Scale factor applied"

            header["GRIZLIV"] = grizli__version, "Grizli code version"

            header["WHTTYPE"] = weight_type, "Exposure weighting strategy"
            header["RNPERC"] = rnoise_percentile, "VAR_RNOISE clip percentile for JWST"

            for k in keys:
                header[k] = keys[k]

        else:
            data = outsci, outwht, outctx
            res = drizzle_array_groups(
                sci_list,
                wht_list,
                wcs_list,
                outputwcs=outputwcs,
                scale=0.1,
                kernel=kernel,
                pixfrac=pixfrac,
                calc_wcsmap=calc_wcsmap,
                verbose=verbose,
                data=data,
            )

            outsci, outwht, outctx = res[:3]
            header["EXPTIME"] += flt[0].header["EXPTIME"]
            header["NDRIZIM"] += 1

        count += 1
        header["FLT{0:05d}".format(count)] = file

        if median_weight is not None:
            header["WHT{0:05d}".format(count)] = (
                median_weight,
                f"Median weight of exposure {count}",
            )

        flt.close()

        # xfiles = glob.glob('*')
        # print('Clean: ', clean, xfiles)
        if clean:
            os.remove(file)

    if "awspath" in visit:
        awspath = visit["awspath"]
    else:
        awspath = ["." for f in visit["files"]]

    if len(awspath) == 1:
        awspath = [awspath[0] for f in visit["files"]]
    elif isinstance(awspath, str):
        _awspath = [awspath for f in visit["files"]]
        awspath = _awspath

    flist = ["{0}/{1}".format(awspath, visit["files"][i]) for i in indices]

    if dryrun:
        return flist

    elif count == 0:
        return None

    else:
        wcs_tab = GTable(names=wcs_colnames, rows=wcs_rows)

        outwht *= (wcs_i.pscale / outputwcs.pscale) ** 4
        return outsci, outwht, header, flist, wcs_tab


def drizzle_array_groups(
    sci_list,
    wht_list,
    wcs_list,
    outputwcs=None,
    scale=0.1,
    kernel="point",
    pixfrac=1.0,
    calc_wcsmap=False,
    verbose=True,
    data=None,
):
    """
    Drizzle array data with associated wcs

    Parameters
    ----------
    sci_list, wht_list : list
        List of science and weight `~numpy.ndarray` objects.

    wcs_list : list

    scale : float
        Output pixel scale in arcsec.

    kernel, pixfrac : str, float
        Drizzle parameters

    verbose : bool
        Print status messages

    outputwcs : `~astropy.wcs.WCS`, optional
        Output WCS for the drizzled image.

    calc_wcsmap : int, optional
        Flag to indicate whether to calculate the full WCS map. 
        If `calc_wcsmap=0`, the internal WCS map is not required.
        If `calc_wcsmap=1`, the internal WCS map is required.
        If `calc_wcsmap=2`, 
        the internal WCS map is required and the output WCS requires `calc_wcsmap=2`.

    data : tuple, optional
        Tuple containing the output drizzled science, weight, and context images.
        If not provided, new arrays will be created.

    Returns
    -------
    outsci, outwht, outctx : `~numpy.ndarray`
        Output drizzled science, weight, and context images

    header : `~astropy.fits.io.Header`
        Drizzled image header.

    outputwcs : `~astropy.wcs.WCS`
        Drizzled image WCS.

    """
    from drizzlepac import adrizzle
    from drizzlepac import cdriz

    # from stsci.tools import logutil
    # log = logutil.create_logger(__name__)

    # Output header / WCS
    if outputwcs is None:
        # header, outputwcs = compute_output_wcs(wcs_list, pixel_scale=scale)
        header, outputwcs = make_maximal_wcs(
            wcs_list, pixel_scale=scale, verbose=False, pad=0, get_hdu=False
        )
    else:
        header = to_header(outputwcs)

    header["DRIZKERN"] = kernel, "Drizzle kernel"
    header["DRIZPIXF"] = pixfrac, "Drizzle pixfrac"

    if not hasattr(outputwcs, "_naxis1"):
        outputwcs._naxis1, outputwcs._naxis2 = outputwcs._naxis

    # Try to fix deprecated WCS
    for wcs_i in wcs_list:
        if not hasattr(wcs_i, "pixel_shape"):
            wcs_i.pixel_shape = wcs_i._naxis1, wcs_i._naxis2

        if not hasattr(wcs_i, "_naxis1"):
            wcs_i._naxis1, wcs_i._naxis2 = wcs_i._naxis[:2]

    # Output WCS requires full WCS map?
    if calc_wcsmap < 2:
        ctype = outputwcs.wcs.ctype
        if "-SIP" in ctype[0]:
            print("Output WCS ({0}) requires `calc_wcsmap=2`".format(ctype))
            calc_wcsmap = 2
        else:
            # Internal WCSMAP not required
            calc_wcsmap = 0

    shape = (header["NAXIS2"], header["NAXIS1"])

    # Output arrays
    if data is not None:
        outsci, outwht, outctx = data
    else:
        outsci = np.zeros(shape, dtype=np.float32)
        outwht = np.zeros(shape, dtype=np.float32)
        outctx = np.zeros(shape, dtype=np.int32)

    # Do drizzle
    N = len(sci_list)
    for i in range(N):
        if verbose:
            # log.info('Drizzle array {0}/{1}'.format(i+1, N))
            msg = "Drizzle array {0}/{1}".format(i + 1, N)
            log_comment(LOGFILE, msg, verbose=verbose, show_date=True)

        if calc_wcsmap > 1:
            wcsmap = WCSMapAll  # (wcs_list[i], outputwcs)
            # wcsmap = cdriz.DefaultWCSMapping
        else:
            wcsmap = None

        adrizzle.do_driz(
            sci_list[i].astype(np.float32, copy=False),
            wcs_list[i],
            wht_list[i].astype(np.float32, copy=False),
            outputwcs,
            outsci,
            outwht,
            outctx,
            1.0,
            "cps",
            1,
            wcslin_pscale=wcs_list[i].pscale,
            uniqid=1,
            pixfrac=pixfrac,
            kernel=kernel,
            fillval="0",
            wcsmap=wcsmap,
        )

    return outsci, outwht, outctx, header, outputwcs


class WCSMapAll:
    """Sample class to demonstrate how to define a coordinate transformation"""

    def __init__(self, input, output, origin=0):
        """
        Initialize the class.
        Parameters
        ----------
        input : `~grizli.utils.WCSObject`
            Input WCS object.

        output : `~grizli.utils.WCSObject`
            Output WCS object.

        origin : int, optional
            Origin value.

        Attributes
        ----------
        input : `~grizli.utils.WCSObject`
            Input WCS object.

        output : `~grizli.utils.WCSObject`
            Output WCS object.

        origin : int
            Origin value.

        shift : None
            Shift attribute.

        rot : None
            Rot attribute.

        scale : None
            Scale attribute.

        """
        import copy
        self.checkWCS(input, "Input")
        self.checkWCS(output, "Output")
        self.input = input
        self.output = copy.deepcopy(output)
        # self.output = output
        self.origin = 1  # origin
        self.shift = None
        self.rot = None
        self.scale = None

    def checkWCS(self, obj, name):
        """
        Check if the input object is a valid WCS object.
        
        Parameters
        ----------
        obj : `~pywcs.WCS`
            The input object to be checked.
        name : str
            The name of the object.
        
        """
        try:
            assert isinstance(obj, pywcs.WCS)
        except AssertionError:
            print(
                name + " object needs to be an instance or subclass of a PyWCS object."
            )
            raise

    def forward(self, pixx, pixy):
        """
        Transform the input pixx,pixy positions in the input frame
        to pixel positions in the output frame.

        Parameters
        ----------
        pixx : array-like
            The x-coordinates of the input pixel positions.
        pixy : array-like
            The y-coordinates of the input pixel positions.

        Returns
        -------
        result : tuple
            The transformed pixel positions in the output frame.

        """
        # This matches WTRAXY results to better than 1e-4 pixels.
        skyx, skyy = self.input.all_pix2world(pixx, pixy, self.origin)
        result = self.output.all_world2pix(skyx, skyy, self.origin)
        return result

    def backward(self, pixx, pixy):
        """
        Transform pixx,pixy positions from the output frame back onto their
        original positions in the input frame.

        Parameters
        ----------
        pixx : array-like
            The x-coordinates of the output pixel positions.

        pixy : array-like
            The y-coordinates of the output pixel positions.

        Returns
        -------
        result : tuple
            The transformed pixel positions in the input frame.
        
        """
        skyx, skyy = self.output.all_pix2world(pixx, pixy, self.origin)
        result = self.input.all_world2pix(skyx, skyy, self.origin)
        return result

    def get_pix_ratio(self):
        """
        Return the ratio of plate scales between the input and output WCS.
        This is used to properly distribute the flux in each pixel in 'tdriz'.
        """
        return self.output.pscale / self.input.pscale

    def xy2rd(self, wcs, pixx, pixy):
        """
        Transform input pixel positions into sky positions in the WCS provided.

        Parameters
        ----------
        wcs : `~pywcs.WCS`
            The WCS object containing the coordinate transformation.

        pixx : array-like
            The x-coordinates of the input pixel positions.

        pixy : array-like
            The y-coordinates of the input pixel positions.

        Returns
        -------
        ra : array-like
            The right ascension (RA) values in degrees.

        dec : array-like
            The declination (Dec) values in degrees.
        
        """
        return wcs.all_pix2world(pixx, pixy, 1)

    def rd2xy(self, wcs, ra, dec):
        """
        Transform input sky positions into pixel positions in the WCS provided.

        Parameters
        ----------
        wcs : `~pywcs.WCS`
            The WCS object containing the coordinate transformation.

        ra : array-like
            The right ascension (RA) values in degrees.
            
        dec : array-like
            The declination (Dec) values in degrees.

        Returns
        -------
        pixx : array-like
            The x-coordinates of the transformed pixel positions.

        pixy : array-like
            The y-coordinates of the transformed pixel positions.

        """
        return wcs.all_world2pix(ra, dec, 1)


def compute_output_wcs(wcs_list, pixel_scale=0.1, max_size=10000):
    """
    Compute output WCS that contains the full list of input WCS

    Parameters
    ----------
    wcs_list : list
        List of individual `~astropy.wcs.WCS` objects.

    pixel_scale : type
        Pixel scale of the output WCS

    max_size : int
        Maximum size out the output image dimensions

    Returns
    -------
    header : `~astropy.io.fits.Header`
        WCS header

    outputwcs : `~astropy.wcs.WCS`
        Output WCS

    """
    from shapely.geometry import Polygon

    footprint = Polygon(wcs_list[0].calc_footprint())
    for i in range(1, len(wcs_list)):
        fp_i = Polygon(wcs_list[i].calc_footprint())
        footprint = footprint.union(fp_i)

    x, y = footprint.convex_hull.boundary.xy
    x, y = np.array(x), np.array(y)

    # center
    crval = np.array(footprint.centroid.xy).flatten()

    # dimensions in arcsec
    xsize = (x.max() - x.min()) * np.cos(crval[1] / 180 * np.pi) * 3600
    ysize = (y.max() - y.min()) * 3600

    xsize = np.minimum(xsize, max_size * pixel_scale)
    ysize = np.minimum(ysize, max_size * pixel_scale)

    header, outputwcs = make_wcsheader(
        ra=crval[0],
        dec=crval[1],
        size=(xsize, ysize),
        pixscale=pixel_scale,
        get_hdu=False,
        theta=0,
    )

    return header, outputwcs


def symlink_templates(force=False):
    """
    Symlink templates from module to $GRIZLI/templates
    as part of the initial setup
    
    Parameters
    ----------
    force : bool
        Force link files even if they already exist.
    """
    # if 'GRIZLI' not in os.environ:
    #     print('"GRIZLI" environment variable not set!')
    #     return False

    module_path = os.path.dirname(__file__)
    templates_path = os.path.join(module_path, "data/templates")

    out_path = os.path.join(GRIZLI_PATH, "templates")

    if (not os.path.exists(out_path)) | force:
        if os.path.exists(out_path):  # (force)
            shutil.rmtree(out_path)

            os.symlink(templates_path, out_path)
            print("Symlink: {0} -> {1}".format(templates_path, out_path))
    else:
        print("Templates directory exists: {0}".format(out_path))
        print("Use `force=True` to force a new symbolic link.")


def fetch_acs_wcs_files(beams_file, bucket_name="grizli-v1"):
    """
    Fetch wcs files for a given beams.fits files
    
    Parameters
    ----------
    beams_file : str
        Path to the beams.fits file.

    bucket_name : str, optional
        Name of the S3 bucket to fetch the files from. Default is "grizli-v1".

    """
    from urllib import request

    try:
        import boto3

        HAS_BOTO = True
    except:
        HAS_BOTO = False

    im = pyfits.open(beams_file)
    root = "_".join(beams_file.split("_")[:-1])

    for i in range(len(im)):
        h = im[i].header
        if "EXTNAME" not in h:
            continue

        if "FILTER" not in h:
            continue

        if (h["EXTNAME"] != "SCI") | (h["FILTER"] not in ["G800L"]):
            continue

        ext = {1: 2, 2: 1}[h["CCDCHIP"]]

        wcsfile = h["GPARENT"].replace(".fits", ".{0:02d}.wcs.fits".format(ext))

        # Download the file with S3 or HTTP
        if not os.path.exists(wcsfile):
            print("Fetch {0} from {1}/Pipeline/{2}".format(wcsfile, bucket_name, root))

            if HAS_BOTO:
                s3 = boto3.resource("s3")
                s3_client = boto3.client("s3")
                bkt = s3.Bucket(bucket_name)

                s3_path = "Pipeline/{0}/Extractions/{1}".format(root, wcsfile)
                bkt.download_file(
                    s3_path,
                    "./{0}".format(wcsfile),
                    ExtraArgs={"RequestPayer": "requester"},
                )

            else:
                url = "https://s3.amazonaws.com/{0}/".format(bucket_name)
                url += "Pipeline/{0}/Extractions/{1}".format(root, wcsfile)

                print("Fetch WCS file: {0}".format(url))
                req = request.urlretrieve(url, wcsfile)

    im.close()


def fetch_hst_calib(
    file="iref$uc72113oi_pfl.fits",
    ftpdir="https://hst-crds.stsci.edu/unchecked_get/references/hst/",
    verbose=True,
    ref_paths={},
    remove_corrupt=True,
):
    """
    Fetches the HST calibration file from the given FTP directory or local reference path.

    Parameters
    ----------
    file : str, optional
        The name of the calibration file. Default is "iref$uc72113oi_pfl.fits".

    ftpdir : str, optional
        The FTP directory where the calibration file is located.
        Default is "https://hst-crds.stsci.edu/unchecked_get/references/hst/".

    verbose : bool, optional
        If True, print status messages. Default is True.
        
    ref_paths : dict, optional
        A dictionary of reference paths. Default is an empty dictionary.

    remove_corrupt : bool, optional
        If True, remove the downloaded file if it is corrupt. Default is True.

    Returns
    -------
    str or bool
        The path to the downloaded calibration file if it exists and is valid.
        False if the file is corrupt or cannot be downloaded.

    """
    import os

    ref_dir = file.split("$")[0]
    cimg = file.split("{0}$".format(ref_dir))[1]

    if ref_dir in ref_paths:
        ref_path = ref_paths[ref_dir]
    else:
        ref_path = os.getenv(ref_dir)

    iref_file = os.path.join(ref_path, cimg)
    if not os.path.exists(iref_file):
        os.system("curl -o {0} {1}/{2}".format(iref_file, ftpdir, cimg))
        if "fits" in iref_file:
            try:
                _im = pyfits.open(iref_file)
                _im.close()
            except:
                msg = (
                    "Downloaded file {0} appears to be corrupt.\n"
                    "Check that {1}/{2} exists and is a valid file"
                )

                print(msg.format(iref_file, ftpdir, cimg))
                if remove_corrupt:
                    os.remove(iref_file)

                return False
    else:
        if verbose:
            print("{0} exists".format(iref_file))

    return iref_file


def fetch_hst_calibs(
    flt_file,
    ftpdir="https://hst-crds.stsci.edu/unchecked_get/references/hst/",
    calib_types=[
        "BPIXTAB",
        "CCDTAB",
        "OSCNTAB",
        "CRREJTAB",
        "DARKFILE",
        "NLINFILE",
        "DFLTFILE",
        "PFLTFILE",
        "IMPHTTAB",
        "IDCTAB",
        "NPOLFILE",
    ],
    verbose=True,
    ref_paths={},
):
    """
    Fetch necessary calibration files needed for running calwf3 from STScI FTP

    Parameters
    ----------
    flt_file : str
        Path to the FITS file.

    ftpdir : str, optional
        FTP directory to fetch the calibration files from. 
        Default is "https://hst-crds.stsci.edu/unchecked_get/references/hst/".

    calib_types : list, optional
        List of calibration types to fetch. Default is 
        ["BPIXTAB", "CCDTAB", "OSCNTAB", "CRREJTAB", "DARKFILE", 
        "NLINFILE", "DFLTFILE", "PFLTFILE", "IMPHTTAB", "IDCTAB", "NPOLFILE"].

    verbose : bool, optional
        Whether to print verbose output. Default is True.

    ref_paths : dict, optional
        Dictionary of reference paths. Default is {}.

    Returns
    -------
    calib_paths : list
        List of paths to the fetched calibration files.

    """
    import os

    im = pyfits.open(flt_file)
    if im[0].header["INSTRUME"] == "ACS":
        ref_dir = "jref"

    if im[0].header["INSTRUME"] == "WFC3":
        ref_dir = "iref"

    if im[0].header["INSTRUME"] == "WFPC2":
        ref_dir = "uref"

    if not os.getenv(ref_dir):
        print("No ${0} set!  Put it in ~/.bashrc or ~/.cshrc.".format(ref_dir))
        return False

    calib_paths = []

    for ctype in calib_types:
        if ctype not in im[0].header:
            continue

        if verbose:
            print("Calib: {0}={1}".format(ctype, im[0].header[ctype]))

        if im[0].header[ctype] == "N/A":
            continue

        path = fetch_hst_calib(
            im[0].header[ctype], ftpdir=ftpdir, verbose=verbose, ref_paths=ref_paths
        )
        calib_paths.append(path)

    im.close()

    return calib_paths


def mast_query_from_file_list(files=[], os_open=True):
    """
    Generate a MAST query on datasets in a list.

    Parameters
    ----------
    files : list, optional
        List of filenames to generate the MAST query. If not provided, it will
        search for all "*raw.fits" files in the current directory.

    os_open : bool, optional
        If True, open the MAST query URL in the default web browser. Default is
        True.

    Returns
    -------
    URL : str or False
        The MAST query URL if `os_open` is False. False if no `files` are
        specified or found.

    """
    if len(files) == 0:
        files = glob.glob("*raw.fits")

    if len(files) == 0:
        print("No `files` specified.")
        return False

    datasets = np.unique([file[:6] + "*" for file in files]).tolist()
    URL = "http://archive.stsci.edu/hst/search.php?action=Search&"
    URL += "sci_data_set_name=" + ",".join(datasets)
    if os_open:
        os.system('open "{0}"'.format(URL))

    return URL


def fetch_default_calibs(get_acs=False, **kwargs):
    """
    Fetch a set of default HST calibration files
    
    Parameters
    ----------
    get_acs : bool, optional
        Whether to fetch ACS calibration files. Default is False.

    **kwargs : dict, optional
        Additional keyword arguments.
        
    Returns
    -------
    bool
        True if the calibration files were successfully fetched,
        False otherwise.

    """
    paths = {}

    for ref_dir in ["iref", "jref"]:
        has_dir = True
        if not os.getenv(ref_dir):
            has_dir = False
            # Do directories exist in GRIZLI_PATH?
            if os.path.exists(os.path.join(GRIZLI_PATH, ref_dir)):
                has_dir = True
                paths[ref_dir] = os.path.join(GRIZLI_PATH, ref_dir)
        else:
            paths[ref_dir] = os.getenv(ref_dir)

        if not has_dir:
            print(
                """
No ${0} set!  Make a directory and point to it in ~/.bashrc or ~/.cshrc.
For example,

  $ mkdir $GRIZLI/{0}
  $ export {0}="${GRIZLI}/{0}/" # put this in ~/.bashrc
""".format(
                    ref_dir
                )
            )

            return False

    # WFC3
    files = [
        "iref$uc72113oi_pfl.fits",  # F105W Flat
        "iref$uc721143i_pfl.fits",  # F140W flat
        "iref$u4m1335li_pfl.fits",  # G102 flat
        "iref$u4m1335mi_pfl.fits",  # G141 flat
        "iref$w3m18525i_idc.fits",  # IDCTAB distortion table}
    ]

    if "ACS" in kwargs:
        get_acs = kwargs["ACS"]

    if get_acs:
        files.extend(
            [
                "jref$n6u12592j_pfl.fits",  # F814 Flat
                "jref$o841350mj_pfl.fits",  # G800L flat])
                "jref$v971826jj_npl.fits",
            ]
        )

    for file in files:
        fetch_hst_calib(file, ref_paths=paths)

    badpix = os.path.join(paths["iref"], "badpix_spars200_Nov9.fits")
    print("Extra WFC3/IR bad pixels: {0}".format(badpix))
    if not os.path.exists(badpix):
        os.system(
            "curl -o {0}/badpix_spars200_Nov9.fits https://raw.githubusercontent.com/gbrammer/wfc3/master/data/badpix_spars200_Nov9.fits".format(
                paths["iref"]
            )
        )

    # Pixel area map
    pam = os.path.join(paths["iref"], "ir_wfc3_map.fits")
    print("Pixel area map: {0}".format(pam))
    if not os.path.exists(pam):
        os.system(
            "curl -o {0} https://www.stsci.edu/files/live/sites/www/files/home/hst/instrumentation/wfc3/data-analysis/pixel-area-maps/_documents/ir_wfc3_map.fits".format(
                pam
            )
        )


def fetch_wfpc2_calib(
    file="g6q1912hu_r4f.fits",
    path=os.getenv("uref"),
    use_mast=False,
    verbose=True,
    overwrite=True,
    skip_existing=True,
):
    """
    Fetch static WFPC2 calibration file and 
    run `stsci.tools.convertwaiveredfits` on it.

    Parameters
    ----------
    file : str, optional
        Name of the calibration file to fetch. Default is "g6q1912hu_r4f.fits".

    path : str, optional
        Output path of the reference file. 
        Default is the value of the "uref" environment variable.

    use_mast : bool, optional
        - If True, try to fetch the calibration file from
          "mast.stsci.edu//api/v0/download/file?uri".

        - If False, fetch from a static directory
          "ssb.stsci.edu/cdbs_open/cdbs/uref_linux/".
        
        Default is False.

    verbose : bool, optional
        If True, print verbose output. Default is True.

    overwrite : bool, optional
        If True, overwrite existing files. Default is True.

    skip_existing : bool, optional
        If True, skip fetching the file if it already exists. Default is True.

    Returns
    -------
    status : bool
        True if the file was successfully fetched and converted, 
        False otherwise.

    """
    from stsci.tools import convertwaiveredfits

    try:  # Python 3.x
        import http.client as httplib
    except ImportError:  # Python 2.x
        import httplib

    if file.endswith("h"):
        # File like "g6q1912hu.r4h"
        file = file[:-1].replace(".", "_") + "f.fits"

    outPath = os.path.join(path, file)
    if os.path.exists(outPath) & skip_existing:
        print("# fetch_wfpc2_calib: {0} exists".format(outPath))
        return True

    if use_mast:
        server = "mast.stsci.edu"
        uri = "mast:HST/product/" + file
        request_path = "/api/v0/download/file?uri=" + uri
    else:
        server = "ssb.stsci.edu"
        request_path = "/cdbs_open/cdbs/uref_linux/" + file

    if verbose:
        print('# fetch_wfpc2_calib: "{0}" to {1}'.format(server + request_path, path))

    conn = httplib.HTTPSConnection(server)

    conn.request("GET", request_path)
    resp = conn.getresponse()
    fileContent = resp.read()
    conn.close()

    # check for file
    if len(fileContent) < 4096:
        print(
            'ERROR: "{0}" failed to download.  Try `use_mast={1}`.'.format(
                server + request_path, (use_mast is False)
            )
        )
        status = False
        raise FileNotFoundError
    else:
        print("# fetch_wfpc2_calib: {0} (COMPLETE)".format(outPath))
        status = True

    # save to file
    with open(outPath, "wb") as FLE:
        FLE.write(fileContent)

    if status:
        # Convert to standard FITS
        try:
            hdu = convertwaiveredfits.convertwaiveredfits(outPath)
            while "HISTORY" in hdu[0].header:
                hdu[0].header.remove("HISTORY")

            hdu.writeto(
                outPath.replace(".fits", "_c0h.fits"),
                overwrite=overwrite,
                output_verify="fix",
            )
        except:
            return True


def fetch_nircam_skyflats():
    """
    Download skyflat files
    """
    conf_path = os.path.join(GRIZLI_PATH, "CONF", "NircamSkyFlat")
    os.system(
        f'aws s3 sync s3://grizli-v2/NircamSkyflats/ {conf_path} --exclude "*" --include "nrc*fits"'
    )

    _files = glob.glob(conf_path + "/*fits")
    _files.sort()

    return _files


def fetch_config_files(
    get_acs=False,
    get_sky=True,
    get_stars=True,
    get_epsf=True,
    get_jwst=False,
    get_wfc3=True,
    **kwargs,
):
    """
    Config files needed for Grizli
    
    Parameters
    ----------
    get_acs : bool, optional
        Whether to fetch ACS configuration files. Default is False.

    get_sky : bool, optional
        Whether to fetch grism sky files. Default is True.

    get_stars : bool, optional
        Whether to fetch stellar template files. Default is True.

    get_epsf : bool, optional
        Whether to fetch extended PSF files. Default is True.

    get_jwst : bool, optional
        Whether to fetch JWST configuration files. Default is False.

    get_wfc3 : bool, optional
        Whether to fetch WFC3 configuration files. Default is True.

    """
    if "ACS" in kwargs:
        get_acs = kwargs["ACS"]

    cwd = os.getcwd()

    print("Config directory: {0}/CONF".format(GRIZLI_PATH))

    os.chdir(os.path.join(GRIZLI_PATH, "CONF"))

    ftpdir = "ftp://ftp.stsci.edu/cdbs/wfc3_aux/"
    tarfiles = []

    # Config files
    # BASEURL = 'https://s3.amazonaws.com/grizli/CONF/'
    # BASEURL = 'https://erda.ku.dk/vgrid/Gabriel%20Brammer/CONF/'
    BASEURL = "https://raw.githubusercontent.com/gbrammer/" + "grizli-config/master"

    if get_wfc3:
        tarfiles = [
            "{0}/WFC3.IR.G102.cal.V4.32.tar.gz".format(ftpdir),
            "{0}/WFC3.IR.G141.cal.V4.32.tar.gz".format(ftpdir),
        ]
        tarfiles += [
            f"{BASEURL}/WFC3.IR.G102.WD.V4.32.tar.gz",
            f"{BASEURL}/WFC3.IR.G141.WD.V4.32.tar.gz",
        ]

    if get_jwst:
        tarfiles += [
            f"{BASEURL}/jwst-grism-conf.tar.gz",
            f"{BASEURL}/niriss.conf.220725.tar.gz",
            f"{BASEURL}/nircam-wisp-aug2022.tar.gz",
        ]

    if get_sky:
        ftpdir = BASEURL
        tarfiles.append("{0}/grism_master_sky_v0.5.tar.gz".format(ftpdir))

    # gURL = 'http://www.stsci.edu/~brammer/Grizli/Files'
    # gURL = 'https://s3.amazonaws.com/grizli/CONF'
    gURL = BASEURL

    tarfiles.append("{0}/WFC3IR_extended_PSF.v1.tar.gz".format(gURL))

    if get_acs:
        tarfiles += [
            f"{BASEURL}/ACS.WFC.CHIP1.Stars.conf",
            f"{BASEURL}/ACS.WFC.CHIP2.Stars.conf",
        ]
        tarfiles.append("{0}/ACS.WFC.sky.tar.gz".format(gURL))
        tarfiles.append("{0}/ACS_CONFIG.tar.gz".format(gURL))

    for url in tarfiles:
        file = os.path.basename(url)
        if not os.path.exists(file):
            print("Get {0}".format(file))
            os.system("curl -o {0} {1}".format(file, url))

        if ".tar" in file:
            os.system("tar xzvf {0}".format(file))

    if get_epsf:
        # ePSF files for fitting point sources
        # psf_path = 'http://www.stsci.edu/hst/wfc3/analysis/PSF/psf_downloads/wfc3_ir/'
        # psf_path = 'https://www.stsci.edu/~jayander/STDPSFs/WFC3IR/'
        # psf_root = 'PSFSTD'
        # psf_path = 'https://www.stsci.edu/~jayander/HST1PASS/'

        ### HST1PASS seems to be timing out - december 2023
        psf_path = "https://www.stsci.edu/~jayander/HST1PASS/LIB/"
        psf_path += "PSFs/STDPSFs/WFC3IR"
        psf_root = "STDPSF"

        # mirror of files downloaded some time ago
        psf_path = "https://s3.amazonaws.com/grizli-v2/HST_EPSF"
        psf_root = "PSFSTD"

        ir_psf_filters = ["F105W", "F125W", "F140W", "F160W"]

        # New PSFs
        ir_psf_filters += ["F110W", "F127M"]

        files = [
            "{0}/{1}_WFC3IR_{2}.fits".format(psf_path, psf_root, filt)
            for filt in ir_psf_filters
        ]

        for url in files:
            file = os.path.basename(url).replace("STDPSF", "PSFSTD")
            if not os.path.exists(file):
                print("Get {0}".format(file))
                # os.system('curl -o {0} {1}'.format(file, url))
                with pyfits.open(url, cache=False) as _im:
                    _im.writeto(file, overwrite=True, output_verify="fix")
            else:
                print("File {0} exists".format(file))

    if get_stars:
        # Stellar templates
        print("Templates directory: {0}/templates".format(GRIZLI_PATH))
        os.chdir("{0}/templates".format(GRIZLI_PATH))

        url = "https://www.stsci.edu/~brammer/Grizli/Files/"
        files = [url + "stars_pickles.npy", url + "stars_bpgs.npy"]

        for url in files:
            file = os.path.basename(url)
            if not os.path.exists(file):
                print("Get {0}".format(file))
                os.system("curl -o {0} {1}".format(file, url))
            else:
                print("File {0} exists".format(file))

        print("ln -s stars_pickles.npy stars.npy")
        os.system("ln -s stars_pickles.npy stars.npy")

    os.chdir(cwd)


class MW_F99(object):
    """
    Wrapper around the `specutils.extinction` / `extinction` modules,
    which are called differently
    """

    def __init__(self, a_v, r_v=3.1):
            """
            Initialize the ExtinctionCorrection object.

            Parameters
            ----------
            a_v : float
                The V-band extinction value.

            r_v : float, optional
                The ratio of total to selective extinction (default is 3.1).

            Attributes
            ----------
            a_v : float
                The V-band extinction value.

            r_v : float
                The ratio of total to selective extinction.

            IS_SPECUTILS : bool
                Flag indicating if the specutils.extinction module is available.

            IS_EXTINCTION : bool
                Flag indicating if the extinction.Fitzpatrick99 
                module is available.

            F99 : `~specutils.extinction.ExtinctionF99` 
                    or `~extinction.Fitzpatrick99`
                    The extinction model object.

            status : bool
                Flag indicating if either the specutils.extinction or extinction.
                Fitzpatrick99 module is available.
            
            """
            
            self.a_v = a_v
            self.r_v = r_v

            self.IS_SPECUTILS = False
            self.IS_EXTINCTION = False

            try:
                from specutils.extinction import ExtinctionF99

                self.IS_SPECUTILS = True
                self.F99 = ExtinctionF99(self.a_v, r_v=self.r_v)
            except (ImportError):
                try:
                    from extinction import Fitzpatrick99

                    self.IS_EXTINCTION = True
                    self.F99 = Fitzpatrick99(r_v=self.r_v)

                except (ImportError):
                    print(
                        """
                        Couldn\'t find extinction modules in
                        `specutils.extinction` or
                        `extinction.Fitzpatrick99`.

                        MW extinction not implemented.
                        """
                    )

            self.status = self.IS_SPECUTILS | self.IS_EXTINCTION

    def __call__(self, wave_input):
            """
            Apply the extinction correction to the input wavelength array.

            Parameters
            ----------
            wave_input : array-like
                Input wavelength array.

            Returns
            -------
            array-like
                Extinction correction.

            """
            
            import astropy.units as u

            if isinstance(wave_input, list):
                wave = np.array(wave_input)
            else:
                wave = wave_input

            if self.status is False:
                return np.zeros_like(wave)

            if self.IS_SPECUTILS:
                if hasattr(wave, "unit"):
                    wave_aa = wave
                else:
                    wave_aa = wave * u.AA

                return self.F99(wave_aa)

            if self.IS_EXTINCTION:
                if hasattr(wave, "unit"):
                    wave_aa = wave.to(u.AA)
                else:
                    wave_aa = wave

                return self.F99(wave_aa, self.a_v, unit="aa")


class EffectivePSF:
    def __init__(self):
        """
        Tools for handling WFC3/IR Effective PSF

        See documentation at http://www.stsci.edu/hst/wfc3/analysis/PSF.

        PSF files stored in ``$GRIZLI/CONF/``
        """

        self.load_PSF_data()

    def load_PSF_data(self):
        """
        Load data from PSFSTD files

        Files should be located in ${GRIZLI}/CONF/ directory.
        """
        self.epsf = OrderedDict()

        for filter in ["F105W", "F110W", "F125W", "F140W", "F160W", "F127M"]:
            file = os.path.join(
                GRIZLI_PATH, "CONF", "PSFSTD_WFC3IR_{0}.fits".format(filter)
            )

            if not os.path.exists(file):
                continue

            with pyfits.open(file, ignore_missing_simple=True) as _im:
                data = _im[0].data.T * 1
                data[data < 0] = 0

            self.epsf[filter] = data

        # UVIS
        filter_files = glob.glob(
            os.path.join(GRIZLI_PATH, "CONF", "PSFSTD_WFC3UV*.fits")
        )
        filter_files.sort()
        for file in filter_files:
            with pyfits.open(file, ignore_missing_end=True) as _im:
                data = _im[0].data.T * 1
                data[data < 0] = 0

            filt = "_".join(file.strip(".fits").split("_")[2:])
            self.epsf[filt + "U"] = data

        # ACS
        filter_files = glob.glob(
            os.path.join(GRIZLI_PATH, "CONF", "PSFSTD_ACSWFC*.fits")
        )
        filter_files.sort()
        for file in filter_files:
            with pyfits.open(file, ignore_missing_end=True) as _im:
                data = _im[0].data.T * 1.0
                data[data < 0] = 0

            filt = "_".join(file.strip(".fits").split("_")[2:])
            self.epsf[filt] = data

        # JWST
        filter_files = glob.glob(
            os.path.join(GRIZLI_PATH, "CONF/JWSTePSF", "nircam*.fits")
        )
        filter_files += glob.glob(
            os.path.join(GRIZLI_PATH, "CONF/JWSTePSF", "niriss*.fits")
        )
        filter_files += glob.glob(
            os.path.join(GRIZLI_PATH, "CONF/JWSTePSF", "miri*.fits")
        )
        filter_files.sort()
        for file in filter_files:
            with pyfits.open(file, ignore_missing_end=True) as _im:
                data = _im[0].data * 1  # [::-1,:,:]#[:,::-1,:]

                data[data < 0] = 0
                key = "{0}-{1}".format(
                    _im[0].header["DETECTOR"].upper(), _im[0].header["FILTER"]
                )

                if "LABEL" in _im[0].header:
                    key += "-" + _im[0].header["LABEL"]

            self.epsf[key] = data

        # Dummy, use F105W ePSF for F098M and F110W
        self.epsf["F098M"] = self.epsf["F105W"]
        self.epsf["F128N"] = self.epsf["F125W"]
        self.epsf["F130N"] = self.epsf["F125W"]
        self.epsf["F132N"] = self.epsf["F125W"]

        # Dummy filters for IR grisms
        self.epsf["G141"] = self.epsf["F140W"]
        self.epsf["G102"] = self.epsf["F105W"]

        # Extended
        self.extended_epsf = {}
        for filter in ["F105W", "F125W", "F140W", "F160W"]:
            file = os.path.join(
                GRIZLI_PATH, "CONF", "extended_PSF_{0}.fits".format(filter)
            )

            if not os.path.exists(file):
                # BASEURL = 'https://erda.ku.dk/vgrid/Gabriel%20Brammer/CONF/'
                BASEURL = (
                    "https://raw.githubusercontent.com/gbrammer/"
                    + "grizli-config/master"
                )

                msg = "Extended PSF file '{0}' not found.".format(file)
                msg += "Get the archive from "
                msg += f" {BASEURL}/WFC3IR_extended_PSF.v1.tar.gz"
                msg += " and unpack in ${GRIZLI}/CONF/"
                raise FileNotFoundError(msg)

            with pyfits.open(file) as _im:
                data = _im[0].data * 1
                data[data < 0] = 0

            # Mask center
            NX = data.shape[0] / 2 - 1
            yp, xp = np.indices(data.shape)
            R = np.sqrt((xp - NX) ** 2 + (yp - NX) ** 2)
            data[R <= 4] = 0.0

            self.extended_epsf[filter] = data
            self.extended_N = int(NX)

        self.extended_epsf["F098M"] = self.extended_epsf["F105W"]
        self.extended_epsf["F110W"] = self.extended_epsf["F105W"]
        self.extended_epsf["F128N"] = self.extended_epsf["F125W"]
        self.extended_epsf["F130N"] = self.extended_epsf["F125W"]
        self.extended_epsf["F132N"] = self.extended_epsf["F125W"]
        self.extended_epsf["G102"] = self.extended_epsf["F105W"]
        self.extended_epsf["G141"] = self.extended_epsf["F140W"]

    def get_at_position(self, x=507, y=507, filter="F140W", rot90=0):
        """
        Evaluate ePSF at detector coordinates

        Parameters
        ----------
        x : int
            X pixel coordinate.

        y : int
            Y pixel coordinate.

        filter : str, optional
            Filter name, by default "F140W".

        rot90 : int, optional
            The rotation angle in degrees, by default 0.

        Returns
        -------
        psf_xy : numpy.ndarray
            The evaluated ePSF values at the given coordinates.

        """
        epsf = self.epsf[filter]

        psf_type = "HST/Optical"

        if filter in [
            "F098M",
            "F110W",
            "F105W",
            "F125W",
            "F140W",
            "F160W",
            "G102",
            "G141",
            "F128N",
            "F130N",
            "F132N",
        ]:
            psf_type = "WFC3/IR"

        elif filter.startswith("NRC") | filter.startswith("NIS"):
            # NIRISS, NIRCam 2K
            psf_type = "JWST/2K"

        elif filter.startswith("MIRI"):
            psf_type = "JWST/MIRI"

        self.eval_psf_type = psf_type

        if psf_type == "WFC3/IR":
            #  IR detector
            rx = 1 + (np.clip(x, 1, 1013) - 0) / 507.0
            ry = 1 + (np.clip(y, 1, 1013) - 0) / 507.0

            # zero index
            rx -= 1
            ry -= 1

            nx = np.clip(int(rx), 0, 2)
            ny = np.clip(int(ry), 0, 2)

            # print x, y, rx, ry, nx, ny

            fx = rx - nx
            fy = ry - ny

            psf_xy = (1 - fx) * (1 - fy) * epsf[:, :, nx + ny * 3]
            psf_xy += fx * (1 - fy) * epsf[:, :, (nx + 1) + ny * 3]
            psf_xy += (1 - fx) * fy * epsf[:, :, nx + (ny + 1) * 3]
            psf_xy += fx * fy * epsf[:, :, (nx + 1) + (ny + 1) * 3]

            self.eval_filter = filter

        if psf_type == "JWST/MIRI":
            #  IR detector
            NDET = int(np.sqrt(epsf.shape[2]))

            rx = 1 + (np.clip(x, 1, 1023) - 0) / 512.0
            ry = 1 + (np.clip(y, 1, 1023) - 0) / 512.0

            # zero index
            rx -= 1
            ry -= 1

            # nx = np.clip(int(rx), 0, 2)
            # ny = np.clip(int(ry), 0, 2)
            nx = np.clip(int(rx), 0, NDET - 1)
            ny = np.clip(int(ry), 0, NDET - 1)

            # print x, y, rx, ry, nx, ny

            fx = rx - nx
            fy = ry - ny

            # psf_xy = (1-fx)*(1-fy)*epsf[:, :, nx+ny*3]
            # psf_xy += fx*(1-fy)*epsf[:, :, (nx+1)+ny*3]
            # psf_xy += (1-fx)*fy*epsf[:, :, nx+(ny+1)*3]
            # psf_xy += fx*fy*epsf[:, :, (nx+1)+(ny+1)*3]

            if NDET == 1:
                psf_xy = epsf[:, :, 0]
            else:
                psf_xy = (1 - fx) * (1 - fy) * epsf[:, :, nx + ny * NDET]
                psf_xy += fx * (1 - fy) * epsf[:, :, (nx + 1) + ny * NDET]
                psf_xy += (1 - fx) * fy * epsf[:, :, nx + (ny + 1) * NDET]
                psf_xy += fx * fy * epsf[:, :, (nx + 1) + (ny + 1) * NDET]

            # psf_xy = np.rot90(psf_xy.T, 2)
            psf_xy = psf_xy.T

            self.eval_filter = filter

        if psf_type == "JWST/2K":

            NDET = int(np.sqrt(epsf.shape[2]))

            #  IR detector
            rx = 1 + (np.clip(x, 1, 2047) - 0) / 1024.0
            ry = 1 + (np.clip(y, 1, 2047) - 0) / 1024.0

            # zero index
            rx -= 1
            ry -= 1

            nx = np.clip(int(rx), 0, NDET - 1)
            ny = np.clip(int(ry), 0, NDET - 1)

            # print x, y, rx, ry, nx, ny

            fx = rx - nx
            fy = ry - ny

            if NDET == 1:
                psf_xy = epsf[:, :, 0]
            else:
                psf_xy = (1 - fx) * (1 - fy) * epsf[:, :, nx + ny * NDET]
                psf_xy += fx * (1 - fy) * epsf[:, :, (nx + 1) + ny * NDET]
                psf_xy += (1 - fx) * fy * epsf[:, :, nx + (ny + 1) * NDET]
                psf_xy += fx * fy * epsf[:, :, (nx + 1) + (ny + 1) * NDET]

            psf_xy = psf_xy.T
            # psf_xy = np.rot90(psf_xy.T, 2)

            self.eval_filter = filter

        elif psf_type == "HST/Optical":

            sh = epsf.shape

            if sh[2] == 90:
                # ACS WFC
                iX, iY = 9, 10  # 9, 10
            else:
                # UVIS
                iX, iY = 7, 8

            rx = 1 + (np.clip(x, 1, 4095) - 0) / (4096 / (iX - 1))
            ry = 1 + (np.clip(y, 1, 4095) - 0) / (4096 / (iY - 1))

            # zero index
            rx -= 1
            ry -= 1

<<<<<<< HEAD
            nx = np.clip(np.cast[int](rx), 0, iX - 1)
            ny = np.clip(np.cast[int](ry), 0, iY - 1)
=======
            nx = np.clip(np.asarray(rx,dtype=int), 0, iX-1)
            ny = np.clip(np.asarray(ry,dtype=int), 0, iY-1)
>>>>>>> 7d4b2689

            # print x, y, rx, ry, nx, ny

            fx = rx - nx
            fy = ry - ny

            psf_xy = (1 - fx) * (1 - fy) * epsf[:, :, nx + ny * iX]
            psf_xy += fx * (1 - fy) * epsf[:, :, (nx + 1) + ny * iX]
            psf_xy += (1 - fx) * fy * epsf[:, :, nx + (ny + 1) * iX]
            psf_xy += fx * fy * epsf[:, :, (nx + 1) + (ny + 1) * iX]

            self.eval_filter = filter

        if rot90 != 0:
            self.psf_xy_rot90 = rot90
            psf_xy = np.rot90(psf_xy, rot90)

        return psf_xy

    def eval_ePSF(self, psf_xy, dx, dy, extended_data=None):
        """
        Evaluate PSF at dx,dy coordinates
        
        Parameters
        ----------
        psf_xy : numpy.ndarray
            The PSF data.

        dx : numpy.ndarray
            The x-coordinates of the evaluation points.

        dy : numpy.ndarray
            The y-coordinates of the evaluation points.

        rot90 : int, optional
            The rotation angle in degrees, by default 0.

        extended_data : numpy.ndarray, optional
            Extended PSF data, by default None.

        Returns
        -------
        numpy.ndarray
            The evaluated PSF values at the given coordinates.

        """
        # So much faster than scipy.interpolate.griddata!
        from scipy.ndimage import map_coordinates
        # ePSF only defined to 12.5 pixels
        if self.eval_psf_type in ["WFC3/IR", "HST/Optical"]:
            ok = (np.abs(dx) <= 12.5) & (np.abs(dy) <= 12.5)
            coords = np.array([50 + 4 * dx[ok], 50 + 4 * dy[ok]])
        else:
            # JWST are +/- 32 pixels
            sh = psf_xy.shape
            _size = (sh[0] - 1) // 4
            _x0 = _size * 2
            _cen = (_x0 - 1) // 2
            ok = (np.abs(dx) <= _cen) & (np.abs(dy) <= _cen)
            coords = np.array([_x0 + 4 * dx[ok], _x0 + 4 * dy[ok]])
        # Do the interpolation
        interp_map = map_coordinates(psf_xy, coords, order=3)
        # Fill output data
        out = np.zeros_like(dx, dtype=np.float32)
        out[ok] = interp_map
        # Extended PSF
        if extended_data is not None:
            ok = np.abs(dx) < self.extended_N
            ok &= np.abs(dy) < self.extended_N
            x0 = self.extended_N
            coords = np.array([x0 + dy[ok] + 0, x0 + dx[ok]])
            interp_map = map_coordinates(extended_data, coords, order=0)
            out[ok] += interp_map
        return out

    @staticmethod
    def objective_epsf(
        params, self, psf_xy, sci, ivar, xp, yp, extended_data, ret, ds9
    ):
        """
        Objective function for fitting ePSFs

        Parameters
        ----------
        params : list
            List of fitting parameters [normalization, xc, yc, background].
        self : object
            The object instance.
        psf_xy : array-like
            Array of PSF coordinates.
        sci : array-like
            Science image.
        ivar : array-like
            Inverse variance image.
        xp : array-like
            X positions.
        yp : array-like
            Y positions.
        extended_data : bool
            Flag indicating whether extended data is used.
        ret : str
            Return type. Possible values are 'resid', 'lm', 'model', or 'chi2'.
        ds9 : bool
            Flag indicating whether to display the result in DS9.
        Returns
        -------
        resid : array-like
            Residuals.
        lm_resid : array-like
            Masked residuals for LM optimization.
        model : tuple
            Tuple containing the PSF model, background, Ax, and coeffs.
        chi2 : float
            Chi-squared value.
        """
        
        dx = xp - params[1]
        dy = yp - params[2]

        ddx = xp - xp.min()
        ddy = yp - yp.min()

        ddx = ddx / ddx.max()
        ddy = ddy / ddy.max()

        bkg = params[3] + params[4] * ddx + params[5] * ddy  # + params[6]*ddx*ddy

        psf_offset = (
            self.eval_ePSF(psf_xy, dx, dy, extended_data=extended_data) * params[0]
        )

        resid = (sci - psf_offset - bkg) * np.sqrt(ivar)

        if ds9:
            ds9.view(sci - psf_offset - bkg)

        if ret == "resid":
            return resid
        elif ret == "lm":
            # masked residuals for LM optimization
            if False:
                print(params, (resid ** 2).sum())

            return resid[resid != 0]
        elif ret == "model":
            return psf_offset, bkg, None, None
        else:
            chi2 = (resid ** 2).sum()
            # print(params, chi2)
            return chi2

    def fit_ePSF(
        self,
        sci,
        center=None,
        origin=[0, 0],
        ivar=1,
        N=7,
        filter="F140W",
        tol=1.0e-4,
        guess=None,
        get_extended=False,
        method="lm",
        ds9=None,
        psf_params=None,
        only_centering=True,
        rot90=0,
    ):
        """
        Fit ePSF to input data

        Parameters
        ----------
        sci : numpy.ndarray
            The input data to fit the ePSF to.

        center : tuple, optional
            The center coordinates of the ePSF. If not provided, 
            the center is calculated as the center of the input data.

        origin : list, optional
            The origin coordinates of the ePSF.

        ivar : float or numpy.ndarray, optional
            The inverse variance of the input data. Default is 1.

        N : int, optional
            The size of the ePSF region to fit. Default is 7.

        filter : str, optional
            The filter of the input data. Default is "F140W".

        tol : float, optional
            The tolerance for the fitting algorithm. Default is 1.0e-4.

        guess : tuple, optional
            The initial guess for the ePSF parameters. 
            If not provided, the guess is calculated based on the input data.

        get_extended : bool, optional
            Whether to include extended data in the fitting process. 
            Default is False.

        method : str, optional
            The fitting method to use. Default is "lm".

        ds9 : str, optional
            Optional name of the DS9 instance to display the fitting process. 
            Default is None.

        psf_params : numpy.ndarray, optional
            The parameters of the ePSF model. 
            If provided, the fitting process is skipped 
            and the provided parameters are returned.

        only_centering : bool, optional
            Whether to only fit for centering and compute normalizations. 
            Default is True.

        rot90 : int, optional
            The rotation angle of the ePSF. Default is 0.

        Returns
        -------
        psf_model : numpy.ndarray
            The model of the ePSF.

        bkg : float
            The background level of the ePSF.

        A : numpy.ndarray
            The normalization coefficients of the ePSF.

        coeffs : numpy.ndarray
            The coefficients of the ePSF.

        """
        from scipy.optimize import minimize, least_squares

        sh = sci.shape
        if center is None:
            y0, x0 = np.array(sh) / 2.0 - 1
        else:
            x0, y0 = center

        xd = x0 + origin[1]
        yd = y0 + origin[0]

        xc, yc = int(x0), int(y0)

        psf_xy = self.get_at_position(x=xd, y=yd, filter=filter, rot90=rot90)

        yp, xp = np.indices(sh)

        if guess is None:
            if np.isscalar(ivar):
                ix = np.argmax(sci.flatten())
            else:
                ix = np.argmax((sci * (ivar > 0)).flatten())

            xguess = xp.flatten()[ix]
            yguess = yp.flatten()[ix]
        else:
            xguess, yguess = guess

        med_bkg = np.median(sci)

        if only_centering:
            # Only fit for centering and compute normalizations
            guess = [xguess, yguess]
            _objfun = self.objective_epsf_center
        else:
            # Fit for centering and normalization
            guess = [
                (sci - med_bkg)[yc - N : yc + N, xc - N : xc + N].sum(),
                xguess,
                yguess,
                med_bkg,
                0,
                0,
            ]
            _objfun = self.objective_epsf

        sly = slice(yc - N, yc + N)
        slx = slice(xc - N, xc + N)
        sly = slice(yguess - N, yguess + N)
        slx = slice(xguess - N, xguess + N)

        ivar_mask = np.zeros_like(sci)
        ivar_mask[sly, slx] = 1
        ivar_mask *= ivar

        if get_extended:
            if filter in self.extended_epsf:
                extended_data = self.extended_epsf[filter]
            else:
                extended_data = None
        else:
            extended_data = None

        # Get model
        if psf_params is not None:
            px = psf_params * 1
            if len(px) == 2:
                _objfun = self.objective_epsf_center
                px[0] += x0
                px[1] += y0
            else:
                _objfun = self.objective_epsf
                px[1] += x0
                px[2] += y0

            args = (self, psf_xy, sci, ivar_mask, xp, yp, extended_data, "model", ds9)
            psf_model, bkg, A, coeffs = _objfun(px, *args)
            return psf_model, bkg, A, coeffs

        if method == "lm":
            args = (self, psf_xy, sci, ivar_mask, xp, yp, extended_data, "lm", ds9)

            x_scale = "jac"
            # x_scale = [guess[0], 1, 1, 10, 10, 10]
            # out = least_squares(_objfun, guess, args=args, method='trf', x_scale=x_scale, loss='huber')
            out = least_squares(
                _objfun, guess, args=args, method="lm", x_scale=x_scale, loss="linear"
            )
            psf_params = out.x * 1
        else:
            args = (self, psf_xy, sci, ivar_mask, xp, yp, extended_data, "chi2", ds9)
            out = minimize(_objfun, guess, args=args, method=method, tol=tol)
            psf_params = out.x * 1

        if len(guess) == 2:
            psf_params[0] -= x0
            psf_params[1] -= y0
        else:
            psf_params[1] -= x0
            psf_params[2] -= y0

        return psf_params

    def get_ePSF(
        self,
        psf_params,
        sci=None,
        ivar=1,
        origin=[0, 0],
        shape=[20, 20],
        filter="F140W",
        get_extended=False,
        get_background=False,
        rot90=0,
    ):
        """
        Evaluate an Effective PSF

        Parameters
        ----------
        psf_params : list or tuple
            List or tuple of PSF parameters.

        sci : numpy.ndarray, optional
            Science image. Default is None.

        ivar : float, optional
            Inverse variance. Default is 1.

        origin : list, optional
            Origin of the PSF. Default is [0, 0].

        shape : list, optional
            Shape of the PSF. Default is [20, 20].

        filter : str, optional
            Filter name. Default is "F140W".

        get_extended : bool, optional
            Flag to get extended PSF. Default is False.

        get_background : bool, optional
            Flag to get background. Default is False.

        rot90 : int, optional
            Rotation angle. Default is 0.

        Returns
        -------
        output_psf : numpy.ndarray
            Output PSF.

        bkg : numpy.ndarray or None
            Background image if get_background is True, else None.

        """
        sh = shape
        y0, x0 = np.array(sh) / 2.0 - 1

        xd = x0 + origin[1]
        yd = y0 + origin[0]

        xc, yc = int(x0), int(y0)

        psf_xy = self.get_at_position(x=xd, y=yd, filter=filter, rot90=rot90)

        yp, xp = np.indices(sh)

        if len(psf_params) == 2:
            _objfun = self.objective_epsf_center
            dx = xp - psf_params[0] - x0
            dy = yp - psf_params[1] - y0
        else:
            _objfun = self.objective_epsf
            dx = xp - psf_params[1] - x0
            dy = yp - psf_params[2] - y0

        if get_extended:
            if filter in self.extended_epsf:
                extended_data = self.extended_epsf[filter]
            else:
                extended_data = None
        else:
            extended_data = None

        if sci is not None:
            ivar_mask = np.ones_like(sci)
            ivar_mask *= ivar
        else:
            sci = np.ones(sh, dtype=float)
            ivar_mask = sci * 1

        args = (
            self,
            psf_xy,
            sci,
            ivar_mask,
            xp - x0,
            yp - y0,
            extended_data,
            "model",
            None,
        )
        output_psf, bkg, _a, _b = _objfun(psf_params, *args)

        if get_background:
            return output_psf, bkg
        else:
            return output_psf


def read_catalog(file, sextractor=False, format=None):
    """
    Wrapper around `~grizli.utils.Gtable.gread`.

    Parameters
    ----------
    file : str
        The path to the catalog file.

    sextractor : bool, optional
        If True, assumes the catalog is in SExtractor format.
        Default is False.

    format : str, optional
        The format of the catalog file. Auto-detects formats
        'csv' and 'fits' and defaults to 'ascii.commented_header'.

    Returns
    -------
    table : `~astropy.table.Table`
        The catalog table.

    """
    return GTable.gread(file, sextractor=sextractor, format=format)


class GTable(astropy.table.Table):
    """
    Extend `~astropy.table.Table` class with more automatic IO and other
    helper methods.
    """

    @classmethod
    def gread(cls, file, sextractor=False, format=None):
        """
        Assume `ascii.commented_header` by default

        Parameters
        ----------
        sextractor : bool
            Use `format='ascii.sextractor'`.

        format : None or str
            Override format passed to `~astropy.table.Table.read`.

        Returns
        -------
        tab : `~astropy.table.Table`
            Table object
        """
        import astropy.units as u

        if format is None:
            if sextractor:
                format = "ascii.sextractor"
            elif isinstance(file, pyfits.BinTableHDU):
                format = "fits"
            else:
                if file.endswith(".fits"):
                    format = "fits"
                elif file.endswith(".csv"):
                    format = "csv"
                elif file.endswith(".vot"):
                    format = "votable"
                else:
                    format = "ascii.commented_header"

        # print(file, format)
        tab = cls.read(file, format=format)

        return tab

    def gwrite(self, output, format="ascii.commented_header"):
        """
        Assume a format for the output table

        Parameters
        ----------
        output : str
            Output filename

        format : str
            Format string passed to `~astropy.table.Table.write`.

        """
        self.write(output, format=format)

    @staticmethod
    def parse_radec_columns(self, rd_pairs=None):
        """
        Parse column names for RA/Dec and set to `~astropy.units.degree` units if not already set

        Parameters
        ----------
        rd_pairs : `~collections.OrderedDict` or None
            Pairs of {ra:dec} names to search in the column list. If None,
            then uses the following by default.

                >>> rd_pairs = OrderedDict()
                >>> rd_pairs['ra'] = 'dec'
                >>> rd_pairs['ALPHA_J2000'] = 'DELTA_J2000'
                >>> rd_pairs['X_WORLD'] = 'Y_WORLD'

            NB: search is performed in order of ``rd_pairs.keys()`` and stops
            if/when a match is found.

        Returns
        -------
        rd_pair : [str, str]
            Column names associated with RA/Dec.  Returns False if no column
            pairs found based on `rd_pairs`.

        """
        from collections import OrderedDict
        import astropy.units as u

        if rd_pairs is None:
            rd_pairs = OrderedDict()
            rd_pairs["RA"] = "DEC"
            rd_pairs["ALPHA_J2000"] = "DELTA_J2000"
            rd_pairs["X_WORLD"] = "Y_WORLD"
            rd_pairs["ALPHA_SKY"] = "DELTA_SKY"
            rd_pairs["_RAJ2000"] = "_DEJ2000"

            for k in list(rd_pairs.keys()):
                rd_pairs[k.lower()] = rd_pairs[k].lower()

        rd_pair = None
        for c in rd_pairs:
            if c in self.colnames:
                rd_pair = [c, rd_pairs[c]]
                break

        if rd_pair is None:
            # print('No RA/Dec. columns found in input table.')
            return False

        for c in rd_pair:
            if self[c].unit is None:
                self[c].unit = u.degree

        return rd_pair

    def match_to_catalog_sky(
        self,
        other,
        self_radec=None,
        other_radec=None,
        nthneighbor=1,
        get_2d_offset=False,
    ):
        """
        Compute `~astropy.coordinates.SkyCoord` projected matches between
        two `GTable` tables.

        Parameters
        ----------
        other : `~astropy.table.Table`, `GTable`, or `list`.
            Other table to match positions from.

        self_radec, other_radec : None or [str, str]
            Column names for RA and Dec.  If None, then try the following
            pairs (in this order):

            >>> rd_pairs = OrderedDict()
            >>> rd_pairs['ra'] = 'dec'
            >>> rd_pairs['ALPHA_J2000'] = 'DELTA_J2000'
            >>> rd_pairs['X_WORLD'] = 'Y_WORLD'

        nthneighbor : int
            See `~astropy.coordinates.SkyCoord.coo.match_to_catalog_sky`.

        get_2d_offset : bool, optional
            If True, compute the 2D offset between the matched coordinates.

        Returns
        -------
        idx : int array
            Indices of the matches as in

            >>> matched = self[idx]
            >>> len(matched) == len(other)

        dr : float array
            Projected separation of closest match.

        Examples
        --------

            >>> import astropy.units as u

            >>> ref = GTable.gread('input.cat')
            >>> gaia = GTable.gread('gaia.cat')
            >>> idx, dr = ref.match_to_catalog_sky(gaia)
            >>> close = dr < 1*u.arcsec

            >>> ref_match = ref[idx][close]
            >>> gaia_match = gaia[close]

        """
        from astropy.coordinates import SkyCoord

        if self_radec is None:
            rd = self.parse_radec_columns(self)
        else:
            rd = self.parse_radec_columns(self, rd_pairs={self_radec[0]: self_radec[1]})

        if rd is False:
            print("No RA/Dec. columns found in input table.")
            return False

        self_coo = SkyCoord(ra=self[rd[0]], dec=self[rd[1]], frame="icrs")

        if isinstance(other, list) | isinstance(other, tuple):
            rd = [slice(0, 1), slice(1, 2)]

        else:
            if other_radec is None:
                rd = self.parse_radec_columns(other)
            else:
                rd = self.parse_radec_columns(
                    other, rd_pairs={other_radec[0]: other_radec[1]}
                )

            if rd is False:
                print("No RA/Dec. columns found in `other` table.")
                return False

        other_coo = SkyCoord(ra=other[rd[0]], dec=other[rd[1]], frame="icrs")

        try:
            idx, d2d, d3d = other_coo.match_to_catalog_sky(
                self_coo, nthneighbor=nthneighbor
            )
        except:
            print("Couldn't run SkyCoord.match_to_catalog_sky with" "nthneighbor")

            idx, d2d, d3d = other_coo.match_to_catalog_sky(self_coo)

        if get_2d_offset:
            cosd = np.cos(self_coo.dec.deg / 180 * np.pi)
            dra = (other_coo.ra.deg - self_coo.ra.deg[idx]) * cosd[idx]
            dde = other_coo.dec.deg - self_coo.dec.deg[idx]
            return idx, d2d.to(u.arcsec), dra * 3600 * u.arcsec, dde * 3600 * u.arcsec
        else:
            return idx, d2d.to(u.arcsec)

    def match_triangles(
        self,
        other,
        self_wcs=None,
        x_column="X_IMAGE",
        y_column="Y_IMAGE",
        mag_column="MAG_AUTO",
        other_ra="X_WORLD",
        other_dec="Y_WORLD",
        pixel_index=1,
        match_kwargs={},
        pad=100,
        show_diagnostic=False,
        auto_keep=3,
        maxKeep=10,
        auto_limit=3,
        ba_max=0.99,
        scale_density=10,
    ):
        """
        Match sources between two catalogs using triangles

        Parameters
        ----------
        self : `GTable`
            The first catalog to match.

        other : `~astropy.table.Table` or `GTable` or `list`
            The second catalog to match.

        self_wcs : `~astropy.wcs.WCS`, optional
            The WCS object associated with the first catalog. If provided, the
            positions in `self` will be transformed to pixel coordinates using
            this WCS before matching.

        x_column : str, optional
            The column name in `self` that contains the x-coordinates of the
            sources. Default is "X_IMAGE".

        y_column : str, optional
            The column name in `self` that contains the y-coordinates of the
            sources. Default is "Y_IMAGE".

        mag_column : str, optional
            The column name in `self` that contains the magnitudes of the
            sources. Default is "MAG_AUTO".

        other_ra : str, optional
            The column name in `other` that contains the right ascension
            coordinates of the sources. Default is "X_WORLD".

        other_dec : str, optional
            The column name in `other` that contains the declination
            coordinates of the sources. Default is "Y_WORLD".

        pixel_index : int, optional
            The pixel index convention to use when transforming the positions
            from world coordinates to pixel coordinates. Default is 1.

        match_kwargs : dict, optional
            Additional keyword arguments to pass to the `match_catalog_tri`
            function.

        pad : float, optional
            The padding in pixels to apply to the bounding box of the second
            catalog. Default is 100.

        show_diagnostic : bool, optional
            If True, a diagnostic plot showing the matched sources will be
            created. Default is False.

        auto_keep : int, optional
            The number of matched sources to keep when performing the automatic
            matching. Default is 3.

        maxKeep : int, optional
            The maximum number of matched sources to keep. Default is 10.

        auto_limit : int, optional
            The maximum number of sources to use when performing the automatic
            matching. Default is 3.

        ba_max : float, optional
            The maximum axis ratio allowed when performing the automatic
            matching. Default is 0.99.

        scale_density : float, optional
            The scaling factor to apply to the number of sources in the second
            catalog when matching the surface densities of the two catalogs.
            Default is 10.

        Returns
        -------
        match_ix : `~numpy.ndarray`
            The indices of the matched sources in `self` and `other`.

        tf : `~numpy.ndarray`
            The transformation matrix that maps the positions in `self` to the
            positions in `other`.

        dx : `~numpy.ndarray`
            The residual offsets between the matched sources in `self` and
            `other` after applying the transformation.

        rms : float
            The root-mean-square residual of the matched sources.

        fig : `~matplotlib.figure.Figure`, optional
            The diagnostic plot showing the matched sources. Only returned if
            `show_diagnostic` is True.

        """
        from tristars import match

        if hasattr(other, "shape"):
            other_radec = other * 1.0
        else:
            other_radec = np.array([other[other_ra], other[other_dec]]).T

        self_xy = np.array([self[x_column], self[y_column]]).T

        # xy_drz = np.array([cat['X_IMAGE'][ok], cat['Y_IMAGE'][ok]]).T

        if self_wcs is None:
            other_xy = other_radec
            cut = (
                (other_xy[:, 0] > -pad)
                & (other_xy[:, 0] < self_xy[:, 0].max() + pad)
                & (other_xy[:, 1] > -pad)
                & (other_xy[:, 0] < self_xy[:, 1].max() + pad)
            )
            other_xy = other_xy[cut, :]

            xy_center = np.zeros(2)

        else:
            other_xy = self_wcs.all_world2pix(other_radec, pixel_index)
            if hasattr(self_wcs, "pixel_shape"):
                _naxis1, _naxis2 = self_wcs._naxis
            else:
                _naxis1, _naxis2 = self_wcs._naxis1, self_wcs._naxis2

            cut = (other_xy[:, 0] > -pad) & (other_xy[:, 0] < _naxis1 + pad)
            cut &= (other_xy[:, 1] > -pad) & (other_xy[:, 1] < _naxis2 + pad)

            other_xy = other_xy[cut, :]
            xy_center = self_wcs.wcs.crpix * 1

        if len(other_xy) < 3:
            print("Not enough sources in match catalog")
            return False

        self_xy -= xy_center
        other_xy -= xy_center

        ########
        # Match surface density of drizzled and reference catalogs
        if mag_column is not None:
            icut = np.minimum(len(self) - 2, int(scale_density * other_xy.shape[0]))
            self_ix = np.argsort(self[mag_column])[:icut]
        else:
            self_ix = np.arange(self_xy.shape[0])

        self_xy = self_xy[self_ix, :]

        pair_ix = match.match_catalog_tri(
            self_xy,
            other_xy,
            maxKeep=maxKeep,
            auto_keep=auto_keep,
            auto_transform=None,
            auto_limit=auto_limit,
            size_limit=[5, 1000],
            ignore_rot=False,
            ignore_scale=True,
            ba_max=ba_max,
        )

        if len(pair_ix) == 0:
            print("No matches")
            return False

        tf, dx, rms = match.get_transform(
            self_xy, other_xy, pair_ix, transform=None, use_ransac=True
        )

        match_ix = pair_ix * 1
        match_ix[:, 0] = self_ix[pair_ix[:, 0]]

        if show_diagnostic:
            fig = match.match_diagnostic_plot(
                self_xy, other_xy, pair_ix, tf=None, new_figure=True
            )
            return match_ix, tf, dx, rms, fig
        else:
            return match_ix, tf, dx, rms

    def add_aladdin(
        self,
        rd_cols=["ra", "dec"],
        fov=0.5,
        size=(400, 200),
        default_view="P/DSS2/color",
    ):
        """
        Add AladinLite DIV column to the table

        Parameters
        ----------
        rd_cols : list, optional
            The column names in `self` that contain the right ascension and
            declination coordinates of the sources. Default is ["ra", "dec"].

        fov : float, optional
            The field of view in degrees. Default is 0.5.

        size : tuple, optional
            The size of the DIVs in pixels (width, height). Default is (400, 200).

        default_view : str, optional
            The default view of the AladinLite image. Default is "P/DSS2/color".

        """
        # <!-- include Aladin Lite CSS file in the head section of your page -->
        # <link rel="stylesheet" href="//aladin.u-strasbg.fr/AladinLite/api/v2/latest/aladin.min.css" />
        #
        # <!-- you can skip the following line if your page already integrates the jQuery library -->
        # <script type="text/javascript" src="//code.jquery.com/jquery-1.12.1.min.js" charset="utf-8"></script>

        ala = [
            """    <div id="aladin-lite-div-{i}" style="width:{wsize}px;height:{hsize}px;"></div>
        <script type="text/javascript" src="http://aladin.u-strasbg.fr/AladinLite/api/v2/latest/aladin.min.js" charset="utf-8"></script>
        <script type="text/javascript">
            var aladin = A.aladin('#aladin-lite-div-{i}', xxxsurvey: "{survey}", fov:{fov}, target: "{ra} {dec}"yyy);
        </script></div>""".format(
                i=i,
                ra=row[rd_cols[0]],
                dec=row[rd_cols[1]],
                survey=default_view,
                fov=fov,
                hsize=size[1],
                wsize=size[0],
            )
            .replace("xxx", "{")
            .replace("yyy", "}")
            for i, row in enumerate(self)
        ]

        self["aladin"] = ala

    def write_sortable_html(
        self,
        output,
        replace_braces=True,
        localhost=True,
        max_lines=50,
        table_id=None,
        table_class="display compact",
        css=None,
        filter_columns=[],
        buttons=["csv"],
        toggle=True,
        use_json=False,
        with_dja_css=False,
        timestamp=True,
    ):
        """
        Wrapper around `~astropy.table.Table.write(format='jsviewer')`.

        Parameters
        ----------
        output : str
            Output filename.

        replace_braces : bool
            Replace '&lt;' and '&gt;' characters that are converted
            automatically from "<>" by the `~astropy.table.Table.write`
            method. There are parameters for doing this automatically with
            `write(format='html')` but that don't appear to be available with
            `write(format='jsviewer')`.

        localhost : bool
            Use local JS files. Otherwise use files hosted externally.

        max_lines : int, optional
            Maximum number of lines to display in the table. Default is 50.

        table_id : str, optional
            ID attribute for the HTML table element.

        table_class : str, optional
            Class attribute for the HTML table element. 
            Default is "display compact".

        css : str, optional
            Additional CSS styles to apply to the table.

        filter_columns : list, optional
            Add option to limit min/max values of column data.

        buttons : list, optional
            Add buttons for exporting data. 
            Allowed options are 'copy', 'csv', 'excel', 'pdf', 'print'.

        toggle : bool, optional
            Add links at top of page for toggling columns on/off.

        use_json : bool, optional
            Write the data to a JSON file and strip out of the HTML header.
            Use this for large datasets or if columns include rendered images.

        with_dja_css : bool, optional
            Include additional CSS styles for Django admin interface.

        timestamp : bool, optional
            Add a timestamp to the output file.

        """
        import time

        # from astropy.table.jsviewer import DEFAULT_CSS
        DEFAULT_CSS = """
body {font-family: sans-serif;}
table.dataTable {width: auto !important; margin: 0 !important;}
.dataTables_filter, .dataTables_paginate {float: left !important; margin-left:1em}
td {font-size: 10pt;}
        """
        if css is not None:
            DEFAULT_CSS += css

        if with_dja_css:
            DEFAULT_CSS += """
select {display: inline; width:100px;}
input[type="search"] {display: inline; width:400px;}
        """

        if os.path.exists(output):
            os.remove(output)

        self.write(
            output,
            format="jsviewer",
            css=DEFAULT_CSS,
            max_lines=max_lines,
            jskwargs={"use_local_files": localhost},
            table_id=None,
            table_class=table_class,
        )

        if replace_braces:
            lines = open(output).readlines()
            if replace_braces:
                for i in range(len(lines)):
                    lines[i] = lines[i].replace("&lt;", "<")
                    lines[i] = lines[i].replace("&gt;", ">")

            fp = open(output, "w")
            fp.writelines(lines)
            fp.close()

        # Read all lines
        lines = open(output).readlines()

        if with_dja_css:
            for i, line in enumerate(lines):
                if "<style>" in line:
                    lines.insert(
                        i,
                        """
    <link rel="stylesheet" href="https://dawn-cph.github.io/dja/assets/css/main.css" />
        """,
                    )
                    break

        if "aladin" in self.colnames:
            # Insert Aladin CSS
            aladin_css = '<link rel="stylesheet" href="https://aladin.u-strasbg.fr/AladinLite/api/v2/latest/aladin.min.css" />\n'

            for il, line in enumerate(lines):
                if "<link href=" in line:
                    break

            lines.insert(il + 1, aladin_css)

        # Export buttons
        if buttons:
            # CSS
            css_script = '<link rel="stylesheet" type="text/css" href="https://cdn.datatables.net/buttons/1.5.1/css/buttons.dataTables.min.css">\n'
            for il, line in enumerate(lines):
                if "css/jquery.dataTable" in line:
                    break

            lines.insert(il + 1, css_script)

            # JS libraries
            js_scripts = """
            <script type="text/javascript" language="javascript" src="https://cdn.datatables.net/buttons/1.5.1/js/dataTables.buttons.min.js"></script>
            <script type="text/javascript" language="javascript" src="https://cdn.datatables.net/buttons/1.5.1/js/buttons.flash.min.js"></script>
            <script type="text/javascript" language="javascript" src="https://cdnjs.cloudflare.com/ajax/libs/jszip/3.1.3/jszip.min.js"></script>
            <script type="text/javascript" language="javascript" src="https://cdnjs.cloudflare.com/ajax/libs/pdfmake/0.1.32/pdfmake.min.js"></script>
            <script type="text/javascript" language="javascript" src="https://cdnjs.cloudflare.com/ajax/libs/pdfmake/0.1.32/vfs_fonts.js"></script>
            <script type="text/javascript" language="javascript" src="https://cdn.datatables.net/buttons/1.5.1/js/buttons.html5.min.js"></script>
            <script type="text/javascript" language="javascript" src="https://cdn.datatables.net/buttons/1.5.1/js/buttons.print.min.js"></script>
            """

            for il, line in enumerate(lines):
                if "js/jquery.dataTable" in line:
                    break
            lines.insert(il + 2, js_scripts)

            for il, line in enumerate(lines):
                if "pageLength" in line:
                    break

            button_str = "{spacer}dom: 'Blfrtip',\n{spacer}buttons: {bstr},\n"
            button_option = button_str.format(spacer=" " * 8, bstr=buttons.__repr__())
            lines.insert(il + 1, button_option)

        # Range columns
        ic_list = []

        filter_lines = ["<table>\n"]
        descr_pad = ' <span style="display:inline-block; width:10;"></span> '

        filter_input = """
    <tr>
        <td style="width:100px">
            <input type="text" id="{0}_min" name="{0}_min"  
                   style="width:60px;display:inline"> &#60;
        </td> 
        <td style="width:100px"> {0} </td> 
        <td>  &#60; <input type="text" id="{0}_max" name="{0}_max" 
                    style="width:60px;display:inline">
    """

        for ic, col in enumerate(self.colnames):
            if col in filter_columns:
                found = False
                for i in range(len(lines)):
                    if "<th>{0}".format(col) in lines[i]:
                        found = True
                        break

                if found:
                    # print(col)
                    ic_list.append(ic)

                    filter_lines += filter_input.format(col)

                    descr = "\n"
                    if hasattr(self.columns[col], "description"):
                        if self.columns[col].description is not None:
                            descr = "{0} {1}\n".format(
                                descr_pad, self.columns[col].description
                            )

                    filter_lines += descr + "  </tr>"

        if ic_list:
            # Insert input lines

            for il, line in enumerate(lines):
                if "} );  </script>" in line:
                    break

            # filter_row = '<tr> <td> <input type="text" id="{0}_min" name="{0}_min" style="width:40px;"> &#60; </td> <td style="align:center;"> <tt>{0}</tt> </td> <td>  &#60; <input type="text" id="{0}_max" name="{0}_max" style="width:40px;">'

            filter_rows = []
            for ic in ic_list:
                col = self.colnames[ic]
                row_i = filter_input.format(col)
                descr = "\n"
                if hasattr(self.columns[col], "description"):
                    if self.columns[col].description is not None:
                        descr = "{0} {1}\n".format(
                            descr_pad, self.columns[col].description
                        )

                filter_rows.append(row_i + descr)

            filter_input = """

<div style="border:1px solid black; padding:10px; margin:10px">
<b> Filter: </b>
    <table>
      {0}
    </table>
</div>

""".format(
                "\n".join(filter_rows)
            )

            lines.insert(il + 1, filter_input)

            # Javascript push function
            header_lines = ""
            tester = []

            for ic in ic_list:
                header_lines += """
        var min_{0} = parseFloat( $('#{0}_min').val()) || -1e30;
        var max_{0} = parseFloat( $('#{0}_max').val()) ||  1e30;
        var data_{0} = parseFloat( data[{1}] ) || 0;
                """.format(
                    self.colnames[ic], ic
                )

                tester.append(
                    """( ( isNaN( min_{0} ) && isNaN( max_{0} ) ) || ( isNaN( min_{0} ) && data_{0} <= max_{0} ) || ( min_{0} <= data_{0}  && isNaN( max_{0} ) ) || ( min_{0} <= data_{0}  && data_{0} <= max_{0} ) )""".format(
                        self.colnames[ic]
                    )
                )

            # Javascript filter function
            filter_function = r"""

//// Parser
// https://stackoverflow.com/questions/19491336/get-url-parameter-jquery-or-how-to-get-query-string-values-in-js @ Reza Baradaran
$.urlParam = function(name){{
    var results = new RegExp('[\?&]' + name + '=([^&#]*)').exec(window.location.href);
    if (results==null){{
       return null;
    }}
    else{{
       return decodeURI(results[1]) || 0;
    }}
}}

$.fn.dataTable.ext.search.push(
    function( settings, data, dataIndex ) {{
{0}

        if ( {1} )
        {{
            return true;
        }}
        return false;
    }}
);

//// Update URL with filter parameters
var filter_params = {2};

$.UpdateFilterURL = function () {{
    var i;
    var filter_url = "";
    for (i = 0; i < filter_params.length; i++) {{
        if ($('#'+filter_params[i]+'_min').val() != "") {{
            filter_url += '&'+filter_params[i]+'_min='+
                    $('#'+filter_params[i]+'_min').val();
        }}
        if ($('#'+filter_params[i]+'_max').val() != "") {{
            filter_url += '&'+filter_params[i]+'_max='+
                    $('#'+filter_params[i]+'_max').val();
        }}
    }}

    if (filter_url != "") {{
        var filtered_url = window.location.href.split('?')[0] + '?' + filter_url;
        window.history.pushState('', '', filtered_url);
    }}
}}\n\n""".format(
                header_lines,
                "\n && ".join(tester),
                [self.colnames[ic] for ic in ic_list].__repr__(),
            )

            for i, line in enumerate(lines):
                if "$(document).ready(function()" in line:
                    istart = i
                    break

            lines.insert(istart, filter_function)

            # Parse address bar
            lines.insert(istart + 2, "\n")
            for ic in ic_list:
                lines.insert(
                    istart + 2,
                    "{1}$('#{0}_max').val($.urlParam('{0}_max'));\n".format(
                        self.colnames[ic], " " * 3
                    ),
                )
                lines.insert(
                    istart + 2,
                    "{1}$('#{0}_min').val($.urlParam('{0}_min'));\n".format(
                        self.colnames[ic], " " * 3
                    ),
                )
            lines.insert(istart + 2, "\n")

            # Input listener
            listener = """
    // Event listener to the two range filtering inputs to redraw on input
    $('{0}').keyup( function() {{
        table.draw();
        $.UpdateFilterURL();
    }} );
            """.format(
                ", ".join(
                    ["#{0}_min, #{0}_max".format(self.colnames[ic]) for ic in ic_list]
                )
            )

            for il, line in enumerate(lines):
                if "} );  </script>" in line:
                    break

            lines.insert(il, listener)

        fp = open(output, "w")
        fp.writelines(lines)
        fp.close()

        if toggle:
            lines = open(output).readlines()

            # Change call to DataTable
            for il, line in enumerate(lines):
                if "dataTable(" in line:
                    break

            lines[il] = "   var table = {0}\n".format(
                lines[il].strip().replace("dataTable", "DataTable")
            )

            # Add function
            for il, line in enumerate(lines):
                if "} );  </script>" in line:
                    break

            toggler = """
    $('a.toggle-vis').on( 'click', function (e) {
        e.preventDefault();

        // Get the column API object
        var column = table.column( $(this).attr('data-column') );

        // Toggle the visibility
        column.visible( ! column.visible() );
    } );

            """
            lines.insert(il, toggler)

            toggle_div = """
<div style="border:1px solid black; padding:10px; margin:10px">
    <b>Toggle column:</b></br> {0}
</div>

            """.format(
                " <b>/</b> ".join(
                    [
                        '<a class="toggle-vis" data-column="{0}"> <tt>{1}</tt> </a>'.format(
                            ic, col
                        )
                        for ic, col in enumerate(self.colnames)
                    ]
                )
            )

            lines.insert(il + 2, toggle_div)

        # Insert timestamp
        if timestamp:
            for i, line in enumerate(lines[::-1]):
                if "</body>" in line:
                    # print('timestamp!',i)
                    lines.insert(
                        -(i + 1),
                        f'<span style="font-size:x-small;"> Created: {time.ctime()} </span>\n',
                    )
                    break

        fp = open(output, "w")
        fp.writelines(lines)
        fp.close()

        if use_json:
            # Write as json

            # Workaround to get ascii formatting
            # pd = self.to_pandas()
            new = GTable()
            for c in self.colnames:
                new[c] = self[c]

            if "aladin" in self.colnames:
                pd = GTable(new).to_pandas()
            else:
                new.write("/tmp/table.csv", format="csv", overwrite=True)
                pd = GTable.gread("/tmp/table.csv").to_pandas()

            # Reformat to json
            json_data = "        " + pd.to_json(orient="values").replace(
                "],[", "\n    ]xxxxxx\n    [\n        "
            ).replace(", ", "xcommaspacex").replace(",", ",\n        ").replace(
                "xxxxxx", ","
            ).replace(
                "xcommaspacex", ", "
            )
            json_str = """{{
  "data":
{0}

}}
""".format(
                json_data.replace('\\""', '"')
            )

            fp = open(output.replace(".html", ".json"), "w")
            fp.write(json_str)
            fp.close()

            # Edit HTML file
            lines = open(output).readlines()

            # Add ajax call to DataTable
            for il, line in enumerate(lines):
                if "pageLength" in line:
                    break

            ajax_call = (
                '{spacer}"ajax": "{json}",\n{spacer}"deferRender": true,\n'.format(
                    spacer=" " * 8, json=output.replace(".html", ".json")
                )
            )
            lines.insert(il + 1, ajax_call)

            # Strip out table body
            for ihead, line in enumerate(lines):
                if "</thead>" in line:
                    break

            for itail, line in enumerate(lines[::-1]):
                if "</tr>" in line:
                    break

            fp = open(output, "w")
            fp.writelines(lines[: ihead + 1])
            fp.writelines(lines[-itail:])
            fp.close()


def column_string_operation(col, test, method="contains", logical="or"):
    """
    Analogous to ``str.contains`` but for table column.

    Parameters
    ----------
    col : iterable list of strings
        List of strings to test.  Anything iterable, e.g., list or
        `~astropy.table.column.Column`.

    test : str, list of strings, None, or slice

        If ``test`` is a string, or list of strings, then run the string
        ``method`` on each entry of ``col`` with ``test`` as the argument or
        each element of the ``test`` list as arguments.

        If ``test`` is None, run `method` on each entry with no arguments,
        e.g., 'upper'.

        If ``test`` is a ``slice``, return sliced strings for each entry.

    method : str
        String method to apply to each entry of ``col``.  E.g., 'contains',
        'startswith', 'endswith', 'index'.

    logical : ['or','and','not']
        Logical test to use when ``test`` is a list of strings.  For example,
        if you want to test if the column has values that match either
        'value1' or 'value2', then run with

            >>> res = column_to_string_operation(col, ['value1','value2'], method='contains', logical='or')

    Returns
    -------
    result : list
        List of iterated results on the entries of ``col``, e.g., list of
        ``bool`` or ``string``.

    """
    if isinstance(test, list):
        test_list = test
    else:
        test_list = [test]

    out_test = []

    for i, c_i in enumerate(col):
        if isinstance(test, slice):
            out_test.append(c_i[test])
            continue

        func = getattr(c_i, method)
        if test is None:
            out_test.append(func())
            continue

        list_i = []
        for t_i in test_list:
            try:
                list_i.append(func(t_i))
            except:
                list_i.append(False)

        out_test.append(list_i)

    arr = np.array(out_test)
    sh = arr.shape

    if logical is None:
        return np.squeeze(arr)
    elif logical.upper() == "AND":
        return np.sum(arr, axis=1) >= sh[1]
    elif logical.upper() == "NOT":
        return np.sum(arr, axis=1) == 0
    else:  # OR
        return np.sum(arr, axis=1) > 0


def column_values_in_list(col, test_list):
    """Test if column elements "in" an iterable (e.g., a list of strings)

    Parameters
    ----------
    col : `astropy.table.Column` or other iterable
        Group of entries to test

    test_list : iterable
        List of values to search

    Returns
    -------
    test : bool array
        Simple test:
            >>> [c_i in test_list for c_i in col]
    """
    test = np.array([c_i in test_list for c_i in col])
    return test


def fill_between_steps(x, y0, y1, ax=None, *args, **kwargs):
    """
    Make `fill_between` work like linestyle='steps-mid'.

    Parameters
    ----------
    x : array_like
        The x-coordinates of the points defining the curve.

    y0 : array_like
        The y-coordinates of the lower curve.

    y1 : array_like
        The y-coordinates of the upper curve.

    ax : `matplotlib.axes.Axes`, optional
        The axes on which to plot the filled region. 
        If not provided, the current axes will be used.

    *args : positional arguments
        Additional positional arguments to be passed to `fill_between`.

    **kwargs : keyword arguments
        Additional keyword arguments to be passed to `fill_between`.

    """
    import matplotlib.pyplot as plt

    so = np.argsort(x)
    dx = np.diff(x[so]) / 2.0
    mid = x[so][:-1] + dx

    xfull = np.hstack([x[so][0] - dx[0], mid, mid + dx * 2 / 1.0e6, x[so][-1] + dx[-1]])
    y0full = np.hstack([y0[0], y0[:-1], y0[1:], y0[-1]])
    y1full = np.hstack([y1[0], y1[:-1], y1[1:], y1[-1]])

    # xfull = np.append(np.append(x, mid), mid+np.diff(x[so])/1.e6)
    # y0full = np.append(np.append(y0, y0[:-1]), y0[1:])
    # y1full = np.append(np.append(y1, y1[:-1]), y1[1:])

    so = np.argsort(xfull)
    if ax is None:
        ax = plt.gca()

    ax.fill_between(xfull[so], y0full[so], y1full[so], *args, **kwargs)


def fill_masked_covar(covar, mask):
    """
    Fill a covariance matrix in a larger array that had masked values

    Parameters
    ----------
    covar : `(M,M)` square `~np.ndarray`
        Masked covariance array.

    mask : bool mask, `N>M`
        The original mask.

    Returns
    -------
    covar_full : `~np.ndarray`
        Full covariance array with dimensions `(N,N)`.

    """
    N = mask.shape[0]
    idx = np.arange(N)[mask]
    covar_full = np.zeros((N, N), dtype=covar.dtype)
    for i, ii in enumerate(idx):
        for j, jj in enumerate(idx):
            covar_full[ii, jj] = covar[i, j]

    return covar_full


def log_scale_ds9(im, lexp=1.0e12, cmap=[7.97917, 0.8780493], scale=[-0.1, 10]):
    """
    Scale an array like ds9 log scaling

    Parameters
    ----------
    im : numpy.ndarray
        Input array to be scaled.

    lexp : float, optional
        Logarithmic scaling factor. Default is 1.0e12.

    cmap : list, optional
        List of contrast and bias values for the colormap. 
        Default is [7.97917, 0.8780493].

    scale : list, optional
        List of minimum and maximum values for scaling the input array. 
        Default is [-0.1, 10].

    Returns
    -------
    numpy.ndarray
        Scaled array using ds9 log scaling.

    """
    import numpy as np

    contrast, bias = cmap
    clip = (np.clip(im, scale[0], scale[1]) - scale[0]) / (scale[1] - scale[0])
    clip_log = np.clip(
        (np.log10(lexp * clip + 1) / np.log10(lexp) - bias) * contrast + 0.5, 0, 1
    )

    return clip_log


def mode_statistic(data, percentiles=range(10, 91, 10)):
    """
    Get modal value of a distribution of data following Connor et al. 2017
    https://arxiv.org/pdf/1709.01925.pdf

    Here we fit a spline to the cumulative distribution evaluated at knots
    set to the `percentiles` of the distribution to improve smoothness.

    Parameters
    ----------
    data : array_like
        The input data array.

    percentiles : array_like, optional
        The percentiles at which to evaluate the cumulative distribution
        function. Default is [10, 50, 90].

    Returns
    -------
    mode : float
        The modal value of the distribution.

    References
    ----------
    Connor, T., et al. 2017, ApJ, 848, 37

    """
    from scipy.interpolate import UnivariateSpline, LSQUnivariateSpline

    so = np.argsort(data)
    order = np.arange(len(data))
    # spl = UnivariateSpline(data[so], order)

    knots = np.percentile(data, percentiles)
    dx = np.diff(knots)
    mask = (data[so] >= knots[0] - dx[0]) & (data[so] <= knots[-1] + dx[-1])
    spl = LSQUnivariateSpline(data[so][mask], order[mask], knots, ext="zeros")

    mask = (data[so] >= knots[0]) & (data[so] <= knots[-1])
    ix = (spl(data[so], nu=1, ext="zeros") * mask).argmax()
    mode = data[so][ix]
    return mode


def make_alf_template():
    """
    Make Alf + FSPS template
    """
    import alf.alf
    import fsps

    ssp = alf.alf.Alf()

    sp = fsps.StellarPopulation(zcontinuous=1)
    sp.params["logzsol"] = 0.2

    # Alf
    m = ssp.get_model(in_place=False, logage=0.96, zh=0.2, mgh=0.2)

    # FSPS
    w, spec = sp.get_spectrum(tage=10 ** 0.96, peraa=True)

    # blue
    blue_norm = spec[w > 3600][0] / m[ssp.wave > 3600][0]
    red_norm = spec[w > 1.7e4][0] / m[ssp.wave > 1.7e4][0]

    templx = np.hstack(
        [w[w < 3600], ssp.wave[(ssp.wave > 3600) & (ssp.wave < 1.7e4)], w[w > 1.7e4]]
    )
    temply = np.hstack(
        [
            spec[w < 3600] / blue_norm,
            m[(ssp.wave > 3600) & (ssp.wave < 1.7e4)],
            spec[w > 1.7e4] / red_norm,
        ]
    )

    np.savetxt(
        "alf_SSP.dat",
        np.array([templx, temply]).T,
        fmt="%.5e",
        header="wave flux\nlogage = 0.96\nzh=0.2\nmgh=0.2\nfsps: w < 3600, w > 1.7e4",
    )


def catalog_area(ra=[], dec=[], make_plot=True, NMAX=5000, buff=0.8, verbose=True):
    """
    Compute the surface area of a list of RA/DEC coordinates

    Parameters
    ----------
    ra, dec : `~numpy.ndarray`
        RA and Dec. coordinates in decimal degrees

    make_plot : bool
        Make a figure.

    NMAX : int
        If the catalog has more then `NMAX` entries, draw `NMAX` random
        samples.

    buff : float
        Buffer in arcmin to add around each catalog point.

    verbose : bool
        Print progress information.

    Returns
    -------
    area : float
        Computed catalog area in square arcminutes

    fig : `~matplotlib.figure.Figure`
        Figure object returned if `make_plot==True`.

    """
    import matplotlib.pyplot as plt
    from shapely.geometry import Polygon, Point, MultiPolygon, MultiLineString
    from scipy import spatial

    points = np.array([ra, dec]) * 1.0
    center = np.mean(points, axis=1)
    points = (points.T - center) * 60.0  # arcmin
    points[:, 0] *= np.cos(center[1] / 180 * np.pi)

    hull = spatial.ConvexHull(points)
    edge = points[hull.vertices, :]

    # pbuff = 1

    if len(ra) > NMAX:
<<<<<<< HEAD
        rnd_idx = np.unique(np.cast[int](np.round(np.random.rand(NMAX) * len(ra))))
=======
        rnd_idx = np.unique(np.asarray(np.round(np.random.rand(NMAX)*len(ra)),dtype=int))
>>>>>>> 7d4b2689
    else:
        rnd_idx = np.arange(len(ra))

    poly = Point(points[rnd_idx[0], :]).buffer(buff)
    for i, ix in enumerate(rnd_idx):
        if verbose:
            print(NO_NEWLINE + "{0} {1}".format(i, ix))

        poly = poly.union(Point(points[ix, :]).buffer(buff))

    # Final (multi)Polygon
    pjoin = poly.buffer(-buff)

    if make_plot:

        fig = plt.figure()
        ax = fig.add_subplot(111)

        if isinstance(pjoin, MultiPolygon):
            for p_i in pjoin:
                if isinstance(p_i.boundary, MultiLineString):
                    for s in p_i.boundary:
                        p = s.xy
                        ax.plot(p[0], p[1])
                else:
                    p = p_i.boundary.xy
                    ax.plot(p[0], p[1])
        else:
            p_i = pjoin
            if isinstance(p_i.boundary, MultiLineString):
                for s in p_i.boundary:
                    p = s.xy
                    ax.plot(p[0], p[1])
            else:
                p = p_i.boundary.xy
                ax.plot(p[0], p[1])

        ax.scatter(points[rnd_idx, 0], points[rnd_idx, 1], alpha=0.1, marker="+")

        ax.set_xlim(ax.get_xlim()[::-1])
        ax.set_xlabel(r"$\Delta$RA ({0:.5f})".format(center[0]))
        ax.set_ylabel(r"$\Delta$Dec. ({0:.5f})".format(center[1]))
        ax.set_title("Total area: {0:.1f} arcmin$^2$".format(pjoin.area))
        ax.grid()
        fig.tight_layout(pad=0.1)

        return pjoin.area, fig

    else:
        return pjoin.area


def fix_flt_nan(flt_file, bad_bit=4096, verbose=True):
    """
    Fix NaN values in FLT files

    Parameters
    ----------
    flt_file : str
        Path to the FLT file to fix NaN values.

    bad_bit : int, optional
        Bad bit value to be set in the DQ extension for NaN pixels. 
        Default is 4096.

    verbose : bool, optional
        If True, print information about the number of NaN pixels fixed. 
        Default is True.
    
    """
    im = pyfits.open(flt_file, mode="update")
    for ext in range(1, 5):
        if ("SCI", ext) in im:
            mask = ~np.isfinite(im["SCI", ext].data)
            if verbose:
                label = "utils.fix_flt_nan: {0}[SCI,{1}] NaNPixels={2}"
                print(label.format(flt_file, ext, mask.sum()))

            if mask.sum() == 0:
                continue

            im["SCI", ext].data[mask] = 0
            im["DQ", ext].data[mask] |= bad_bit

    im.flush()
    im.close()


def dump_flt_dq(filename, replace=(".fits", ".dq.fits.gz"), verbose=True):
    """
    Dump FLT/FLC header & DQ extensions to a compact file

    Parameters
    ----------
    filename : str
        FLT/FLC filename.

    replace : (str, str)
        Replace arguments for output filename:

        >>> output_filename = filename.replace(replace[0], replace[1])

    verbose : bool, optional
        Whether to display verbose output. Default is True.

    Returns
    -------
    Writes header and compact DQ array to `output_filename`.
    """
    im = pyfits.open(filename)
    hdus = []
    for i in [1, 2, 3, 4]:
        if ("SCI", i) in im:
            header = im["SCI", i].header
            dq = im["DQ", i].data
            nz = np.where(dq > 0)
            dq_data = np.array([nz[0], nz[1], dq[dq > 0]], dtype=np.int16)
            hdu = pyfits.ImageHDU(header=header, data=dq_data)
            hdus.append(hdu)

    output_filename = filename.replace(replace[0], replace[1])

    msg = "# dump_flt_dq: {0} > {1}".format(filename, output_filename)
    log_comment(LOGFILE, msg, verbose=verbose, show_date=True)

    pyfits.HDUList(hdus).writeto(output_filename, overwrite=True, output_verify="fix")

    im.close()


def apply_flt_dq(
    filename, replace=(".fits", ".dq.fits.gz"), verbose=True, or_combine=False
):
    """
    Read and apply the compact exposure information file

    Parameters
    ----------
    filename : str
        FLT/FLC filename.

    replace : (str, str)
        Replace arguments for output DQ filename:

        >>> output_filename = filename.replace(replace[0], replace[1])

    or_combine : bool
        If True, then apply DQ data in `output_filename` with OR logic.

        If False, then reset the DQ extensions to be exactly those in
        `output_filename`.

    verbose : bool, optional
        If True, print verbose output. Default is False.

    Returns
    -------
    Writes header and compact DQ array to `output_filename`.
    """

    output_filename = filename.replace(replace[0], replace[1])

    if not os.path.exists(output_filename):
        return False

    im = pyfits.open(filename, mode="update")

    msg = "# apply_flt_dq: {1} > {0}".format(filename, output_filename)
    log_comment(LOGFILE, msg, verbose=verbose, show_date=True)

    dq = pyfits.open(output_filename)
    for ext in [1, 2, 3, 4]:
        if (("SCI", ext) in im) & (("SCI", ext) in dq):
            sh = dq["SCI", ext].data.shape
            if sh[0] == 3:
                i, j, dq_i = dq["SCI", ext].data
            elif sh[1] == 2:
                nz, dq_i = dq["SCI", ext].data
                i, j = np.unravel_index(nz, sh)
            else:
                raise IOError("dq[{0}] shape {1} not recognized".format(ext, sh))

            # Apply DQ
            if or_combine:
                im["DQ", ext].data[i, j] != dq_i
            else:
                im["DQ", ext].data *= 0
                im["DQ", ext].data[i, j] = dq_i

            # Copy header
            has_blotsky = "BLOTSKY" in im["SCI", ext].header
            for k in dq["SCI", ext].header:
                if k in ["BITPIX", "NAXIS1", "NAXIS2", "", "HISTORY"]:
                    continue

                im["SCI", ext].header[k] = dq["SCI", ext].header[k]

            if (not has_blotsky) & ("BLOTSKY" in dq["SCI", ext].header):
                im["SCI", ext].header["BLOTSKY"] = False

    im.flush()
    im.close()


def RGBtoHex(vals, rgbtype=1):
    """Converts RGB values in a variety of formats to Hex values.

    Parameters
    ----------
    vals : tuple
         An RGB/RGBA tuple

    rgb_type : int
        Valid valus are:
         - 1 = Inputs are in the range 0 to 1
         - 256 = Inputs are in the range 0 to 255

    Returns
    -------
    hextstr : str
        A hex string in the form '#RRGGBB' or '#RRGGBBAA'

    References
    ----------
    (credit: Rychard @ https://stackoverflow.com/a/48288173)

    """

    msg = "RGB or RGBA inputs to RGBtoHex must have three or four elements!"
    if (len(vals) != 3) & (len(vals) != 4):
        raise Exception(msg)

    if (rgbtype != 1) & (rgbtype != 256):
        raise Exception("rgbtype must be 1 or 256!")

    # Convert from 0-1 RGB/RGBA to 0-255 RGB/RGBA
    if rgbtype == 1:
        vals = [255 * x for x in vals[:3]]

    # Ensure values are rounded integers, convert to hex, and concatenate
    return "#" + "".join(["{:02X}".format(int(round(x))) for x in vals])


def catalog_mask(
    cat,
    ecol="FLUXERR_APER_0",
    max_err_percentile=90,
    pad=0.05,
    pad_is_absolute=False,
    min_flux_radius=1.0,
    min_nexp=2,
):
    """
    Compute a catalog mask for
      1) Objects within `pad` of the edge of the catalog convex hull
      2) Uncertainties < `max_err_percentile`

    Parameters
    ----------
    cat : `~astropy.table.Table`
        Input catalog.

    ecol : str, optional
        Name of the column containing the flux uncertainties. 
        Default is "FLUXERR_APER_0".

    max_err_percentile : float, optional
        Maximum percentile of flux uncertainties to include in the mask. 
        Default is 90.

    pad : float, optional
        Distance in pixels from the edge of the catalog convex hull
        to consider as the edge. Default is 0.05.

    pad_is_absolute : bool, optional
        If True, `pad` is interpreted as an absolute distance in pixels.
        If False, `pad` is interpreted as a fraction of the catalog size. 
        Default is False.

    min_flux_radius : float, optional
        Minimum value of the flux radius to include in the mask. Default is 1.0.

    min_nexp : int, optional
        Minimum number of exposures to include in the mask. Default is 2.

    Returns
    -------
    mask : `~numpy.ndarray`
        Boolean mask indicating which objects in the catalog pass the criteria.

    """
    test = np.isfinite(cat["FLUX_AUTO"])
    if "FLUX_RADIUS" in cat.colnames:
        test &= cat["FLUX_RADIUS"] > min_flux_radius

    test &= (cat["THRESH"] > 0) & (cat["THRESH"] < 1e28)

    not_edge = hull_edge_mask(
        cat["X_IMAGE"], cat["Y_IMAGE"], pad=pad, pad_is_absolute=pad_is_absolute
    )

    test &= not_edge

    if ecol in cat.colnames:
        valid = np.isfinite(cat[ecol])
        if max_err_percentile < 100:
            test &= cat[ecol] < np.percentile(
                cat[ecol][(~not_edge) & valid], max_err_percentile
            )

    if "NEXP" in cat.colnames:
        if cat["NEXP"].max() >= min_nexp:
            test_nexp = cat["NEXP"] >= min_nexp
            # print('xxx catalog_mask with nexp', len(cat), test_nexp.sum())
            if test_nexp.sum() > 0:
                test &= test_nexp

    return test


def hull_edge_mask(x, y, pad=100, pad_is_absolute=True, mask=None):
    """
    Compute geometrical edge mask for points within a convex hull

    Parameters
    ----------
    x, y : array
        Coordinates of the catalog

    pad : float
        Buffer padding

    pad_is_absolute : bool
        If True, then the buffer is taken from `pad` (e.g., pixels).  If
        False, then `pad` is treated as a fraction of the linear dimension
        of the catalog (`~sqrt(hull area)`).

    mask : bool array
        Mask to apply to x/y before computing the convex hull

    Returns
    -------
    mask : bool array
        True if points within the buffered hull

    """

    from scipy.spatial import ConvexHull
    from shapely.geometry import Polygon, Point

    xy = np.array([x, y]).T

    if mask is None:
        hull = ConvexHull(xy)
    else:
        hull = ConvexHull(xy[mask, :])

    pxy = xy[hull.vertices, :]
    poly = Polygon(pxy)

    if pad_is_absolute:
        buff = -pad
    else:
        # linear dimension ~ sqrt(area)
        buff = -pad * np.sqrt(poly.area)

    pbuff = poly.buffer(buff)
    in_buff = np.array([pbuff.contains(Point([x[i], y[i]])) for i in range(len(x))])

    return in_buff


def convex_hull_wrapper(x, y):
    """
    Generate a convex hull from a list of points

    Parameters
    ----------
    x : array-like
        x-coordinates of the points.
    y : array-like
        y-coordinates of the points.

    Returns
    -------
    pxy : tuple
        Tuple of hull vertices.
    poly : `~shapely.geometry.Polygon`
        Polygon object.
    hull : `~scipy.spatial.ConvexHull`
        The hull object.

    """
    from scipy.spatial import ConvexHull
    from shapely.geometry import Polygon, Point

    xy = np.array([x, y]).T
    hull = ConvexHull(xy)
    pxy = xy[hull.vertices, :]
    poly = Polygon(pxy)

    return pxy, poly, hull


def hull_area(x, y):
    """
    Return the area of a convex hull of a list of points
    
    Parameters
    ----------
    x : array-like
        x-coordinates of the points.
    y : array-like
        y-coordinates of the points.
        
    Returns
    -------
    float
        The area of the convex hull.
    
    """
    pxy, poly, hull = convex_hull_wrapper(x, y)

    return poly.area


def remove_text_labels(fig):
    """
    Remove all Text annotations from ``fig.axes``.

    Parameters
    ----------
    fig : `matplotlib.figure.Figure`
        The figure object from which to remove text labels.

    """
    import matplotlib

    for ax in fig.axes:
        for child in ax.get_children():
            if isinstance(child, matplotlib.text.Text):
                if child.get_text():  # Don't remove empty labels
                    child.set_visible(False)


LOGFILE = "/tmp/grizli.log"


def log_function_arguments(LOGFILE, frame, func="func", ignore=[], verbose=True):
    """
    Log local variables, e.g., parameter arguements to a file

    Parameters
    ----------
    LOGFILE : str or None
        Output file.  If `None`, then force `verbose=True`.

    frame : `~inspect.currentframe()`
        Namespace object.

    func : str
        Function name to use

    ignore : list
        Variable names to ignore

    verbose : bool
        Print messaage to stdout.

    """
    args = inspect.getargvalues(frame).locals
    args.pop("frame")
    for k in list(args.keys()):
        if hasattr(args[k], "__builtins__"):
            args.pop(k)

    for k in ignore:
        if k in args:
            args.pop(k)

    if func is not None:
        logstr = "\n{0}(**{1})\n"
    else:
        logstr = "\n{1}"

    logstr = logstr.format(func, args)
    msg = log_comment(LOGFILE, logstr, verbose=verbose, show_date=True)

    return args


def ctime_to_iso(
    mtime, format="%a %b %d %H:%M:%S %Y", strip_decimal=True, verbose=True
):
    """
    Convert `time.ctime` strings to ISO dates

    Parameters
    ----------
    mtime : str
        Time string, generally as output from `time.ctime`, e.g.,
        ``'Mon Sep 16 11:23:27 2019'``

    format : str
        `datetime.strptime` format string, codes at
        https://www.programiz.com/python-programming/datetime/strptime

    strip_decimal : bool
        Strip decimal seconds from end of ISO string

    verbose : bool
        Print a message if conversion fails

    Returns
    -------
    iso : str
        String in (sortable) ISO format, e.g., ``'2019-09-16 11:23:27.000'``

    """
    from astropy.time import Time
    from datetime import datetime

    # Is already ISO format
    if mtime.count("-") == 2:
        iso = mtime + ""

    else:
        try:
            iso = Time(datetime.strptime(mtime, format), format="datetime").iso
        except ValueError:
            if verbose:
                print(f"Couldn't convert '{mtime}' with " f"format '{format}'")

            iso = mtime + ""

    if strip_decimal:
        iso = iso.split(".")[0]

    return iso


def nowtime(iso=False):
    """
    Wrapper for `astropy.time.now`

    Parameters
    ----------
    iso : bool
        If True, return time in ISO string, else return Time object

    Returns
    -------
    tnow : str
        See `iso`

    """
    from astropy.time import Time

    tnow = Time.now()
    if iso:
        return tnow.iso
    else:
        return tnow


def figure_timestamp(
    fig,
    x=0.97,
    y=0.02,
    iso=True,
    ha="right",
    va="bottom",
    fontsize=5,
    color="k",
    alpha=1.0,
):
    """
    Add a timestamp to a figure output

    Parameters
    ----------
    fig : `matplotlib` Figure
        Figure object

    x, y : float
        Label position in `fig.transFigure` coordinates (i.e., 0 < x,y < 1)

    iso : bool
        Use ISO-formatted time from `~grizli.utils.ctime_to_iso`, otherwise use
        `time.ctime()`

    ha, va : str
        Horizontal and vertical alignment

    fontsize, color, alpha: int, str, float
        Label properties (in `matplotlib.Figure.text`)

    Returns
    -------
    Adds a timestamp to the `fig` object

    """
    import time

    time_str = time.ctime()

    if iso:
        time_str = ctime_to_iso(time_str, verbose=False)

    fig.text(
        x,
        y,
        time_str,
        ha=ha,
        va=va,
        fontsize=fontsize,
        transform=fig.transFigure,
        color=color,
        alpha=alpha,
    )


def log_comment(LOGFILE, comment, verbose=False, show_date=False, mode="a"):
    """
    Log a message to a file, optionally including a date tag

    Parameters
    ----------
    LOGFILE : str
        The path to the log file.

    comment : str
        The message to be logged.

    verbose : bool, optional
        If True, the logged message will also be printed to the console.
        Default is False.

    show_date : bool, optional
        If True, the logged message will include a date tag. Default is False.

    mode : str, optional
        The mode in which the log file will be opened. Default is "a" (append).

    Returns
    -------
    msg : str
        The logged message.

    """
    import time

    if show_date:
        msg = "# ({0})\n".format(nowtime().iso)
    else:
        msg = ""

    msg += "{0}\n".format(comment)

    if LOGFILE is not None:
        fp = open(LOGFILE, mode)
        fp.write(msg)
        fp.close()

    if verbose:
        print(msg[:-1])

    return msg


def log_exception(LOGFILE, traceback, verbose=True, mode="a"):
    """
    Log exception information to a file, or print to screen

    Parameters
    ----------
    LOGFILE : str or None
        Output file.  If `None`, then force `verbose=True`.

    traceback : builtin traceback module
        Exception traceback, from global `import traceback`.

    verbose : bool
        Print exception to stdout.

    mode : 'a', 'w'
        File mode on `open(LOGFILE, mode)`, i.e., append or write.

    """
    import time

    trace = traceback.format_exc(limit=2)
    log = "\n########################################## \n"
    log += "# ! Exception ({0})\n".format(nowtime().iso)
    log += "#\n# !" + "\n# !".join(trace.split("\n"))
    log += "\n######################################### \n\n"
    if verbose | (LOGFILE is None):
        print(log)

    if LOGFILE is not None:
        fp = open(LOGFILE, mode)
        fp.write(log)
        fp.close()


def simple_LCDM(Om0=0.3, Ode0=0.7, H0=70, Ob0=0.0463, Tcmb0=2.725, name=None):
    """
    Simple LambdaCDM cosmology

    Parameters are defined as in `~astropy.cosmology.LambdaCDM`.

    Parameters
    ----------
    Om0 : float, optional
        Density of non-relativistic matter at z=0. Default is 0.3.

    Ode0 : float, optional
        Density of dark energy at z=0. Default is 0.7.

    H0 : float, optional
        Hubble constant at z=0 in km/s/Mpc. Default is 70.

    Ob0 : float, optional
        Density of baryonic matter at z=0. Default is 0.0463.

    Tcmb0 : float, optional
        CMB temperature at z=0 in K. Default is 2.725.

    name : str, optional
        Name of the cosmology. Default is None.

    Returns
    -------
    cosmology : `~astropy.cosmology.LambdaCDM`
        LambdaCDM cosmology object.

    """
    from astropy.cosmology import LambdaCDM

    cosmology = LambdaCDM(H0, Om0, Ode0, Tcmb0=Tcmb0, name=name)
    return cosmology


def pixel_polygon_mask(polygon, shape, wcs=None):
    """
    Make a mask points in a 2D array inside a polygon

    Parameters
    ----------
    polygon : str, (2,M) array
        Something that `grizli.utils.SRegion` can parse as a polygon

    shape : tuple
        2-tuple of image dimensions

    wcs : `astropy.wcs.WCS`
        If specified, assume ``polygon`` is sky coordinates and transform to
        image.

    Returns
    -------
    mask : array
        ``bool`` array with ``shape`` that is `True` inside `polygon`
    """
    sr = SRegion(polygon, wrap=False)

    yp, xp = np.indices(shape)
    pts = np.array([xp.flatten(), yp.flatten()]).T

    if wcs is not None:
        pts = wcs.all_pix2world(pts, 0)

    mask = np.zeros(shape, dtype=bool).flatten()
    for p in sr.path:
        mask |= p.contains_points(pts)

    return mask.reshape(shape)


def make_filter_footprint(filter_size=71, filter_central=0, **kwargs):
    """
    Make a footprint for image filtering

    Parameters
    ----------
    filter_size : int, optional
        The size of the filter. Default is 71.

    filter_central : int, optional
        The central region of the filter to be set to 0. Default is 0.

    **kwargs
        Additional keyword arguments.

    Returns
    -------
    filter_footprint : numpy.ndarray
        The filter footprint as a numpy array.

    """
    filter_footprint = np.ones(filter_size, dtype=int)

    if filter_central > 0:
        f0 = (filter_size - 1) // 2
        filter_footprint[f0 - filter_central : f0 + filter_central] = 0

    return filter_footprint


def safe_nanmedian_filter(
    data, filter_kwargs={}, filter_footprint=None, axis=1, clean=True, cval=0.0
):
    """
    Run nanmedian filter on `data`

    Parameters
    ----------
    data : array-like
        The 2D data to filter

    filter_kwargs : dict
        Arguments to `~grizli.utils.make_filter_footprint` to make a 1D filter

    filter_footprint : array-like
        Specify the filter explicitly.  If 1D, then will apply the filter over
        `axis=1` (i.e., `x`) of ``data``

    axis : 0 or 1
         Axis over which to apply the filter (``axis=1`` filters on rows)

    clean, cval : bool, scalar
        Replace `~numpy.nan` in the output with ``cval``

    Returns
    -------
    filter_data : array-like
        Filtered data

    filter_name : str
        The type of filter that was applied: `nbutils.nanmedian` if
        `~grizli.nbutils.nanmedian` was imported successfully and
        `median_filter` for the fallback to `scip.ndimage.median_filter`
        otherwise.
    """
    import scipy.ndimage as nd

    try:
        from . import nbutils

        _filter_name = "nbutils.nanmedian"
    except:
        nbutils = None
        _filter_name = "median_filter"

    if filter_footprint is None:
        _filter_footprint = make_filter_footprint(**filter_kwargs)
        if axis == 1:
            _filter_footprint = _filter_footprint[None, :]
        else:
            _filter_footprint = _filter_footprint[:, None]
    else:
        if filter_footprint.ndim == 1:
            if axis == 1:
                _filter_footprint = filter_footprint[None, :]
            else:
                _filter_footprint = filter_footprint[:, None]
        else:
            _filter_footprint = filter_footprint

    if nbutils is None:
        filter_data = nd.median_filter(data, footprint=_filter_footprint)
    else:
        filter_data = nd.generic_filter(
            data, nbutils.nanmedian, footprint=_filter_footprint
        )
        if clean:
            filter_data[~np.isfinite(filter_data)] = cval

    return filter_data, _filter_name


def argv_to_dict(argv, defaults={}, dot_dict=True):
    """
    Convert a list of (simple) command-line arguments to a dictionary.

    Parameters
    ----------
    argv : list of strings
        E.g., ``sys.argv[1:]``.

    defaults : dict
        Default dictionary

    dot_dict : bool
        If true, then intepret keywords with '.' as nested dictionary keys,
        e.g., ``--d.key=val`` >> {'d': {'key': 'val'}}

    Examples
    --------

        # $ myfunc arg1 --p1=1 --l1=1,2,3 --pdict.k1=1 -flag
        >>> argv = 'arg1 --p1=1 --l1=1,2,3 --pdict.k1=1 -flag'.split()
        >>> args, kwargs = argv_to_dict(argv)
        >>> print(args)
        ['arg1']
        >>> print(kwargs)
        {'p1': 1, 'l1': [1, 2, 3], 'pdict': {'k1': 1}, 'flag': True}

        # With defaults
        defaults = {'pdict':{'k2':2.0}, 'p2':2.0}
        >>> args, kwargs = argv_to_dict(argv, defaults=defaults)
        >>> print(kwargs)
        {'pdict': {'k2': 2.0, 'k1': 1}, 'p2': 2.0, 'p1': 1, 'l1': [1, 2, 3], 'flag': True}

    """
    import copy
    import json

    kwargs = copy.deepcopy(defaults)
    args = []

    for i, arg in enumerate(argv):
        if not arg.startswith("-"):
            # Arguments
            try:
                args.append(json.loads(arg))
            except:
                args.append(json.loads(f'"{arg}"'))

            continue

        spl = arg.strip("--").split("=")
        if len(spl) > 1:
            # Parameter values
            key, val = spl
            val = val.replace("True", "true").replace("False", "false")
            val = val.replace("None", "null")
        else:
            # Parameters, set to true, e.g., -set_flag
            key, val = spl[0], "true"

            # single -
            if key.startswith("-"):
                key = key[1:]

        # List values
        if "," in val:
            try:
                # Try parsing with JSON
                jval = json.loads(f"[{val}]")
            except:
                # Assume strings
                str_val = ",".join([f'"{v}"' for v in val.split(",")])
                jval = json.loads(f"[{str_val}]")
        else:
            try:
                jval = json.loads(val)
            except:
                # String
                jval = val

        # Dict keys, potentially nested
        if dot_dict & ("." in key):
            keys = key.split(".")
            d = kwargs
            for k in keys[:-1]:
                if k not in d:
                    d[k] = {}

                d = d[k]

            d[keys[-1]] = jval
        else:
            kwargs[key] = jval
            
    return args, kwargs


class Unique(object):
    def __init__(self, array, verbose=True):
        """
        Helper for unique items in an array

        Parameters
        ----------
        array : array-like
            Data to parse, generally strings but can be anything that can
            be parsed by `numpy.unique`

        verbose : bool, optional
            If True, print a summary of the unique values and their counts.
            Default is False.

        Attributes
        ----------
        dim : int
            ``size`` of input ``array``

        values : list
            Unique elements of ``array``

        indices : list
            Integer list length of ``array`` with the indices of ``values``
            for each element

        counts : list
            Counts of each element of ``values``


        Methods
        -------
        __get__(key)
            Return a `bool` array where entries of ``array`` match the
            specified ``key``

        __iter__
            Iterator over ``values``

        """
        if isinstance(array, list):
            self.array = np.array(array)
        else:
            self.array = array

        _ = np.unique(self.array, return_counts=True, return_inverse=True)
        self.dim = self.array.size
        self.zeros = np.zeros(self.array.shape, dtype=bool)

        self.values = [l for l in _[0]]
        self.indices = _[1]
        self.counts = _[2]
        if verbose:
            self.info(sort_counts=verbose)
    
    @property
    def N(self):
        """
        Number of unique ``values``
        """
        return len(self.values)

    def info(self, sort_counts=0):
        """
        Print a summary

        Parameters
        ----------
        sort_counts : int, optional
            Sort the counts in ascending order if `sort_counts` is non-zero.
            Default is 0.

        """
        print(f'{"N":>4}  {"value":10}')
        print("====  ==========")
        if sort_counts:
            so = np.argsort(self.counts)[:: int(sort_counts)]
        else:
            so = np.arange(self.N)

        for i in so:
            v, c = self.values[i], self.counts[i]
            print(f"{c:>4}  {v:10}")

    def count(self, key):
        """
        Get occurrences count of a particular ``value``.

        Parameters
        ----------
        key : object
            The value to count occurrences of.

        Returns
        -------
        count : int
            The number of occurrences of the specified value.

        """
        if key in self.values:
            ix = self.values.index(key)
            return self.counts[ix]
        else:
            return 0
    
    
    @property
    def list_indices(self):
        """
        Build list of lists of indices that each unique value
        """

        inds = [[] for i in range(self.N)]
        so = np.argsort(self.indices)

        for i, ii in zip(so, self.indices[so]):
            inds[ii].append(i)

        # Sort the sublists
        for i in range(self.N):
            if self.counts[i] > 1:
                inds[i].sort()

        return inds
    
        
    def unique_index(self, index=0):
        """
        Return array of indices of the parent array that makes
        a unique output array

        Parameters
        ----------
        index : int, optional
            The index of the value to return. Default is 0.

        Returns
        -------
        uix : list
            List of unique indices

        """
        uix = [ind[index] for ind in self.list_indices]

        return uix
    

    def __iter__(self):
        """
        Iterable over `values` attribute

        Returns a tuple of the value and the boolean selection array for that
        value.
        """
        i = 0
        while i < self.N:
            vi = self.values[i]
            yield (vi, self[vi])
            i += 1

    def __getitem__(self, key):
        if key in self.values:
            ix = self.values.index(key)
            test = self.indices == ix
            return test
        else:
            return self.zeros

    def __len__(self):
        return self.N


class HubbleXYZ(object):
    def __init__(self, spt_file="", param_dict={}):
        """
        Initialize the class instance.

        Parameters
        ----------
        spt_file : str 
            Path to the spt file. 
            If provided, the parameters will be parsed from the spt file.

        param_dict : dict
            Dictionary containing the parameter values. 
            If provided, the spt file will be ignored.

        Attributes
        ----------    
        param_dict : dict
            Dictionary containing the parameter values.

        computed : dict 
            Dictionary to store computed values.

        """
        if spt_file:
            self.param_dict = self.parse_from_spt(spt_file)
        elif param_dict:
            self.param_dict = param_dict
        else:
            self.param_dict = {}

        self.computed = {}

    @property
    def _t1985(self):
        """
        Reference time
        """
        import astropy.time

        t0 = astropy.time.Time("1985-01-01T00:00:00Z")
        return t0

    def __call__(self, t_in, **kwargs):
        """
        Convert input time ``t_in`` to seconds since 1/1/85 and ``evaluate``.

        Parameters
        ----------
        t_in : `~astropy.time.Time`
            Time(s) to convert to seconds since 1/1/85.

        **kwargs : dict, optional
            Additional keyword arguments to pass to the `evaluate` method.

        Returns
        -------
        xyz : dict
            Dictionary containing the x, y, z, and r values.

        """
        import astropy.time

        if not isinstance(t_in, astropy.time.Time):
            raise ValueError("t_in must be astropy.time.Time object")

        dt = t_in - self._t1985
        xyz = self.evaluate(dt.sec, **kwargs)
        if "as_table" in kwargs:
            if kwargs["as_table"]:
                xyz["time"] = t_in

        return xyz

    def __getitem__(self, key):
        return self.param_dict[key]

    def evaluate(self, dt, unit=None, as_table=False):
        """
        Evaluate equations to get positions

        Parameters
        ----------
        dt : float or `~astropy.time.Time`
            Time difference(s) from the reference time in seconds.

        unit : str, optional
            Unit of the output coordinates. Default is None, which returns
            coordinates in kilometers.

        as_table : bool, optional
            If True, return the coordinates as an `~astropy.table.Table`
            object. Default is False.

        Returns
        -------
        x : float or `~astropy.table.Table`
            X-coordinate(s) in the specified unit.

        y : float or `~astropy.table.Table`
            Y-coordinate(s) in the specified unit.

        z : float or `~astropy.table.Table`
            Z-coordinate(s) in the specified unit.

        r : float or `~astropy.table.Table`
            Distance(s) from the origin in the specified unit.

        """

        if not self.param_dict:
            raise ValueError("Orbital parameters not defined in " "self.param_dict")

        p = self.param_dict

        t = np.atleast_1d(dt)

        # Eq. 1
        bracket = p["M."] * (t - p["tau"]) + 0.5 * p["M.."] * (t - p["tau"]) ** 2
        M = p["M0"] + 2 * np.pi * bracket

        # Eq. 2
        sinM = np.sin(M)
        cosM = np.cos(M)
        e = p["e"]
        nu = M + sinM * (
            2 * e
            + 3 * e ** 3 * cosM ** 2
            - 4.0 / 3 * e ** 3 * sinM ** 2
            + 5.0 / 2 * e ** 2 * cosM
        )

        # Eq. 3
        r = p["a(1-e**2)"] / (1 + e * np.cos(nu))
        # To km
        r /= 1000.0

        # Eq. 4
        Om = 2 * np.pi * (p["Om0"] + p["Om."] * (t - p["tau"]))

        # Eq. 5
        w = 2 * np.pi * (p["w0"] + p["w."] * (t - p["tau"]))

        self.calc_dict = {
            "M": M,
            "nu": nu,
            "a": p["a"],
            "i": np.arcsin(p["sini"]),
            "Om": Om,
            "w": w,
        }

        # Eq. 6
        cosOm = np.cos(Om)
        sinOm = np.sin(Om)
        coswv = np.cos(w + nu)
        sinwv = np.sin(w + nu)

        if unit is not None:
            r = (r * u.km).to(unit)

        x = r * (cosOm * coswv - p["cosi"] * sinOm * sinwv)
        y = r * (sinOm * coswv + p["cosi"] * cosOm * sinwv)
        z = r * p["sini"] * sinwv

        if as_table:
            tab = GTable()
            tab["dt"] = t
            tab["x"] = x
            tab["y"] = y
            tab["z"] = z
            tab["r"] = r
            return tab
        else:
            return x, y, z, r

    def from_flt(self, flt_file, **kwargs):
        """
        Compute positions at expstart, expmid, expend.

        Parameters
        ----------
        flt_file : str
            Path to the FLT file.

        **kwargs : dict, optional
            Additional keyword arguments to pass to the `evaluate` method. 

        Returns
        -------
        xyz : dict
            Dictionary containing the x, y, z, and r values.

        """
        import astropy.time

        flt = pyfits.open(flt_file)
        expstart = flt[0].header["EXPSTART"]
        expend = flt[0].header["EXPEND"]
        expmid = (expstart + expend) / 2.0

        t_in = astropy.time.Time([expstart, expmid, expend], format="mjd")
        flt.close()

        return self(t_in, **kwargs)

    def deltat(self, dt):
        """
        Convert a time ``t`` in seconds from 1/1/85 to an ISO time

        Parameters
        ----------
        dt : float
            Time difference from the reference time in seconds.

        Returns
        -------
        iso_time : str
            ISO formatted time string.

        """
        if not hasattr(dt, "unit"):
            dtsec = dt * u.second
        else:
            dtsec = dt

        t = self._t1985 + dtsec
        return t
    
    def parse_from_spt(self, spt_file):
        """
        Get orbital elements from SPT header

        Parameters
        ----------
        spt_file : str
            Path to the SPT file.

        Returns
        -------
        param_dict : dict
            Dictionary containing the orbital parameters parsed 
            from the SPT header.

        """
        import astropy.io.fits as pyfits
        import astropy.time

        with pyfits.open(spt_file) as _im:
            spt = _im[0].header.copy()

        param_dict = {}
        param_dict["tau"] = spt["EPCHTIME"]
        param_dict["M0"] = spt["MEANANOM"]
        param_dict["M."] = spt["FDMEANAN"]
        param_dict["M.."] = spt["SDMEANAN"]
        param_dict["e"] = spt["ECCENTRY"]
        param_dict["a(1-e**2)"] = spt["SEMILREC"]
        param_dict["a"] = param_dict["a(1-e**2)"] / (1 - param_dict["e"] ** 2)
        param_dict["Om0"] = spt["RASCASCN"]
        param_dict["Om."] = spt["RCASCNRV"]
        param_dict["w0"] = spt["ARGPERIG"]
        param_dict["w."] = spt["RCARGPER"]
        param_dict["cosi"] = spt["COSINCLI"]
        param_dict["sini"] = spt["SINEINCL"]
        param_dict["Vc"] = spt["CIRVELOC"]
        param_dict["timeffec"] = spt["TIMEFFEC"]
        param_dict["Torb"] = spt["HSTHORB"] * 2
        param_dict["tstart"] = spt["OBSSTRTT"]

        param_dict["tau_time"] = self.deltat(param_dict["tau"])
        param_dict["tstart_time"] = self.deltat(param_dict["tstart"])

        return param_dict

    @staticmethod
    def xyz_to_lonlat(self, x, y, z, radians=False):
        """
        Compute sublon, sublat, alt from xyz coords with pyproj

        Parameters
        ----------
        x : int
            X-coordinate(s) in meters.

        y : int
            Y-coordinate(s) in meters.

        z : int
            Z-coordinate(s) in meters.

        radians : bool, optional
            If True, the output longitude and latitude will be in radians.
            If False, the output longitude and latitude will be in degrees.
            Default is False.

        Returns
        -------
        lon : float or array-like
            Longitude(s) in degrees or radians, 
            depending on the value of `radians`.

        lat : float or array-like
            Latitude(s) in degrees or radians, 
            depending on the value of `radians`.

        alt : float or array-like
            Altitude(s) in meters.

        """
        import pyproj

        ecef = pyproj.Proj(proj="geocent", ellps="WGS84", datum="WGS84")
        lla = pyproj.Proj(proj="latlong", ellps="WGS84", datum="WGS84")
        lon, lat, alt = pyproj.transform(ecef, lla, x, y, z, radians=radians)
        return lon, lat, alt


def patch_photutils():
    """
    Patch to fix inconsistency with drizzlepac=3.2.1 and photutils>1.0, where
    The latter is needed for jwst=1.3.2
    """
    import os

    try:
        import drizzlepac
    except AttributeError:

        import photutils
        site_packages = os.path.dirname(photutils.__file__)
        # manual apply patch
        the_file = f"{site_packages}/../drizzlepac/haputils/align_utils.py"
        with open(the_file, "r") as fp:
            lines = fp.readlines()

        print(site_packages, len(lines))
        for i, line in enumerate(lines):
            if line.startswith("NoDetectionsWarning"):
                break

        if "hasattr(photutils.findstars" in lines[i + 1]:
            print(f"I found the problem on lines {i}-{i+2}: ")
        else:
            msg = """
Lines {0}-{1} in {2} importing photutils were not as expected.  I found 

{3}

but expected 

   NoDetectionsWarning = photutils.findstars.NoDetectionsWarning if \\
                           hasattr(photutils.findstars, 'NoDetectionsWarning') else \\
                           photutils.utils.NoDetectionsWarning


    """.format(
                i, i + 2, the_file, lines[i : i + 3]
            )

            raise ValueError(msg)

        bad = ["   " + lines.pop(i + 2 - j) for j in range(3)]
        print("".join(bad[::-1]))

        # Insert the fix
        lines[i] = "from photutils.utils.exceptions import NoDetectionsWarning\n\n"
        # Rewrite the fie
        with open(f"{site_packages}/../drizzlepac/haputils/align_utils.py", "w") as fp:
            fp.writelines(lines)

        print(f"Patch applied to {the_file}!")<|MERGE_RESOLUTION|>--- conflicted
+++ resolved
@@ -570,13 +570,8 @@
     m2 = (xi >= 0) & (yi >= 0) & (xi < in_sh[1]) & (yi < in_sh[0])
     xi, yi, xf, yf, xo, yo = xi[m2], yi[m2], xf[m2], yf[m2], xo[m2], yo[m2]
 
-<<<<<<< HEAD
-    out_data = np.ones(out_sh, dtype=np.float64) * fill_value
-    status = pixel_map_c(np.cast[np.float64](in_data), xi, yi, out_data, xo, yo)
-=======
     out_data = np.ones(out_sh, dtype=np.float64)*fill_value
     status = pixel_map_c(np.asarray(in_data,dtype=np.float64), xi, yi, out_data, xo, yo)
->>>>>>> 7d4b2689
 
     # Fill empty
     func = nd.maximum_filter
@@ -1177,15 +1172,6 @@
             if os.path.exists(_file):
                 ims.append(pyfits.open(_file))
                 break
-<<<<<<< HEAD
-
-    # ims = [pyfits.open(os.path.join(path, file)) for file in visit['files']]
-    crval1 = np.array([im[1].header["CRVAL1"] for im in ims])
-    crval2 = np.array([im[1].header["CRVAL2"] for im in ims])
-    expstart = np.array([im[0].header["EXPSTART"] for im in ims])
-    dt = np.cast[int]((expstart - expstart[0]) / max_dt)
-
-=======
     
     #ims = [pyfits.open(os.path.join(path, file)) for file in visit['files']]
     crval1 = np.array([im[1].header['CRVAL1'] for im in ims])
@@ -1193,22 +1179,17 @@
     expstart = np.array([im[0].header['EXPSTART'] for im in ims])
     dt = np.asarray((expstart-expstart[0])/max_dt,dtype=int)
     
->>>>>>> 7d4b2689
     for im in ims:
         im.close()
 
-<<<<<<< HEAD
     dx = (crval1 - crval1[0]) * 60 * np.cos(crval2[0] / 180 * np.pi)
     dy = (crval2 - crval2[0]) * 60
-
-    dxi = np.cast[int](np.round(dx / visit_split_shift))
-    dyi = np.cast[int](np.round(dy / visit_split_shift))
-    keys = dxi * 100 + dyi + 1000 * dt
-=======
+    
+
     dxi = np.asarray(np.round(dx/visit_split_shift),dtype=int)
     dyi = np.asarray(np.round(dy/visit_split_shift),dtype=int)
     keys = dxi*100+dyi+1000*dt
->>>>>>> 7d4b2689
+
 
     un = np.unique(keys)
     if len(un) == 1:
@@ -2054,34 +2035,7 @@
     return (value & ~okbits) | badbits
 
 
-<<<<<<< HEAD
-def detect_with_photutils(
-    sci,
-    err=None,
-    dq=None,
-    seg=None,
-    detect_thresh=2.0,
-    npixels=8,
-    grow_seg=5,
-    gauss_fwhm=2.0,
-    gsize=3,
-    wcs=None,
-    save_detection=False,
-    root="mycat",
-    background=None,
-    gain=None,
-    AB_zeropoint=0.0,
-    rename_columns={
-        "xcentroid": "x_flt",
-        "ycentroid": "y_flt",
-        "ra_icrs_centroid": "ra",
-        "dec_icrs_centroid": "dec",
-    },
-    overwrite=True,
-    verbose=True,
-):
-    """
-=======
+
 def detect_with_photutils(sci, err=None, dq=None, seg=None, detect_thresh=2.,
                         npixels=8, grow_seg=5, gauss_fwhm=2., gsize=3,
                         wcs=None, save_detection=False, root='mycat',
@@ -2092,7 +2046,6 @@
                                           'dec_icrs_centroid': 'dec'},
                         overwrite=True, verbose=True):
     r"""
->>>>>>> 7d4b2689
     Use `~photutils` to detect objects and make segmentation map
 
     .. note::
@@ -3132,7 +3085,7 @@
 
 
 class SpectrumTemplate(object):
-<<<<<<< HEAD
+
     def __init__(
         self,
         wave=None,
@@ -3148,10 +3101,7 @@
     ):
         """
         Container for template spectra.
-=======
-    def __init__(self, wave=None, flux=None, central_wave=None, fwhm=None, velocity=False, fluxunits=FLAMBDA_CGS, waveunits=u.angstrom, name='template', lorentz=False, err=None):
-        r"""Container for template spectra.
->>>>>>> 7d4b2689
+
 
         Parameters
         ----------
@@ -6623,15 +6573,9 @@
         cdelt = [pixscale[0] / 3600.0, pixscale[1] / 3600.0]
 
     if np.isscalar(size):
-<<<<<<< HEAD
-        npix = np.cast[int](np.round([size / pixscale, size / pixscale]))
-    else:
-        npix = np.cast[int](np.round([size[0] / pixscale, size[1] / pixscale]))
-=======
         npix = np.asarray(np.round([size/pixscale, size/pixscale]),dtype=int)
     else:
         npix = np.asarray(np.round([size[0]/pixscale, size[1]/pixscale]),dtype=int)
->>>>>>> 7d4b2689
 
     hout = pyfits.Header()
     hout["CRPIX1"] = (npix[0] - 1) / 2 + 1
@@ -6822,13 +6766,10 @@
                     group_poly = group_poly.union(p_i.buffer(1.0 / 3600))
                 else:
                     group_poly = group_poly.union(p_i)
-<<<<<<< HEAD
-
-            x0, y0 = np.cast[float](group_poly.centroid.xy)[:, 0]
-=======
+
                  
             x0, y0 = np.asarray(group_poly.centroid.xy,dtype=float)[:, 0]
->>>>>>> 7d4b2689
+            
             if verbose:
                 msg = "{0:>3d}/{1:>3d}: {2}[SCI,{3}]  {4:>6.2f}"
                 print(
@@ -6841,12 +6782,9 @@
                     )
                 )
 
-<<<<<<< HEAD
-    px = np.cast[float](group_poly.convex_hull.boundary.xy).T
-=======
+
     px = np.asarray(group_poly.convex_hull.boundary.xy,dtype=float).T
     #x0, y0 = np.asarray(group_poly.centroid.xy,dtype=float)[:,0]
->>>>>>> 7d4b2689
 
     x0 = (px.max(axis=0) + px.min(axis=0)) / 2.0
 
@@ -9646,13 +9584,8 @@
             rx -= 1
             ry -= 1
 
-<<<<<<< HEAD
-            nx = np.clip(np.cast[int](rx), 0, iX - 1)
-            ny = np.clip(np.cast[int](ry), 0, iY - 1)
-=======
             nx = np.clip(np.asarray(rx,dtype=int), 0, iX-1)
             ny = np.clip(np.asarray(ry,dtype=int), 0, iY-1)
->>>>>>> 7d4b2689
 
             # print x, y, rx, ry, nx, ny
 
@@ -11435,11 +11368,9 @@
     # pbuff = 1
 
     if len(ra) > NMAX:
-<<<<<<< HEAD
-        rnd_idx = np.unique(np.cast[int](np.round(np.random.rand(NMAX) * len(ra))))
-=======
+
         rnd_idx = np.unique(np.asarray(np.round(np.random.rand(NMAX)*len(ra)),dtype=int))
->>>>>>> 7d4b2689
+
     else:
         rnd_idx = np.arange(len(ra))
 
