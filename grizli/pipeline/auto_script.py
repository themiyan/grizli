"""
Automatic processing scripts for grizli
"""
import os
import inspect
import traceback
import glob
import time
import warnings

import yaml

import numpy as np
import astropy.io.fits as pyfits
import astropy.wcs as pywcs

from .. import prep, utils
from .default_params import UV_N_FILTERS, UV_M_FILTERS, UV_W_FILTERS
from .default_params import OPT_N_FILTERS, OPT_M_FILTERS, OPT_W_FILTERS
from .default_params import IR_N_FILTERS, IR_M_FILTERS, IR_W_FILTERS
from .default_params import ALL_IMAGING_FILTERS, VALID_FILTERS
from .default_params import UV_GRISMS, OPT_GRISMS, IR_GRISMS, GRIS_REF_FILTERS

from .default_params import get_yml_parameters, write_params_to_yml

# needed for function definitions
args = get_yml_parameters()

if False:
    np.seterr(divide='ignore', invalid='ignore', over='ignore', under='ignore')

# Only fetch F814W optical data for now
#ONLY_F814W = True
ONLY_F814W = False


def get_extra_data(root='j114936+222414', HOME_PATH='/Volumes/Pegasus/Grizli/Automatic', PERSIST_PATH=None, instruments=['WFC3'], filters=['F160W', 'F140W', 'F098M', 'F105W'], radius=2, run_fetch=True, from_mast=True, reprocess_parallel=True, s3_sync=False):

    import os
    import glob

    import numpy as np

    from hsaquery import query, fetch, fetch_mast
    from hsaquery.fetch import DEFAULT_PRODUCTS

    if PERSIST_PATH is None:
        PERSIST_PATH = os.path.join(HOME_PATH, root, 'Persistence')

    tab = utils.GTable.gread(os.path.join(HOME_PATH, 
                             f'{root}_footprint.fits'))

    # Fix CLEAR filter names
    for i, filt_i in enumerate(tab['filter']):
        if 'clear' in filt_i.lower():
            spl = filt_i.lower().split(';')
            if len(spl) > 1:
                for s in spl:
                    if 'clear' not in s:
                        #print(filt_i, s)
                        filt_i = s.upper()
                        break

            tab['filter'][i] = filt_i.upper()

    ra, dec = tab.meta['RA'], tab.meta['DEC']

    fp = np.load(os.path.join(HOME_PATH, '{0}_footprint.npy'.format(root)),
                 allow_pickle=True)[0]

    radius = np.sqrt(fp.area*np.cos(dec/180*np.pi))*60/np.pi

    xy = np.array(fp.boundary.convex_hull.boundary.xy)
    dims = np.array([(xy[0].max()-xy[0].min())*np.cos(dec/180*np.pi),
                      xy[1].max()-xy[1].min()])*60

    extra = query.run_query(box=[ra, dec, radius],
                            proposid=[],
                            instruments=instruments,
                            extensions=['FLT'], 
                            filters=filters,
                            extra=query.DEFAULT_EXTRA)

    # Fix CLEAR filter names
    for i, filt_i in enumerate(extra['filter']):
        if 'clear' in filt_i.lower():
            spl = filt_i.lower().split(';')
            if len(spl) > 1:
                for s in spl:
                    if 'clear' not in s:
                        #print(filt_i, s)
                        filt_i = s.upper()
                        break

            extra['filter'][i] = filt_i.upper()

    for k in tab.meta:
        extra.meta[k] = tab.meta[k]

    extra.write(os.path.join(HOME_PATH, root, 'extra_data.fits'), 
                format='fits', overwrite=True)

    CWD = os.getcwd()
    os.chdir(os.path.join(HOME_PATH, root, 'RAW'))

    if run_fetch:
        if from_mast:
            out = fetch_mast.get_from_MAST(extra, 
                            inst_products=DEFAULT_PRODUCTS, 
                            direct=True, 
                            path=os.path.join(HOME_PATH, root, 'RAW'), 
                            skip_existing=True)
        else:

            curl = fetch.make_curl_script(extra,
                            level=None, 
                            script_name='extra.sh',
                            inst_products={'WFC3/UVIS': ['FLC'], 
                                           'WFPC2/PC': ['C0M', 'C1M'],
                                           'WFC3/IR': ['RAW'],
                                           'ACS/WFC': ['FLC']}, 
                            skip_existing=True,
                            output_path=os.path.join(HOME_PATH, root, 'RAW'),
                            s3_sync=s3_sync)

            os.system('sh extra.sh')
            files = glob.glob('*raw.fits.gz')
            files.extend(glob.glob('*fl?.fits.gz'))
            for file in files:
                print('gunzip '+file)
                os.system('gunzip {0}'.format(file))

    else:
        return extra

    remove_bad_expflag(field_root=root, HOME_PATH=HOME_PATH, min_bad=2)

    # Reprocess the RAWs into FLTs
    status = os.system("python -c 'from grizli.pipeline import reprocess; reprocess.reprocess_wfc3ir(parallel={0})'".format(reprocess_parallel))
    if status != 0:
        from grizli.pipeline import reprocess
        reprocess.reprocess_wfc3ir(parallel=False)

    # Persistence products
    os.chdir(PERSIST_PATH)
    persist_files = fetch.persistence_products(extra)
    for file in persist_files:
        if not os.path.exists(os.path.basename(file)):
            print(file)
            os.system('curl -O {0}'.format(file))

    for file in persist_files:
        root = os.path.basename(file).split('.tar.gz')[0]
        if os.path.exists(root):
            print('Skip', root)
            continue
        
        if not os.path.exists(file):
            print('Persistence tar file {0} not found'.format(file))
            continue
            
        # Ugly callout to shell
        os.system('tar xzvf {0}.tar.gz'.format(root))
        
        # Clean unneeded files
        clean_files = glob.glob('{0}/*extper.fits'.format(root))
        clean_files += glob.glob('{0}/*flt_cor.fits'.format(root))
        for f in clean_files:
            os.remove(f)
        
        # Symlink to ./
        pfiles = glob.glob('{0}/*persist.fits'.format(root))
        if len(pfiles) > 0:
            for f in pfiles:
                if not os.path.exists(os.path.basename(f)):
                    os.system('ln -sf {0} ./'.format(f))

    os.chdir(CWD)


def create_path_dict(root='j142724+334246', home='$PWD', raw=None, prep=None, extract=None, persist=None, thumbs=None, paths={}):
    """
    Generate path dict.
    
    Default:
        {home}
        {home}/{root}
        {home}/{root}/RAW
        {home}/{root}/Prep
        {home}/{root}/Persistence
        {home}/{root}/Extractions
        {home}/{root}/Thumbnails
    
    If ``home`` specified as '$PWD', then will be calculated from 
    `os.getcwd`.
    
    Only generates values for keys not already specified in `paths`.
    
    """
    import copy
    
    if home == '$PWD':
        home = os.getcwd()
    
    base = os.path.join(home, root)
    
    if raw is None:
        raw = os.path.join(home, root, 'RAW')

    if prep is None:
        prep = os.path.join(home, root, 'Prep')
    
    if persist is None:
        persist = os.path.join(home, root, 'Persistence')

    if extract is None:
        extract = os.path.join(home, root, 'Extractions')

    if thumbs is None:
        thumbs = os.path.join(home, root, 'Thumbnaails')
    
    xpaths = copy.deepcopy(paths)
    for k in xpaths:
        if xpaths[k] is None:
            _ = xpaths.pop(k)
            
    if 'home' not in xpaths:
        xpaths['home'] = home
    
    if 'base' not in xpaths:
        xpaths['base'] = base
        
    if 'raw' not in xpaths:
        xpaths['raw'] = raw

    if 'prep' not in xpaths:
        xpaths['prep'] = prep

    if 'persist' not in xpaths:
        xpaths['persist'] = persist

    if 'extract' not in xpaths:
        xpaths['extract'] = extract
    
    if 'thumbs' not in xpaths:
        xpaths['thumbs'] = extract
        
    return xpaths


def go(root='j010311+131615', 
       HOME_PATH='$PWD',
       RAW_PATH=None, PREP_PATH=None, PERSIST_PATH=None, EXTRACT_PATH=None,
       filters=args['filters'],
       fetch_files_args=args['fetch_files_args'],
       inspect_ramps=False,
       is_dash=False, run_prepare_dash=True,
       run_parse_visits=True,
       is_parallel_field=False,
       parse_visits_args=args['parse_visits_args'],
       manual_alignment=False,
       manual_alignment_args=args['manual_alignment_args'],
       preprocess_args=args['preprocess_args'],
       visit_prep_args=args['visit_prep_args'],
       persistence_args=args['persistence_args'],
       redo_persistence_mask=False,
       run_fine_alignment=True,
       fine_backup=True,
       fine_alignment_args=args['fine_alignment_args'],
       make_mosaics=True,
       mosaic_args=args['mosaic_args'],
       mosaic_drizzle_args=args['mosaic_drizzle_args'],
       mask_spikes=False,
       mosaic_driz_cr_type=0,
       make_phot=True,
       multiband_catalog_args=args['multiband_catalog_args'],
       only_preprocess=False,
       overwrite_fit_params=False,
       grism_prep_args=args['grism_prep_args'],
       refine_with_fits=True,
       run_extractions=False,
       include_photometry_in_fit=False,
       extract_args=args['extract_args'],
       make_thumbnails=True,
       thumbnail_args=args['thumbnail_args'],
       make_final_report=True,
       get_dict=False,
       kill='',
       **kwargs
       ):
    """
    Run the full pipeline for a given target

    Parameters
    ----------
    root : str
        Rootname of the `mastquery` file.

    extract_maglim : [min, max]
        Magnitude limits of objects to extract and fit.

    """
    isJWST = visit_prep_args['isJWST']
    # Function defaults
    if get_dict:
        if get_dict <= 2:
            # Default function arguments (different value to avoid recursion)
            default_args = go(get_dict=10)

        frame = inspect.currentframe()
        args = inspect.getargvalues(frame).locals
        for k in ['root', 'HOME_PATH', 'frame', 'get_dict']:
            if k in args:
                args.pop(k)

        if get_dict == 2:
            # Print keywords summary
            if len(kwargs) > 0:
                print('\n*** Extra args ***\n')
                for k in kwargs:
                    if k not in default_args:
                        print('\'{0}\':{1},'.format(k, kwargs[k]))

            print('\n*** User args ***\n')
            for k in args:
                if k in default_args:
                    if args[k] != default_args[k]:
                        print('\'{0}\':{1},'.format(k, args[k]))

            print('\n*** Default args ***\n')
            for k in args:
                if k in default_args:
                    print('\'{0}\':{1},'.format(k, args[k]))
            return args
        else:
            return args

    # import os
    # import glob
    # import traceback
    #
    #
    try:
        from .. import multifit
        from . import auto_script
    except:
        from grizli import multifit
        from grizli.pipeline import auto_script

    # #import grizli.utils
    import matplotlib.pyplot as plt

    # Silence numpy and astropy warnings
    utils.set_warnings()
    
    PATHS = create_path_dict(root=root, home=HOME_PATH, 
                             raw=RAW_PATH, prep=PREP_PATH, 
                             persist=PERSIST_PATH, extract=EXTRACT_PATH)
        
    fpfile = os.path.join(PATHS['home'], '{0}_footprint.fits'.format(root))
    exptab = utils.GTable.gread(fpfile)
    # Fix CLEAR filter names
    for i, filt_i in enumerate(exptab['filter']):
        if 'clear' in filt_i.lower():
            spl = filt_i.lower().split(';')
            if len(spl) > 1:
                for s in spl:
                    if 'clear' not in s:
                        #print(filt_i, s)
                        filt_i = s.upper()
                        break

            exptab['filter'][i] = filt_i.upper()

    utils.LOGFILE = os.path.join(PATHS['home'], f'{root}.auto_script.log.txt')

    utils.log_comment(utils.LOGFILE, '### Pipeline start', show_date=True)

    ######################
    # Download data
    os.chdir(PATHS['home'])
    if fetch_files_args is not None:
        fetch_files_args['reprocess_clean_darks'] &= (not is_dash)
        auto_script.fetch_files(field_root=root, HOME_PATH=HOME_PATH,
                                paths=PATHS, 
                                filters=filters, **fetch_files_args)
    else:
        os.chdir(PATHS['prep'])

    if is_dash & run_prepare_dash:
        from wfc3dash import process_raw
        os.chdir(PATHS['raw'])
        process_raw.run_all()

    files = glob.glob(os.path.join(PATHS['raw'], '*_fl*fits'))
    files += glob.glob(os.path.join(PATHS['raw'], '*_c[01]m.fits'))
    if len(files) == 0:
        print('No FL[TC] files found!')
        utils.LOGFILE = '/tmp/grizli.log'
        return False

    if kill == 'fetch_files':
        print('kill=\'fetch_files\'')
        return True

    if inspect_ramps:
        # Inspect for CR trails
        os.chdir(PATHS['raw'])
        status = os.system("python -c 'from grizli.pipeline.reprocess import inspect; inspect()'")

    ######################
    # Parse visit associations
    os.chdir(PATHS['prep'])
    visit_file = auto_script.find_visit_file(root=root)
    
    if (visit_file is None) | run_parse_visits:
        # Parsing for parallel fields, where time-adjacent exposures
        # may have different visit IDs and should be combined
        if 'combine_same_pa' in parse_visits_args:
            if (parse_visits_args['combine_same_pa'] == -1):
                if is_parallel_field:
                    parse_visits_args['combine_same_pa'] = True
                    parse_visits_args['max_dt'] = 4./24
                else:
                    parse_visits_args['combine_same_pa'] = False
                    parse_visits_args['max_dt'] = 1.

        else:
            parse_visits_args['combine_same_pa'] = is_parallel_field

        parsed = auto_script.parse_visits(field_root=root,
                                          RAW_PATH=PATHS['raw'],
                                          filters=filters, is_dash=is_dash,
                                          **parse_visits_args)
    else:
        #parsed = np.load(f'{root}_visits.npy', allow_pickle=True)
        parsed = load_visit_info(root, verbose=False)

    if kill == 'parse_visits':
        print('kill=\'parse_visits\'')
        return True

    visits, all_groups, info = parsed
    run_has_grism = np.in1d(info['FILTER'], ['G141', 'G102', 'G800L', 'GR150C', 'GR150R']).sum() > 0
    # is PUPIL in info?
    run_has_grism |= np.in1d(info['PUPIL'], ['GRISMR', 'GRISMC']).sum() > 0

    # Alignment catalogs
    #catalogs = ['PS1','SDSS','GAIA','WISE']

    #######################
    # Manual alignment
    if manual_alignment:
        os.chdir(PATHS['prep'])
        auto_script.manual_alignment(field_root=root, HOME_PATH=PATHS['home'],
                                     **manual_alignment_args)

    if kill == 'manual_alignment':
        print('kill=\'manual_alignment\'')
        return True

    #####################
    # Alignment & mosaics
    os.chdir(PATHS['prep'])

    tweak_max_dist = (5 if is_parallel_field else 1)
    if 'tweak_max_dist' not in visit_prep_args:
        visit_prep_args['tweak_max_dist'] = tweak_max_dist

    if 'use_self_catalog' not in visit_prep_args:
        visit_prep_args['use_self_catalog'] = is_parallel_field

    auto_script.preprocess(field_root=root, HOME_PATH=PATHS['home'], 
                           PERSIST_PATH=PATHS['persist'],
                           visit_prep_args=visit_prep_args,
                           persistence_args=persistence_args, 
                           **preprocess_args)

    if kill == 'preprocess':
        print('kill=\'preprocess\'')
        
        visit_file = find_visit_file(root=root)
        print(f'Update exposure footprints in {visit_file}')
        check_paths = ['./', PATHS['raw'], '../RAW']
        get_visit_exposure_footprints(root=root, check_paths=check_paths)
        
        return True

    if redo_persistence_mask:
        comment = '# Redo persistence masking: {0}'.format(persistence_args)
        print(comment)
        utils.log_comment(utils.LOGFILE, comment)

        all_flt_files = glob.glob('*_flt.fits')
        all_flt_files.sort()

        for file in all_flt_files:
            print(file)
            pfile = os.path.join(PATHS['persist'], 
                                 file.replace('_flt', '_persist'))
            if os.path.exists(pfile):
                prep.apply_persistence_mask(file, path=PATHS['persist'],
                                            **persistence_args)

    ##########
    # Fine alignment

    fine_files = glob.glob('{0}*fine.png'.format(root))
    if (run_fine_alignment == 2) & (len(fine_files) > 0) & (len(visits) > 1):

        msg = '\n\n### Redo visit-level mosaics and catalogs for fine alignment\n\n'
        utils.log_comment(utils.LOGFILE, msg, show_date=True, verbose=True)

        keep_visits = []

        for visit in visits:

            visit_files = glob.glob(visit['product']+'*.cat.*')
            visit_files += glob.glob(visit['product']+'_dr*')
            visit_files += glob.glob(visit['product']+'*seg.fits*')

            if len(visit_files) > 0:
                keep_visits.append(visit)
                for file in visit_files:
                    os.remove(file)

        # Redrizzle visit-level mosaics and remake catalogs
        prep.drizzle_overlaps(keep_visits, check_overlaps=False, skysub=False,
                              static=False, pixfrac=0.5, scale=None,
                              final_wcs=False, fetch_flats=False,
                              final_rot=None,
                              include_saturated=True)

        # Make new catalogs
        for visit in keep_visits:
            if len(visit['files']) == 0:
                continue

            visit_filter = visit['product'].split('-')[-1]
            is_single = len(visit['files']) == 1
            isACS = '_flc' in visit['files'][0]
            isWFPC2 = '_c0' in visit['files'][0]

            if visit_filter in ['g102', 'g141', 'g800l', 'g280']:
                print('# Skip grism visit: {0}'.format(visit['product']))
                continue

            # New catalog
            if visit_prep_args['align_thresh'] is None:
                thresh = 2.5
            else:
                thresh = visit_prep_args['align_thresh']

            cat = prep.make_SEP_catalog(root=visit['product'],
                                        threshold=thresh)

            # New region file
            prep.table_to_regions(cat, '{0}.cat.reg'.format(visit['product']))

            # New radec
            if not ((isACS | isWFPC2) & is_single):
                # 140 brightest or mag range
                clip = (cat['MAG_AUTO'] > 18) & (cat['MAG_AUTO'] < 23)
                clip &= cat['MAGERR_AUTO'] < 0.05
                clip &= utils.catalog_mask(cat,
                    max_err_percentile=visit_prep_args['max_err_percentile'],
                         pad=visit_prep_args['catalog_mask_pad'],
                         pad_is_absolute=False, min_flux_radius=1.)

                NMAX = 140
                so = np.argsort(cat['MAG_AUTO'][clip])
                if clip.sum() > NMAX:
                    so = so[:NMAX]

                prep.table_to_radec(cat[clip][so],
                                    '{0}.cat.radec'.format(visit['product']))

        for file in fine_files:
            print('rm {0}'.format(file))
            os.remove(file)

        fine_files = []

    if (len(fine_files) == 0) & (run_fine_alignment > 0) & (len(visits) > 1):
        fine_catalogs = ['GAIA', 'PS1', 'DES', 'SDSS', 'WISE']
        try:
            out = auto_script.fine_alignment(field_root=root, 
                                             HOME_PATH=PATHS['home'], 
                                             **fine_alignment_args)

            plt.close()

            # Update WCS headers with fine alignment
            auto_script.update_wcs_headers_with_fine(root, backup=fine_backup)

        except:
            utils.log_exception(utils.LOGFILE, traceback)
            utils.log_comment(utils.LOGFILE, "# !! Fine alignment failed")

    # Update the visits file with the new exposure footprints
    visit_file = auto_script.find_visit_file(root=root)
    print('Update exposure footprints in {0}'.format(visit_file))
    check_paths = ['./', PATHS['raw'], '../RAW']
    get_visit_exposure_footprints(root=root, check_paths=check_paths)

    # Make combined mosaics
    no_mosaics_found = len(glob.glob(f'{root}-ir_dr?_sci.fits')) == 0
    if no_mosaics_found & make_mosaics:

        skip_single = preprocess_args['skip_single_optical_visits']

        if 'fix_stars' in visit_prep_args:
            fix_stars = visit_prep_args['fix_stars']
        else:
            fix_stars = False

        # For running at the command line
        # if False:
        #     mos_args = {'mosaic_args': kwargs['mosaic_args'],
        #                 'fix_stars': kwargs['visit_prep_args']['fix_stars'],
        #                 'mask_spikes': kwargs['mask_spikes'], 'skip_single_optical_visits': kwargs['preprocess_args']['skip_single_optical_visits']}
        #     auto_script.make_combined_mosaics(root, **mos_args)

        make_combined_mosaics(root, mosaic_args=mosaic_args,
                        fix_stars=fix_stars, mask_spikes=mask_spikes,
                        skip_single_optical_visits=skip_single,
                        mosaic_driz_cr_type=mosaic_driz_cr_type,
                        mosaic_drizzle_args=mosaic_drizzle_args)

        # Make PSFs.  Always set get_line_maps=False since PSFs now
        # provided for each object.
        mosaic_files = glob.glob('{0}-f*sci.fits'.format(root))

        if (not is_dash) & (len(mosaic_files) > 0):
            print('Make field PSFs')
            auto_script.field_psf(root=root, PREP_PATH=PATHS['prep'],
                                  RAW_PATH=PATHS['raw'], 
                                  EXTRACT_PATH=PATHS['extract'], 
                                  get_line_maps=False, skip=False)

    # Are there full-field mosaics?
    mosaic_files = glob.glob(f'{root}-f*sci.fits')

    # Photometric catalog
    has_phot_file = os.path.exists(f'{root}_phot.fits')
    if (not has_phot_file) & make_phot & (len(mosaic_files) > 0):
        try:
            tab = auto_script.multiband_catalog(field_root=root,
                                                **multiband_catalog_args)

            try:
                # Add columns indicating objects that fall in grism exposures
                phot = utils.read_catalog(f'{root}_phot.fits')
                out = count_grism_exposures(phot, all_groups,
                                      grisms=['g800l', 'g102', 'g141', 'gr150c', 'gr150r'],
                                      verbose=True)
                phot.write(f'{root}_phot.fits', overwrite=True)
            except:
                pass

        except:
            utils.log_exception(utils.LOGFILE, traceback)
            utils.log_comment(utils.LOGFILE,
               '# Run `multiband_catalog` with `detection_background=True`')

            multiband_catalog_args['detection_background'] = True
            tab = auto_script.multiband_catalog(field_root=root,
                                                **multiband_catalog_args)
            #tab = auto_script.multiband_catalog(field_root=root, threshold=threshold, detection_background=True, photometry_background=True, get_all_filters=False)

    # Make exposure json / html report
    auto_script.exposure_report(root, log=True)

    # Stop if only want to run pre-processing
    if (only_preprocess | (len(all_groups) == 0)):
        if make_thumbnails:
            print('#####\n# Make RGB thumbnails\n#####')

            if thumbnail_args['drizzler_args'] is None:
                thumbnail_args['drizzler_args'] = DRIZZLER_ARGS.copy()

            os.chdir(PATHS['prep'])

            #print('XXX ', thumbnail_args)

            auto_script.make_rgb_thumbnails(root=root, **thumbnail_args)

            if not os.path.exists(PATHS['thumbs']):
                os.mkdir(PATHS['thumbs'])

            os.system('mv {0}_[0-9]*.png {0}_[0-9]*.fits {1}'.format(root, 
                                                           PATHS['thumbs']))

        if make_final_report:
            make_report(root, make_rgb=True)
        
        utils.LOGFILE = '/tmp/grizli.log'
        return True

    ######################
    # Grism prep
    files = glob.glob(os.path.join(PATHS['prep'], '*GrismFLT.fits'))
    files += glob.glob(os.path.join(PATHS['extract'], '*GrismFLT.fits'))
    if len(files) == 0:
        os.chdir(PATHS['prep'])
        grp = auto_script.grism_prep(field_root=root, PREP_PATH=PATHS['prep'], 
                                     EXTRACT_PATH=PATHS['extract'], 
                                     **grism_prep_args)
        del(grp)

    ######################
    # Grism extractions
    os.chdir(PATHS['extract'])

    #####################
    # Update the contam model with the "full.fits"
    # files in the working directory
    if (len(glob.glob('*full.fits')) > 0) & (refine_with_fits):
        auto_script.refine_model_with_fits(field_root=root, clean=True,
                                           grp=None, master_files=None,
                                           spectrum='continuum', max_chinu=5)

    # Drizzled grp objects
    # All files
    if len(glob.glob(f'{root}*_grism*fits*')) == 0:
        grism_files = glob.glob('*GrismFLT.fits')
        grism_files.sort()

        catalog = glob.glob(f'{root}-*.cat.fits')[0]
        try:
            seg_file = glob.glob(f'{root}-*_seg.fits')[0]
        except:
            seg_file = None

        grp = multifit.GroupFLT(grism_files=grism_files, direct_files=[], 
                                ref_file=None, seg_file=seg_file, 
                                catalog=catalog, cpu_count=-1, sci_extn=1, 
                                pad=256)

        # Make drizzle model images
        grp.drizzle_grism_models(root=root, kernel='point', scale=0.15)

        # Free grp object
        del(grp)

    if is_parallel_field:
        pline = auto_script.PARALLEL_PLINE.copy()
    else:
        pline = auto_script.DITHERED_PLINE.copy()

    # Make script for parallel processing
    args_file = f'{root}_fit_args.npy'

    if (not os.path.exists(args_file)) | (overwrite_fit_params):
        msg = '# generate_fit_params: ' + args_file
        utils.log_comment(utils.LOGFILE, msg, verbose=True, show_date=True)

        pline['pixscale'] = mosaic_args['wcs_params']['pixel_scale']
        pline['pixfrac'] = mosaic_args['mosaic_pixfrac']
        if pline['pixfrac'] > 0:
            pline['kernel'] = 'square'
        else:
            pline['kernel'] = 'point'

        has_g800l = utils.column_string_operation(info['FILTER'], ['G800L'],
                                                      'count', 'or').sum()

        if has_g800l > 0:
            min_sens = 0.
            fit_trace_shift = True
        else:
            min_sens = 0.001
            fit_trace_shift = True

        try:
            auto_script.generate_fit_params(field_root=root, prior=None, MW_EBV=exptab.meta['MW_EBV'], pline=pline, fit_only_beams=True, run_fit=True, poly_order=7, fsps=True, min_sens=min_sens, sys_err=0.03, fcontam=0.2, zr=[0.05, 3.4], save_file=args_file, fit_trace_shift=fit_trace_shift, include_photometry=True, use_phot_obj=include_photometry_in_fit)
        except:
            # include_photometry failed?
            auto_script.generate_fit_params(field_root=root, prior=None, MW_EBV=exptab.meta['MW_EBV'], pline=pline, fit_only_beams=True, run_fit=True, poly_order=7, fsps=True, min_sens=min_sens, sys_err=0.03, fcontam=0.2, zr=[0.05, 3.4], save_file=args_file, fit_trace_shift=fit_trace_shift, include_photometry=False, use_phot_obj=False)

        # Copy for now
        os.system(f'cp {args_file} fit_args.npy')

    # Done?
    if (not run_extractions) | (run_has_grism == 0):
        # Make RGB thumbnails
        if make_thumbnails:
            print('#####\n# Make RGB thumbnails\n#####')

            if thumbnail_args['drizzler_args'] is None:
                thumbnail_args['drizzler_args'] = DRIZZLER_ARGS.copy()

            os.chdir(PATHS['prep'])

            auto_script.make_rgb_thumbnails(root=root, **thumbnail_args)

            if not os.path.exists(PATHS['thumbs']):
                os.mkdir(PATHS['thumbs'])

            os.system('mv {0}_[0-9]*.png {0}_[0-9]*.fits {1}'.format(root,
                                                            PATHS['thumbs']))

        utils.LOGFILE = '/tmp/grizli.log'
        return True

    # Run extractions (and fits)
    auto_script.extract(field_root=root, **extract_args)

    # Make RGB thumbnails
    if make_thumbnails:
        print('#####\n# Make RGB thumbnails\n#####')

        if thumbnail_args['drizzler_args'] is None:
            thumbnail_args['drizzler_args'] = DRIZZLER_ARGS.copy()

        os.chdir(PATHS['prep'])

        auto_script.make_rgb_thumbnails(root=root, **thumbnail_args)

        if not os.path.exists(PATHS['thumbs']):
            os.mkdir(PATHS['thumbs'])

        os.system('mv {0}_[0-9]*.png {0}_[0-9]*.fits {1}'.format(root, 
                                                        PATHS['thumbs']))

    if extract_args['run_fit']:
        os.chdir(PATHS['extract'])

        # Redrizzle grism models
        grism_files = glob.glob('*GrismFLT.fits')
        grism_files.sort()

        seg_file = glob.glob(f'{root}-[fi]*_seg.fits')[0]
        #catalog = glob.glob(f'{root}-*.cat.fits')[0]
        catalog = seg_file.replace('_seg.fits','.cat.fits')
        
        grp = multifit.GroupFLT(grism_files=grism_files, direct_files=[], 
                                ref_file=None, seg_file=seg_file, 
                                catalog=catalog, cpu_count=-1, sci_extn=1, 
                                pad=256)

        # Make drizzle model images
        grp.drizzle_grism_models(root=root, kernel='point', scale=0.15)

        # Free grp object
        del(grp)

        ######################
        # Summary catalog & webpage
        auto_script.summary_catalog(field_root=root, dzbin=0.01,
                                    use_localhost=False,
                                    filter_bandpasses=None)

    if make_final_report:
        make_report(root, make_rgb=True)


def make_directories(root='j142724+334246', HOME_PATH='$PWD', paths={}):
    """
    Make RAW, Prep, Persistence, Extractions directories
    """
    import os
    
    paths = create_path_dict(root=root, home=HOME_PATH, paths=paths)
    
    for k in paths:
        if k in ['thumbs']:
            continue
            
        dir = paths[k]
        if not os.path.exists(dir):
            print(f'mkdir {dir}')
            os.mkdir(dir)
            os.system(f'chmod ugoa+rwx {dir}')
        else:
            print(f'directory {dir} exists')
            
    return paths


def fetch_files(field_root='j142724+334246', HOME_PATH='$PWD', paths={}, inst_products={'WFPC2/WFC': ['C0M', 'C1M'], 'WFPC2/PC': ['C0M', 'C1M'], 'ACS/WFC': ['FLC'], 'WFC3/IR': ['RAW'], 'WFC3/UVIS': ['FLC']}, remove_bad=True, reprocess_parallel=False, reprocess_clean_darks=True, s3_sync=False, fetch_flt_calibs=['IDCTAB', 'PFLTFILE', 'NPOLFILE'], filters=VALID_FILTERS, min_bad_expflag=2, fetch_only=False):
    """
    Fully automatic script
    """
    import os
    import glob

    try:
        from .. import utils
        frame = inspect.currentframe()
        utils.log_function_arguments(utils.LOGFILE, frame,
                                     'auto_script.fetch_files')
    except:
        from grizli import utils

    try:
        try:
            from mastquery import query, fetch
            MAST_QUERY = True
            instdet_key = 'instrument_name'
        except:
            from hsaquery import query, fetch
            MAST_QUERY = False
            instdet_key = 'instdet'

    except ImportError as ERR:
        warn = """{0}

    Get one of the query scripts from
        https://github.com/gbrammer/esa-hsaquery
        https://github.com/gbrammer/mastquery

    """.format(ERR)

        raise(ImportError(warn))
    
    paths = create_path_dict(root=field_root, home=HOME_PATH, paths=paths)
    print('paths: ', paths)
    
    if not os.path.exists(paths['raw']):
        make_directories(root=field_root, HOME_PATH=HOME_PATH, 
                         paths=paths)

    
    tab = utils.read_catalog(os.path.join(paths['home'], 
                                          f'{field_root}_footprint.fits'))

    # Fix CLEAR filter names
    for i, filt_i in enumerate(tab['filter']):
        if 'clear' in filt_i.lower():
            spl = filt_i.lower().split(';')
            if len(spl) > 1:
                for s in spl:
                    if 'clear' not in s:
                        #print(filt_i, s)
                        filt_i = s.upper()
                        break

            tab['filter'][i] = filt_i.upper()

    use_filters = utils.column_string_operation(tab['filter'], filters,
                                            method='startswith', logical='or')
    tab = tab[use_filters]

    if len(tab) > 0:
        if MAST_QUERY:
            tab = query.get_products_table(tab, extensions=['RAW', 'C1M'])

        tab = tab[(tab['filter'] != 'F218W')]
        if ONLY_F814W:
            tab = tab[(tab['filter'] == 'F814W') |
                      (tab[instdet_key] == 'WFC3/IR')]

        # Fetch and preprocess IR backgrounds
        os.chdir(paths['raw'])

        # Ignore files already moved to RAW/Expflag
        bad_files = glob.glob('./Expflag/*')
        badexp = np.zeros(len(tab), dtype=bool)
        for file in bad_files:
            root = os.path.basename(file).split('_')[0]
            badexp |= tab['observation_id'] == root.lower()

        is_wfpc2 = utils.column_string_operation(tab['instrument_name'],
                                  'WFPC2', method='startswith', logical='or')

        use_filters = utils.column_string_operation(tab['filter'],
                                  filters, method='startswith', logical='or')

        fetch_selection = (~badexp) & (~is_wfpc2) & use_filters
        curl = fetch.make_curl_script(tab[fetch_selection], level=None,
                        script_name='fetch_{0}.sh'.format(field_root),
                        inst_products=inst_products, skip_existing=True,
                        output_path='./', s3_sync=s3_sync)

        msg = 'Fetch {0} files (s3_sync={1})'.format(fetch_selection.sum(),
                                                     s3_sync)
        utils.log_comment(utils.LOGFILE, msg, verbose=True)

        # Ugly callout to shell
        os.system('sh fetch_{0}.sh'.format(field_root))

        if (is_wfpc2 & use_filters).sum() > 0:
            # Have to get WFPC2 from ESA
            wfpc2_files = (~badexp) & (is_wfpc2) & use_filters
            curl = fetch.make_curl_script(tab[wfpc2_files], level=None,
                          script_name='fetch_wfpc2_{0}.sh'.format(field_root),
                          inst_products=inst_products, skip_existing=True,
                          output_path='./', s3_sync=False)

            os.system('sh fetch_wfpc2_{0}.sh'.format(field_root))

    else:
        msg = 'Warning: no files to fetch for filters={0}.'.format(filters)
        utils.log_comment(utils.LOGFILE, msg, verbose=True)

    # Gunzip if necessary
    files = glob.glob('*raw.fits.gz')
    files.extend(glob.glob('*fl?.fits.gz'))
    files.extend(glob.glob('*c[01]?.fits.gz'))  # WFPC2
    files.sort()
    
    for file in files:
        status = os.system('gunzip {0}'.format(file))
        print('gunzip '+file+'  # status="{0}"'.format(status))
        if status == 256:
            os.system('mv {0} {1}'.format(file, file.split('.gz')[0]))
                
    if fetch_only:
        files = glob.glob('*raw.fits')
        files.sort()
        
        return files
        
    # Remove exposures with bad EXPFLAG
    if remove_bad:
        remove_bad_expflag(field_root=field_root, HOME_PATH=paths['home'],
                           min_bad=min_bad_expflag)
    
    # EXPTIME = 0
    files = glob.glob('*raw.fits')
    files.extend(glob.glob('*fl?.fits'))
    files.extend(glob.glob('*c[01]?.fits'))  # WFPC2
    files.sort()
    for file in files:
        try:
            im = pyfits.open(file)
            badexp = (im[0].header['EXPTIME'] < 0.1)*1
        except:
            badexp = 2
        
        if badexp > 0:
            if not os.path.exists('Expflag'):
                os.mkdir('Expflag')
            
            if badexp == 2:
                msg = f'# fetch_files : Failed to get EXPTIME from {file}[0]'
            else:
                msg = f'# fetch_files : EXPTIME = 0 for {file}'
                
            utils.log_comment(utils.LOGFILE, msg, verbose=True)
            
            os.system(f'mv {file} Expflag/')
    
    # Reprocess the RAWs into FLTs
    if reprocess_parallel:
        rep = "python -c 'from grizli.pipeline import reprocess; "
        rep += "reprocess.reprocess_wfc3ir(parallel={0},clean_dark_refs={1})'"
        os.system(rep.format(reprocess_parallel, reprocess_clean_darks))
    else:
        from grizli.pipeline import reprocess
        reprocess.reprocess_wfc3ir(parallel=False,
                                   clean_dark_refs=reprocess_clean_darks)

    # Fetch PFLAT reference files needed for optimal drizzled weight images
    if fetch_flt_calibs:
        flt_files = glob.glob('*_fl?.fits')
        flt_files.sort()
        
        #calib_paths = []
        for file in flt_files:
            cpaths = utils.fetch_hst_calibs(file, 
                                            calib_types=fetch_flt_calibs)
            # calib_paths.extend(paths)

    # Copy mask files generated from preprocessing
    os.system('cp *mask.reg {0}'.format(paths['prep']))

    # Persistence products
    os.chdir(paths['persist'])
    persist_files = fetch.persistence_products(tab)
    for file in persist_files:
        if not os.path.exists(os.path.basename(file)):
            print(file)
            os.system('curl -O {0}'.format(file))

    for file in persist_files:
        root = os.path.basename(file).split('.tar.gz')[0]
        if os.path.exists(root):
            print('Skip', root)
            continue

        # Ugly callout to shell
        os.system('tar xzvf {0}.tar.gz'.format(root))
        os.system('rm {0}/*extper.fits {0}/*flt_cor.fits'.format(root))
        os.system('ln -sf {0}/*persist.fits ./'.format(root))


def remove_bad_expflag(field_root='', HOME_PATH='./', min_bad=2):
    """
    Remove FLT files in RAW directory with bad EXPFLAG values, which
    usually corresponds to failed guide stars.

    The script moves files associated with an affected visit to a subdirectory

        >>> bad_dir = os.path.join(HOME_PATH, field_root, 'RAW', 'Expflag')

    Parameters
    ----------
    field_root : str
        Field name, i.e., 'j123654+621608'

    HOME_PATH : str
        Base path where files are found.

    min_bad : int
        Minimum number of exposures of a visit where
        `EXPFLAG == 'INDETERMINATE'`.  Occasionally the first exposure of a
        visit has this value set even though guiding is OK, so set to 2
        to try to flag more problematic visits.

    """
    import os
    import glob
    import numpy as np

    try:
        from .. import prep, utils
    except:
        from grizli import prep, utils

    os.chdir(os.path.join(HOME_PATH, field_root, 'RAW'))

    files = glob.glob('*raw.fits')+glob.glob('*flc.fits')
    files.sort()

    if len(files) == 0:
        return False

    expf = utils.header_keys_from_filelist(files, keywords=['EXPFLAG'],
                                           ext=0, colname_case=str.upper)
    expf.write('{0}_expflag.txt'.format(field_root),
               format='csv', overwrite=True)

    visit_name = np.array([file[:6] for file in expf['FILE']])
    visits = np.unique(visit_name)

    for visit in visits:
        bad = (visit_name == visit) & (expf['EXPFLAG'] != 'NORMAL')
        if bad.sum() >= min_bad:
            logstr = '# Found bad visit: {0}, N={1}\n'
            logstr = logstr.format(visit, bad.sum())
            utils.log_comment(utils.LOGFILE, logstr, verbose=True)

            if not os.path.exists('Expflag'):
                os.mkdir('Expflag')

            os.system('mv {0}* Expflag/'.format(visit))


def visit_dict_to_strings(v):
    """
    Make visit dictionary cleaner for writing to YAML
    """
    newv = {}

    if 'files' in v:
        newv['files'] = [str(f) for f in v['files']]
        
    if 'footprint' in v:
        newv['footprint'] = utils.SRegion(v['footprint']).s_region
    
    if 'footprints' in v:
        newv['footprints'] = [utils.SRegion(fp).s_region 
                              for fp in v['footprints']]
    
    for k in v:
        if k not in newv:
            newv[k] = v[k]
            
    return newv


def visit_dict_from_strings(v):
    """
    Make visit dictionary cleaner for writing to YAML
    """
    newv = {}
    
    if 'files' in v:
        newv['files'] = [str(f) for f in v['files']]
        
    if 'footprint' in v:
        newv['footprint'] = utils.SRegion(v['footprint']).shapely[0]
    
    if 'footprints' in v:
        newv['footprints'] = [utils.SRegion(fp).shapely[0]
                              for fp in v['footprints']]
    
    for k in v:
        if k not in newv:
            newv[k] = v[k]
            
    return newv


def write_visit_info(visits, groups, info, root='j033216m2743', path='./'):
    """
    Write visit association files
    """
    
    new_visits = [visit_dict_to_strings(v) for v in visits]
    
    new_groups = []
    for g in groups:
        gn = {}
        for k in g:
            gn[k] = visit_dict_to_strings(g[k])
        
        new_groups.append(gn)
        
    data = {'visits':new_visits, 'groups': new_groups}
    data['info'] = {}
    for c in info.colnames:
        data['info'][c] = info[c].tolist()
        
    with open(os.path.join(path, f'{root}_visits.yaml'), 'w') as fp:
        yaml.dump(data, stream=fp, Dumper=yaml.Dumper)


def convert_visits_npy_to_yaml(npy_file):
    """
    """
    root = npy_file.split('_visits.npy')[0]
    visits, groups, info = np.load(npy_file, allow_pickle=True)
    write_visit_info(visits, groups, info, root=root)


def find_visit_file(root='j033216m2743', path='./'):
    """
    Find the yaml or npy visits file, return None if neither found
    """
    yaml_file = os.path.join(path, f'{root}_visits.yaml')
    npy_file = os.path.join(path, f'{root}_visits.npy')
    
    if os.path.exists(yaml_file):
        return yaml_file
    elif os.path.exists(npy_file):
        return npy_file
    else:
        return None


def load_visits_yaml(file):
    """
    Load a {root}_visits.yaml file
    
    Returns
    -------
    visits, groups, info
    
    """
    with open(file) as fp:
        data = yaml.load(fp, Loader=yaml.Loader)
    
    visits = [visit_dict_from_strings(v) for v in data['visits']]

    groups = []
    for g in data['groups']:
        gn = {}
        for k in g:
            gn[k] = visit_dict_from_strings(g[k])

        groups.append(gn)
    
    info = utils.GTable(data['info'])
    return visits, groups, info


def load_visit_info(root='j033216m2743', path='./', verbose=True):
    """
    Load visit info from a visits.npy or visits.yaml file
    """
    
    yaml_file = os.path.join(path, f'{root}_visits.yaml')
    npy_file = os.path.join(path, f'{root}_visits.npy')

    if os.path.exists(yaml_file):
        msg = f'Load visit information from {yaml_file}'
        utils.log_comment(utils.LOGFILE, msg, verbose=verbose)
        visits, groups, info = load_visits_yaml(yaml_file)
        
    elif os.path.exists(npy_file):
        msg = f'Load visit information from {npy_file}'
        utils.log_comment(utils.LOGFILE, msg, verbose=verbose)
        visits, groups, info = np.load(npy_file, allow_pickle=True)
    
    else:
        msg = f'Could not find {root}_visits.yaml/npy in {path}'
        raise IOError(msg)
    
    return visits, groups, info


def parse_visits(files=[], field_root='', RAW_PATH='../RAW', use_visit=True, combine_same_pa=True, combine_minexp=2, is_dash=False, filters=VALID_FILTERS, max_dt=1e9, visit_split_shift=1.5, file_query='*'):

    """
    Organize exposures into "visits" by filter / position / PA / epoch
    
    Parameters
    ----------
    field_root : str
        Rootname of the ``{field_root}_visits.yaml`` file to create.
    
    RAW_PATH : str
        Path to raw exposures, relative to working directory
        
    use_visit, max_dt, visit_split_shift : bool, float, float
        See `~grizli.utils.parse_flt_files`.
    
    combine_same_pa : bool
        Combine exposures taken at same PA/orient + filter across visits
    
    combine_minexp : int
        Try to concatenate visits with fewer than this number of exposures
    
    filters : list
        Filters to consider
    
    Returns
    -------
    visits : list
        List of "visit" dicts with keys ``product``, ``files``, ``footprint``, 
        etc.
    
    groups : list
        Visit groups for direct / grism
    
    info : `~astropy.table.Table`
        Exposure summary table
        
    """
    import copy

    #import grizli.prep
    try:
        from .. import prep, utils
        frame = inspect.currentframe()
        utils.log_function_arguments(utils.LOGFILE, frame,
                                     'auto_script.parse_visits')
    except:
        from grizli import prep, utils

    from shapely.geometry import Polygon
    from scipy.spatial import ConvexHull

<<<<<<< HEAD
    
    if len(files) == 0:
        files = glob.glob(os.path.join(RAW_PATH, file_query+'fl[tc].fits'))
        files += glob.glob(os.path.join(RAW_PATH, file_query+'c0m.fits'))
        files += glob.glob(os.path.join(RAW_PATH, file_query+'c0f.fits'))

        # check if we're processing JWST files
        if len(files) == 0:
            files = glob.glob(os.path.join(RAW_PATH, file_query+'rate.fits'))
            isJWST = True # if there are only rate files, then it must be JWST 
        else:
            isJWST = False
=======
    files = glob.glob(os.path.join(RAW_PATH, file_query+'fl[tc].fits*'))
    files += glob.glob(os.path.join(RAW_PATH, file_query+'c0m.fits*'))
    files += glob.glob(os.path.join(RAW_PATH, file_query+'c0f.fits*'))
>>>>>>> cbff8c6e

    files.sort()

    if isJWST:
        # JWST files have slightly different naming conventions for the header
        for file in files:
            hdu = pyfits.open(file, mode='update')
            hdu[0].header['ra_targ'] = hdu[0].header['targ_ra']
            hdu[0].header['exptime'] = hdu[0].header['effexptm']
            hdu[0].header['pa_v3'] = hdu[1].header['pa_v3']
            if hdu[0].header['FILTER'] != 'CLEAR':
                hdu[0].header['FILTER_INFO'] = hdu[0].header['FILTER']
                hdu[0].header['EXPTYPE_INFO'] = hdu[0].header['EXP_TYPE']
            if 'NRIMDTPT' in hdu[0].header:
                hdu[0].header['NRIMDTPT'] = int(hdu[0].header['NRIMDTPT'])
            if 'NDITHPTS' in hdu[0].header:
                hdu[0].header['NRIMDTPT'] = int(hdu[0].header['NDITHPTS'])
            hdu.flush()

    info = utils.get_flt_info(files)

    # Only F814W on ACS
    if ONLY_F814W:
        info = info[((info['INSTRUME'] == 'WFC3') & (info['DETECTOR'] == 'IR')) | (info['FILTER'] == 'F814W')]
    elif filters is not None:
        sel = utils.column_string_operation(info['FILTER'], filters, 
                                            method='count', logical='OR')
        info = info[sel]

    if is_dash:
        # DASH visits split by exposure
        ima_files = glob.glob(os.path.join(RAW_PATH, '*ima.fits'))
        ima_files.sort()

        visits = []
        for file in ima_files:
            # Build from IMA filename
            root = os.path.basename(file).split("_ima")[0][:-1]
            im = pyfits.open(file)
            filt = utils.get_hst_filter(im[0].header).lower()
            wcs = pywcs.WCS(im['SCI'].header)
            fp = Polygon(wcs.calc_footprint())

            # q_flt.fits is the pipeline product.  will always be
            # fewer DASH-split files
            files = glob.glob(os.path.join(RAW_PATH, 
                                           f'{root}*[a-o]_flt.fits'))
            files.sort()

            if len(files) == 0:
                continue

            files = [os.path.basename(file) for file in files]
            direct = {'product': '{0}-{1}'.format(root, filt),
                      'files': files, 'footprint': fp}

            visits.append(direct)

        all_groups = utils.parse_grism_associations(visits, info, isJWST=isJWST)

        write_visit_info(visits, all_groups, info, root=field_root, path='./')
                
        return visits, all_groups, info

    visits, filters = utils.parse_flt_files(info=info, 
                                  uniquename=True, get_footprint=True,
                                  use_visit=use_visit, max_dt=max_dt, 
                                  visit_split_shift=visit_split_shift,
                                  isJWST=isJWST)
    

    # Don't run combine_minexp if have grism exposures
    grisms = ['G141', 'G102', 'G800L', 'G280', 'GR150C', 'GR150R']
    has_grism = np.in1d(info['FILTER'], grisms).sum() > 0
    # is PUPIL in info?
    has_grism |= np.in1d(info['PUPIL'], ['GRISMR', 'GRISMC']).sum() > 0
    info.meta['HAS_GRISM'] = has_grism

    if combine_same_pa:
        combined = {}
        for visit in visits:
            filter_pa = '-'.join(visit['product'].split('-')[-2:])
            prog = '-'.join(visit['product'].split('-')[-4:-3])
            key = 'i{0}-{1}'.format(prog, filter_pa)
            if key not in combined:
                combined[key] = {'product': key, 'files': [], 'footprint': visit['footprint']}

            combined[key]['files'].extend(visit['files'])

        visits = [combined[k] for k in combined]

        # Account for timing to combine only exposures taken at an
        # epoch defined by `max_dt` days.
        msg = 'parse_visits(combine_same_pa={0}),'.format(combine_same_pa)
        msg += ' max_dt={1:.1f}: {0} {2:>3} visits'
        utils.log_comment(utils.LOGFILE,
                          msg.format('BEFORE', max_dt, len(visits)),
                          verbose=True, show_date=True)

        split_list = []
        for v in visits:
            split_list.extend(utils.split_visit(v, max_dt=max_dt,
                                          visit_split_shift=visit_split_shift, 
                                          path=RAW_PATH))

        visits = split_list
        utils.log_comment(utils.LOGFILE,
                          msg.format(' AFTER', max_dt, len(visits)),
                          verbose=True, show_date=True)

        get_visit_exposure_footprints(visits)

        print('** Combine same PA: **')
        for i, visit in enumerate(visits):
            print('{0} {1} {2}'.format(i, visit['product'], len(visit['files'])))

    elif (combine_minexp > 0) & (not has_grism):
        combined = []
        for visit in visits:
            if len(visit['files']) >= combine_minexp*1:
                combined.append(copy.deepcopy(visit))
            else:
                filter_pa = '-'.join(visit['product'].split('-')[-2:])
                has_match = False
                fp = visit['footprint']
                for ic, cvisit in enumerate(combined):
                    ckey = '-'.join(cvisit['product'].split('-')[-2:])
                    if ckey == filter_pa:
                        cfp = cvisit['footprint']

                        if cfp.intersection(fp).area > 0.2*fp.area:
                            has_match = True
                            cvisit['files'].extend(visit['files'])
                            if 'footprints' in visit.keys():
                                cvisit['footprints'].extend(visit['footprints'])
                            cvisit['footprint'] = cfp.union(fp)

                # No match, add the singleton visit
                if not has_match:
                    combined.append(copy.deepcopy(visit))

        visits = combined
        print('** Combine Singles: **')
        for i, visit in enumerate(visits):
            print('{0} {1} {2}'.format(i, visit['product'], len(visit['files'])))
    all_groups = utils.parse_grism_associations(visits, info, isJWST=isJWST)
    print('\n == Grism groups ==\n')
    valid_groups = []
    for g in all_groups:
        try:
            print(g['direct']['product'], len(g['direct']['files']), g['grism']['product'], len(g['grism']['files']))
            valid_groups.append(g)
        except:
            pass

    all_groups = valid_groups

    #np.save('{0}_visits.npy'.format(field_root), [visits, all_groups, info])
    write_visit_info(visits, all_groups, info, root=field_root, path='./')

    return visits, all_groups, info


def get_visit_exposure_footprints(root='j1000p0210', check_paths=['./', '../RAW'], simplify=1.e-6):
    """
    Add exposure-level footprints to the visit dictionary

    Parameters
    ----------
    visit_file : str, list
        File produced by `parse_visits` (`visits`, `all_groups`, `info`).
        If a list, just parse a list of visits and don't save the file.

    check_paths : list
        Look for the individual exposures in `visits[i]['files']` in these
        paths.

    simplify : float
        Shapely `simplify` parameter the visit footprint polygon.

    Returns
    -------
    visits : dict

    """

    if isinstance(root, str):
        #visits, all_groups, info = np.load(visit_file, allow_pickle=True)
        visits, all_groups, info = load_visit_info(root, verbose=False)
    else:
        visits = root

    fps = {}

    for visit in visits:
        visit['footprints'] = []
        visit_fp = None
        for file in visit['files']:
            fp_i = None
            for path in check_paths:
                pfile = os.path.join(path, file)
                if os.path.exists(pfile):
                    fp_i = utils.get_flt_footprint(flt_file=pfile)

                    if visit_fp is None:
                        visit_fp = fp_i.buffer(1./3600)
                    else:
                        visit_fp = visit_fp.union(fp_i.buffer(1./3600))
                    break

            visit['footprints'].append(fp_i)
            if visit_fp is not None:
                if simplify > 0:
                    visit['footprint'] = visit_fp.simplify(simplify)
                else:
                    visit['footprint'] = visit_fp

            fps[file] = fp_i

    # ToDo: also update visits in all_groups with `fps`

    # Resave the file
    if isinstance(root, str):
        write_visit_info(visits, all_groups, info, root=root, path='./')
        #np.save(visit_file, [visits, all_groups, info])

    return visits


def manual_alignment(field_root='j151850-813028', HOME_PATH='/Volumes/Pegasus/Grizli/Automatic/', skip=True, radius=5., catalogs=['PS1', 'DES', 'SDSS', 'GAIA', 'WISE'], visit_list=None, radec=None):

    #import pyds9
    import glob
    import os
    import numpy as np

    #import grizli
    from ..prep import get_radec_catalog
    from .. import utils, prep, ds9

    files = glob.glob('*guess')

    tab = utils.read_catalog(os.path.join(HOME_PATH, 
                                          f'{field_root}_footprint.fits'))

    #visits, all_groups, info = np.load('{0}_visits.npy'.format(field_root),
    #                                   allow_pickle=True)
    visits, all_groups, info = load_visit_info(field_root, verbose=False)
    
    use_visits = []

    for visit in visits:
        if visit_list is not None:
            if visit['product'] not in visit_list:
                continue

        filt = visit['product'].split('-')[-1]
        if (not filt.startswith('g')):
            hasg = os.path.exists('{0}.align_guess'.format(visit['product']))
            if hasg & skip:
                continue

            use_visits.append(visit)

    print(len(use_visits), len(visits))
    if len(use_visits) == 0:
        return True

    if radec is None:
        radec, ref_catalog = get_radec_catalog(ra=np.mean(tab['ra']),
                    dec=np.median(tab['dec']),
                    product=field_root,
                    reference_catalogs=catalogs, radius=radius)
    else:
        ref_catalog = catalogs[0]

    reference = '{0}/{1}_{2}.reg'.format(os.getcwd(), field_root,
                                         ref_catalog.lower())

    ds9 = ds9.DS9()
    ds9.set('mode pan')
    ds9.set('scale zscale')
    ds9.set('scale log')

    for visit in use_visits:

        filt = visit['product'].split('-')[-1]
        if (not filt.startswith('g')):
            prep.manual_alignment(visit, reference=reference, ds9=ds9)

    ds9.set('quit')


def clean_prep(field_root='j142724+334246'):
    """
    Clean unneeded files after the field preparation
    """
    import glob
    import os

    #visits, all_groups, info = np.load('{0}_visits.npy'.format(field_root),
    #                                   allow_pickle=True)
    visits, all_groups, info = load_visit_info(field_root, verbose=False)

    for visit in visits:
        for ext in ['_drz_wht', '_seg', '_bkg']:
            file = visit['product']+ext+'.fits'
            if os.path.exists(file):
                print('remove '+file)
                os.remove(file)

    clean_files = glob.glob('*crclean.fits')
    for file in clean_files:
        print('remove '+file)
        os.remove(file)

    # Do this in preprocess to avoid doing it over and over
    # Fix NaNs
    # flt_files = glob.glob('*_fl?.fits')
    # for flt_file in flt_files:
    #     utils.fix_flt_nan(flt_file, verbose=True)


def preprocess(field_root='j142724+334246',  HOME_PATH='/Volumes/Pegasus/Grizli/Automatic/', PERSIST_PATH=None, min_overlap=0.2, make_combined=True, catalogs=['PS1', 'DES', 'NSC', 'SDSS', 'GAIA', 'WISE'], use_visit=True, master_radec=None, parent_radec=None, use_first_radec=False, skip_imaging=False, clean=True, skip_single_optical_visits=True, visit_prep_args=args['visit_prep_args'], persistence_args=args['persistence_args']):
    """
    master_radec: force use this radec file

    parent_radec: use this file if overlap < min_overlap

    """

    try:
        from .. import prep, utils
        frame = inspect.currentframe()
        utils.log_function_arguments(utils.LOGFILE, frame,
                                     'auto_script.preprocess')
    except:
        from grizli import prep, utils

    import os
    import glob
    import numpy as np
    import grizli

    from shapely.geometry import Polygon
    from scipy.spatial import ConvexHull
    import copy
    
    if PERSIST_PATH is None:
        PERSIST_PATH = os.path.join(HOME_PATH, field_root, 'Persistence')
    
    #visits, all_groups, info = np.load(f'{field_root}_visits.npy',
    #                                   allow_pickle=True)
    visits, all_groups, info = load_visit_info(field_root, verbose=False)

    # check if isJWST
    isJWST = prep.check_isJWST('../RAW/' + all_groups[0]['direct']['files'][0])

    # Grism visits
    master_footprint = None
    radec = None

    # Master table
    # visit_table = os.path.join(os.path.dirname(grizli.__file__), 'data/visit_alignment.txt')
    # if os.path.exists(visit_table):
    #     visit_table = utils.GTable.gread(visit_table)
    # else:
    #     visit_table = None

    for i in range(len(all_groups)):
        direct = all_groups[i]['direct']
        grism = all_groups[i]['grism']

        print(i, direct['product'], len(direct['files']), grism['product'], len(grism['files']))

        if len(glob.glob(grism['product']+'_dr?_sci.fits')) > 0:
            print('Skip grism', direct['product'], grism['product'])
            continue

        # Do all ACS G800L files exist?
        if 'g800l' in grism['product']:
            test_flc = True
            for file in grism['files']:
                test_flc &= os.path.exists(file)

            if test_flc:
                print('Skip grism (all FLC exist)', direct['product'],
                      grism['product'])
                continue

        # Make guess file
        # if visit_table is not None:
        #     ix = ((visit_table['visit'] == direct['product']) &
        #           (visit_table['field'] == field_root))
        #
        #     if ix.sum() > 0:
        #         guess = visit_table['xshift', 'yshift', 'rot', 'scale'][ix]
        #         guess['rot'] = 0.
        #         guess['scale'] = 1.
        #         print('\nWCS: '+direct['product']+'\n', guess)
        #         guess.write('{0}.align_guess'.format(direct['product']),
        #                     format='ascii.commented_header')

        if master_radec is not None:
            radec = master_radec
            best_overlap = 0.
        else:
            radec_files = glob.glob('*cat.radec')
            radec = parent_radec
            best_overlap = 0
            fp = direct['footprint']
            for rdfile in radec_files:
                if os.path.exists(rdfile.replace('cat.radec', 'wcs_failed')):
                    continue

                points = np.loadtxt(rdfile)
                try:
                    hull = ConvexHull(points)
                except:
                    continue

                rd_fp = Polygon(points[hull.vertices, :])
                olap = rd_fp.intersection(fp)
                if (olap.area > min_overlap*fp.area) & (olap.area > best_overlap):
                    radec = rdfile
                    best_overlap = olap.area

        if use_first_radec:
            master_radec = radec

        print('\n\n\n{0} radec: {1}\n\n\n'.format(direct['product'], radec))
        
        ###########################
        # Preprocessing script, background subtraction, etc.
        status = prep.process_direct_grism_visit(direct=direct, grism=grism,
                            radec=radec, skip_direct=False, **visit_prep_args)

        ###################################
        # Persistence Masking
        for file in direct['files']+grism['files']:
            print(file)
            pfile = os.path.join(PERSIST_PATH, 
                                 file.replace('_flt', '_persist'))
            if os.path.exists(pfile):
                prep.apply_persistence_mask(file, path=PERSIST_PATH,
                                            **persistence_args)

            # Fix NaNs
            utils.fix_flt_nan(file, verbose=True)

    # From here, `radec` will be the radec file from the first grism visit
    #master_radec = radec

    if skip_imaging:
        return True

    # Ancillary visits
    imaging_visits = []
    for visit in visits:
        filt = visit['product'].split('-')[-1]
        if (len(glob.glob(visit['product']+'_dr?_sci.fits')) == 0) & (not filt.startswith('g1')):
            imaging_visits.append(visit)
    
    # Run preprocessing in order of decreasing filter wavelength
    filters = [v['product'].split('-')[-1] for v in visits]
    fwave = np.cast[float]([f.replace('f1', 'f10'). \
                              replace('f098m', 'f0980m'). \
                              replace('lp', 'w'). \
                              replace('gr','g'). \
                              replace('fq', 'f')[1:-1] 
                            for f in filters])
    
    if len(np.unique(fwave)) > 1:
        sort_idx = np.argsort(fwave)[::-1]
    else:
        sort_idx = np.arange(len(fwave), dtype=int)

    for i in sort_idx:
        direct = visits[i]
        if 'g800l' in direct['product']:
            continue

        # Skip singleton optical visits
        if (fwave[i] < 900) & (len(direct['files']) == 1):
            if skip_single_optical_visits:
                print('Only one exposure, skip', direct['product'])
                continue

        if len(glob.glob(direct['product']+'_dr?_sci.fits')) > 0:
            print('Skip', direct['product'])
            continue
        else:
            print(direct['product'])

        if master_radec is not None:
            radec = master_radec
            best_overlap = 0
            fp = direct['footprint']
        else:
            radec_files = glob.glob('*cat.radec')
            radec = parent_radec
            best_overlap = 0
            radec_n = 0
            fp = direct['footprint']
            for rdfile in radec_files:
                points = np.loadtxt(rdfile)
                hull = ConvexHull(points)
                rd_fp = Polygon(points[hull.vertices, :])
                olap = rd_fp.intersection(fp)
                if (olap.area > min_overlap*fp.area) & (olap.area > best_overlap) & (len(points) > 0.2*radec_n):
                    radec = rdfile
                    best_overlap = olap.area
                    radec_n = len(points)

        print('\n\n\n{0} radec: {1} ({2:.2f})\n\n\n'.format(direct['product'], radec, best_overlap/fp.area))

        try:
            try:
                status = prep.process_direct_grism_visit(direct=direct,
                                        grism={}, radec=radec,
                                        skip_direct=False, **visit_prep_args)
            except:
                utils.log_exception(utils.LOGFILE, traceback)
                utils.log_comment(utils.LOGFILE, "# !! First `prep` run failed with `run_tweak_align`. Try again")

                if 'run_tweak_align' in visit_prep_args:
                    visit_prep_args['run_tweak_align'] = False

                status = prep.process_direct_grism_visit(direct=direct,
                                        grism={}, radec=radec,
                                        skip_direct=False, **visit_prep_args)

            failed_file = '%s.failed' % (direct['product'])
            if os.path.exists(failed_file):
                os.remove(failed_file)

            ###################################
            # Persistence Masking
            for file in direct['files']:
                print(file)
                pfile = os.path.join(PERSIST_PATH, 
                                     file.replace('_flt', '_persist'))
                if os.path.exists(pfile):
                    prep.apply_persistence_mask(file, path=PERSIST_PATH,
                                                **persistence_args)

                # Fix NaNs
                utils.fix_flt_nan(file, verbose=True)
        except:
            fp = open('%s.failed' % (direct['product']), 'w')
            fp.write('\n')
            fp.close()

    ###################################
    # WFC3/IR Satellite trails
    if False:
        from mywfc3.satdet import _detsat_one
        wfc3 = (info['INSTRUME'] == 'WFC3') & (info['DETECTOR'] == 'IR')
        for file in info['FILE'][wfc3]:
            print(file)
            mask = _detsat_one(file, update=False, ds9=None, plot=False, verbose=True)

    ###################################
    # Clean up
    if clean:
        clean_prep(field_root=field_root)
    # Rename instrument back to JWST stuff
    # add an if statement later for this
    if isJWST: # put original header keywords back
        for file in direct['files']:
            hdu = pyfits.open(file, mode='update')
            hdu[0].header['INSTRUME'] = hdu[0].header['OINSTRUME']
            hdu[0].header['DETECTOR'] = hdu[0].header['ODETECTOR']
            hdu.flush()
        for file in grism['files']:
            hdu = pyfits.open(file, mode='update')
            hdu[0].header['INSTRUME'] = hdu[0].header['OINSTRUME']
            hdu[0].header['DETECTOR'] = hdu[0].header['ODETECTOR']
            hdu.flush()


    ###################################
    # Drizzle by filter
    # failed = [f.split('.failed')[0] for f in glob.glob('*failed')]
    # keep_visits = []
    # for visit in visits:
    #     if visit['product'] not in failed:
    #         keep_visits.append(visit)
    #
    # overlaps = utils.parse_visit_overlaps(keep_visits, buffer=15.0)
    # np.save('{0}_overlaps.npy'.format(field_root), [overlaps])
    #
    # keep = []
    # wfc3ir = {'product':'{0}-ir'.format(field_root), 'files':[]}

    # if not make_combined:
    #     return True
    #
    # for overlap in overlaps:
    #     filt = overlap['product'].split('-')[-1]
    #     overlap['product'] = '{0}-{1}'.format(field_root, filt)
    #
    #     overlap['reference'] = '{0}-ir_drz_sci.fits'.format(field_root)
    #
    #     if False:
    #         if 'g1' not in filt:
    #             keep.append(overlap)
    #     else:
    #         keep.append(overlap)
    #
    #     if filt.upper() in ['F098M','F105W','F110W', 'F125W','F140W','F160W']:
    #         wfc3ir['files'].extend(overlap['files'])
    #
    # prep.drizzle_overlaps([wfc3ir], parse_visits=False, pixfrac=0.6, scale=0.06, skysub=False, bits=None, final_wcs=True, final_rot=0, final_outnx=None, final_outny=None, final_ra=None, final_dec=None, final_wht_type='IVM', final_wt_scl='exptime', check_overlaps=False)
    #
    # prep.drizzle_overlaps(keep, parse_visits=False, pixfrac=0.6, scale=0.06, skysub=False, bits=None, final_wcs=True, final_rot=0, final_outnx=None, final_outny=None, final_ra=None, final_dec=None, final_wht_type='IVM', final_wt_scl='exptime', check_overlaps=False)


def mask_IR_psf_spikes(visit={},
mag_lim=17, cat=None, cols=['mag_auto', 'ra', 'dec'], minR=8, dy=5, selection=None, length_scale=1, dq_bit=2048):
    """
    Mask 45-degree diffraction spikes around bright stars

    minR: float
        Mask spike pixels > minR from the star centers

    dy : int
        Mask spike pixels +/- `dy` pixels from the computed center of a spike.

    selection : bool array
        If None, then compute `mag < mag_auto` from `cat`.  Otherwise if
        supplied, use as the selection mask.

    length_scale : float
        Scale length of the spike mask by this factor.  The default spike mask
        length in pixels is

        >>> # m = star AB magnitude
        >>> mask_len = 4*np.sqrt(10**(-0.4*(np.minimum(m,17)-17)))/0.06


    """
    from scipy.interpolate import griddata

    if cat is None:
        cat = utils.read_catalog('{0}.cat.fits'.format(visit['product']))

    try:
        mag, ra, dec = cat[cols[0]], cat[cols[1]], cat[cols[2]]
    except:
        mag, ra, dec = cat['MAG_AUTO'], cat['X_WORLD'], cat['Y_WORLD']

    if selection is None:
        selection = mag < 17

    for file in visit['files']:
        if not os.path.exists(file):
            print('Mask diffraction spikes (skip file {0})'.format(file))
            continue

        im = pyfits.open(file, mode='update')
        print('Mask diffraction spikes ({0}), N={1} objects'.format(file, selection.sum()))

        for ext in [1, 2, 3, 4]:
            if ('SCI', ext) not in im:
                break

            wcs = pywcs.WCS(im['SCI', ext].header, fobj=im)
            try:
                cd = wcs.wcs.cd
            except:
                cd = wcs.wcs.pc

            footp = utils.WCSFootprint(wcs)
            points = np.array([ra, dec]).T
            selection &= footp.path.contains_points(points)
            if selection.sum() == 0:
                continue

            sh = im['SCI', ext].data.shape
            mask = np.zeros(sh, dtype=int)
            iy, ix = np.indices(sh)

            # Spider angles, by hand!
            thetas = np.array([[1.07000000e+02, 1.07000000e+02, -8.48089636e-01,  8.46172810e-01],
             [3.07000000e+02, 1.07000000e+02, -8.48252315e-01,  8.40896646e-01],
             [5.07000000e+02, 1.07000000e+02, -8.42360089e-01,  8.38631568e-01],
             [7.07000000e+02, 1.07000000e+02, -8.43990233e-01,  8.36766818e-01],
             [9.07000000e+02, 1.07000000e+02, -8.37264191e-01,  8.31481992e-01],
             [1.07000000e+02, 3.07000000e+02, -8.49196752e-01,  8.47137753e-01],
             [3.07000000e+02, 3.07000000e+02, -8.46919396e-01,  8.43697746e-01],
             [5.07000000e+02, 3.07000000e+02, -8.43849045e-01,  8.39136104e-01],
             [7.07000000e+02, 3.07000000e+02, -8.40070025e-01,  8.36362299e-01],
             [9.07000000e+02, 3.07000000e+02, -8.35218388e-01,  8.34258999e-01],
             [1.07000000e+02, 5.07000000e+02, -8.48708154e-01,  8.48377823e-01],
             [3.07000000e+02, 5.07000000e+02, -8.45874787e-01,  8.38512574e-01],
             [5.07000000e+02, 5.07000000e+02, -8.37238493e-01,  8.42544142e-01],
             [7.07000000e+02, 5.07000000e+02, -8.26696970e-01,  8.37981214e-01],
             [9.07000000e+02, 5.07000000e+02, -8.29422567e-01,  8.32182726e-01],
             [1.07000000e+02, 7.07000000e+02, -8.42331487e-01,  8.43417815e-01],
             [3.07000000e+02, 7.07000000e+02, -8.40006233e-01,  8.48355643e-01],
             [5.07000000e+02, 7.07000000e+02, -8.39776844e-01,  8.48106508e-01],
             [7.07000000e+02, 7.07000000e+02, -8.38620315e-01,  8.40031240e-01],
             [9.07000000e+02, 7.07000000e+02, -8.28351652e-01,  8.31933185e-01],
             [1.07000000e+02, 9.07000000e+02, -8.40726238e-01,  8.51621083e-01],
             [3.07000000e+02, 9.07000000e+02, -8.36006159e-01,  8.46746171e-01],
             [5.07000000e+02, 9.07000000e+02, -8.35987878e-01,  8.48932633e-01],
             [7.07000000e+02, 9.07000000e+02, -8.34104095e-01,  8.46009851e-01],
             [9.07000000e+02, 9.07000000e+02, -8.32700159e-01,  8.38512715e-01]])

            thetas[thetas == 107] = 0
            thetas[thetas == 907] = 1014

            xy = np.array(wcs.all_world2pix(ra[selection], dec[selection], 0)).T

            t0 = griddata(thetas[:, :2], thetas[:, 2], xy, method='linear',
                          fill_value=np.mean(thetas[:, 2]))
            t1 = griddata(thetas[:, :2], thetas[:, 3], xy, method='linear',
                          fill_value=np.mean(thetas[:, 3]))

            for i, m in enumerate(mag[selection]):

                # Size that depends on magnitude
                xlen = 4*np.sqrt(10**(-0.4*(np.minimum(m, 17)-17)))/0.06
                xlen *= length_scale

                x = np.arange(-xlen, xlen, 0.05)
                xx = np.array([x, x*0.])

                for t in [t0[i], t1[i]]:
                    _mat = np.array([[np.cos(t), -np.sin(t)],
                                     [np.sin(t), np.cos(t)]])

                    xr = _mat.dot(xx).T

                    x = xr+xy[i, :]
                    xp = np.cast[int](np.round(x))
                    #plt.plot(xp[:,0], xp[:,1], color='pink', alpha=0.3, linewidth=5)

                    for j in range(-dy, dy+1):
                        ok = (xp[:, 1]+j >= 0) & (xp[:, 1]+j < sh[0])
                        ok &= (xp[:, 0] >= 0) & (xp[:, 0] < sh[1])
                        ok &= np.abs(xp[:, 1]+j - xy[i, 1]) > minR
                        ok &= np.abs(xp[:, 0] - xy[i, 0]) > minR

                        mask[xp[ok, 1]+j, xp[ok, 0]] = 1

            im['DQ', ext].data |= mask*dq_bit
            im.flush()


def multiband_catalog(field_root='j142724+334246', threshold=1.8, detection_background=True, photometry_background=True, get_all_filters=False, filters=None, det_err_scale=-np.inf, phot_err_scale=-np.inf, rescale_weight=True, run_detection=True, detection_filter='ir', detection_root=None, output_root=None, use_psf_filter=True, detection_params=prep.SEP_DETECT_PARAMS,  phot_apertures=prep.SEXTRACTOR_PHOT_APERTURES_ARCSEC, master_catalog=None, bkg_mask=None, bkg_params={'bw': 64, 'bh': 64, 'fw': 3, 'fh': 3, 'pixel_scale': 0.06}, use_bkg_err=False, aper_segmask=True, sci_image=None):
    """
    Make a detection catalog and run aperture photometry with the 
    SExtractor clone `~sep`.

    phot_apertures are aperture *diameters*.  If provided as a string, then
    apertures assumed to be in pixel units.  Can also provide a list of
    elements with astropy.unit attributes, which are converted to pixels
    given the image WCS/pixel size.

    """
    try:
        from .. import prep, utils
        frame = inspect.currentframe()
        utils.log_function_arguments(utils.LOGFILE, frame,
                                     'auto_script.multiband_catalog')
    except:
        from grizli import prep, utils

    # Make catalog
    if master_catalog is None:
        master_catalog = '{0}-{1}.cat.fits'.format(field_root, detection_filter)
    else:
        if not os.path.exists(master_catalog):
            print('Master catalog {0} not found'.format(master_catalog))
            return False

    if not os.path.exists(master_catalog):
        run_detection = True

    if detection_root is None:
        detection_root = '{0}-{1}'.format(field_root, detection_filter)

    if output_root is None:
        output_root = field_root

    if run_detection:
        if use_psf_filter:
            psf_files = glob.glob('{0}*psf.fits'.format(field_root))
            if len(psf_files) > 0:
                psf_files.sort()
                psf_im = pyfits.open(psf_files[-1])

                msg = '# Generate PSF kernel from {0}\n'.format(psf_files[-1])
                utils.log_comment(utils.LOGFILE, msg, verbose=True)

                sh = psf_im['PSF', 'DRIZ1'].data.shape
                # Cut out center of PSF
                skip = (sh[0]-1-11)//2
                psf = psf_im['PSF', 'DRIZ1'].data[skip:-1-skip, skip:-1-skip]*1

                # Optimal filter is reversed PSF (i.e., PSF cross-correlation)
                # https://arxiv.org/pdf/1512.06872.pdf
                psf_kernel = psf[::-1, :][:, ::-1]
                psf_kernel /= psf_kernel.sum()

                detection_params['filter_kernel'] = psf_kernel

        tab = prep.make_SEP_catalog(sci=sci_image,root=detection_root, threshold=threshold, get_background=detection_background, save_to_fits=True, rescale_weight=rescale_weight, err_scale=det_err_scale, phot_apertures=phot_apertures, detection_params=detection_params, bkg_mask=bkg_mask, bkg_params=bkg_params, use_bkg_err=use_bkg_err, aper_segmask=aper_segmask)
        
        cat_pixel_scale = tab.meta['asec_0'][0]/tab.meta['aper_0'][0]
        
    else:
        tab = utils.GTable.gread(master_catalog)
        cat_pixel_scale = tab.meta['ASEC_0']/tab.meta['APER_0']

    # Source positions
    #source_xy = tab['X_IMAGE'], tab['Y_IMAGE']
    if aper_segmask:
        seg_data = pyfits.open('{0}_seg.fits'.format(detection_root))[0].data
        seg_data = np.cast[np.int32](seg_data)

        aseg, aseg_id = seg_data, tab['NUMBER']

        source_xy = tab['X_WORLD'], tab['Y_WORLD'], aseg, aseg_id
        aseg_half = None
    else:
        source_xy = tab['X_WORLD'], tab['Y_WORLD']

    if filters is None:
        #visits_file = '{0}_visits.yaml'.format(field_root)
        visits_file = find_visit_file(root=field_root)
        if visits_file is None:
            get_all_filters = True

        if get_all_filters:
            mq = '{0}-f*dr?_sci.fits*'
            mq = mq.format(field_root.replace('-100mas','-*mas'))
            mosaic_files = glob.glob(mq)
            mosaic_files.sort()
            
            filters = [file.split('_')[-3][len(field_root)+1:] 
                       for file in mosaic_files]
        else:
            #vfile = '{0}_visits.npy'.format(field_root)
            #visits, all_groups, info = np.load(vfile, allow_pickle=True)
            visits, all_groups, info = load_visit_info(field_root, 
                                                       verbose=False)

            if ONLY_F814W:
                info = info[((info['INSTRUME'] == 'WFC3') & 
                             (info['DETECTOR'] == 'IR')) | 
                            (info['FILTER'] == 'F814W')]

            # UVIS
            info_filters = [f for f in info['FILTER']]
            for i in range(len(info)):
                file_i = info['FILE'][i]
                if file_i.startswith('i') & ('_flc' in file_i):
                    info_filters[i] += 'U'

            info['FILTER'] = info_filters

            filters = [f.lower() for f in np.unique(info['FILTER'])]

    #filters.insert(0, 'ir')

    #segment_img = pyfits.open('{0}-ir_seg.fits'.format(field_root))[0].data

    fq = '{0}-{1}_dr?_sci.fits*'
    
    for ii, filt in enumerate(filters):
        print(filt)
        if filt.startswith('g'):
            continue

        if filt not in ['g102', 'g141', 'g800l']:
            sci_files = glob.glob(fq.format(field_root.replace('-100mas','-*mas'),
                                          filt))
            if len(sci_files) == 0:
                continue

            root = sci_files[0].split('{0}_dr'.format(filt))[0]+filt
            # root = '{0}-{1}'.format(field_root, filt)

            # Check for half-pixel optical images if using segmask
            if aper_segmask:
                sci = pyfits.open(sci_files[0])
                sci_shape = sci[0].data.shape
                sci.close()
                del(sci)

                if sci_shape[0] != aseg.shape[0]:
                    print('# filt={0}, need half-size segmentation image!'.format(filt), sci_shape, aseg.shape)
                    if aseg_half is None:
                        aseg_half = np.zeros(sci_shape, dtype=aseg.dtype)
                        for i in [0, 1]:
                            for j in [0, 1]:
                                aseg_half[i::2, j::2] += aseg

                    source_xy = tab['X_WORLD'], tab['Y_WORLD'], aseg_half, aseg_id
                else:
                    source_xy = tab['X_WORLD'], tab['Y_WORLD'], aseg, aseg_id

            filter_tab = prep.make_SEP_catalog(root=root,
                      threshold=threshold,
                      rescale_weight=rescale_weight,
                      err_scale=phot_err_scale,
                      get_background=photometry_background,
                      save_to_fits=False, source_xy=source_xy,
                      phot_apertures=phot_apertures, bkg_mask=bkg_mask,
                      bkg_params=bkg_params, use_bkg_err=use_bkg_err, sci=sci_image)

            for k in filter_tab.meta:
                newk = '{0}_{1}'.format(filt.upper(), k)
                tab.meta[newk] = filter_tab.meta[k]

            for c in filter_tab.colnames:
                newc = '{0}_{1}'.format(filt.upper(), c)
                tab[newc] = filter_tab[c]

            # Kron total correction from EE
            
            filt_plam = tab.meta['{0}_PLAM'.format(filt.upper())]

            tot_corr = prep.get_kron_tot_corr(tab, filt.lower(), 
                                                pixel_scale=cat_pixel_scale, 
                                                photplam=filt_plam)

            #ee_corr = prep.get_kron_tot_corr(tab, filter=filt.lower())
            tab['{0}_tot_corr'.format(filt.upper())] = tot_corr

        else:
            continue

    for c in tab.colnames:
        tab.rename_column(c, c.lower())

    idcol = utils.GTable.Column(data=tab['number'], name='id')
    tab.add_column(idcol, index=0)

    tab.write('{0}_phot.fits'.format(output_root), format='fits', overwrite=True)

    return tab


def count_grism_exposures(phot, groups, grisms=['g800l', 'g102', 'g141', 'gr150c', 'gr150r'], reset=True, verbose=False):
    """
    Count number of grism exposures that contain objects in a catalog
    """
    from matplotlib.path import Path

    points = np.array([phot['ra'], phot['dec']]).T

    for g in grisms:
        if ('nexp_'+g not in phot.colnames) | reset:
            phot['nexp_'+g] = np.zeros(len(phot), dtype=np.int32)

    for ig, g in enumerate(groups):
        gri = g['grism']['product'].split('-')[-1]
        if gri not in grisms:
            continue

        if verbose:
            print('{0:<4} {1:48} {2}'.format(ig, g['grism']['product'], gri))

        for fp in g['grism']['footprints']:
            hull = Path(np.array(fp.convex_hull.boundary.xy).T)
            phot['nexp_'+gri] += hull.contains_points(points)*1

    phot['has_grism'] = (phot['nexp_'+grisms[0]] > 0).astype(np.uint8)

    if len(grisms) > 1:
        for ig, g in enumerate(grisms):
            phot['has_grism'] |= (phot['nexp_'+g] > 0).astype(np.uint8)*2**ig
            phot.meta[g+'bit'] = 2**ig

    return phot


def photutils_catalog(field_root='j142724+334246', threshold=1.8, subtract_bkg=True):
    """
    Make a detection catalog with SExtractor and then measure
    photometry with `~photutils`.

    """
    from photutils import segmentation, background
    import photutils.utils
    import warnings
    warnings.warn('photutils_catalog is deprecated, use ``sep`` catalog '
                  'in multiband_catalog')
                  
    try:
        from .. import prep, utils
    except:
        from grizli import prep, utils

    # Photutils catalog

    #overlaps = np.load('{0}_overlaps.npy'.format(field_root))[0]

    # Make catalog
    sexcat = prep.make_drz_catalog(root='{0}-ir'.format(field_root), threshold=threshold, extra_config=prep.SEXTRACTOR_CONFIG_3DHST)
    #sexcat = prep.make_SEP_catalog(root='{0}-ir'.format(field_root), threshold=threshold, extra_config=prep.SEXTRACTOR_CONFIG_3DHST)

    for c in sexcat.colnames:
        sexcat.rename_column(c, c.lower())

    sexcat = sexcat['number', 'mag_auto', 'flux_radius']

    files = glob.glob('../RAW/*fl[tc].fits')
    info = utils.get_flt_info(files)
    if ONLY_F814W:
        info = info[((info['INSTRUME'] == 'WFC3') & (info['DETECTOR'] == 'IR')) | (info['FILTER'] == 'F814W')]

    filters = [f.lower() for f in np.unique(info['FILTER'])]

    filters.insert(0, 'ir')

    segment_img = pyfits.open('{0}-ir_seg.fits'.format(field_root))[0].data

    for ii, filt in enumerate(filters):
        print(filt)
        if filt.startswith('g'):
            continue

        if filt not in ['g102', 'g141']:
            sci_files = glob.glob(('{0}-{1}_dr?_sci.fits'.format(field_root, filt)))
            if len(sci_files) == 0:
                continue
            else:
                sci_file = sci_files[0]

            sci = pyfits.open(sci_file)
            wht = pyfits.open(sci_file.replace('_sci', '_wht'))
        else:
            continue

        photflam = sci[0].header['PHOTFLAM']
        ABZP = (-2.5*np.log10(sci[0].header['PHOTFLAM']) - 21.10 -
                   5*np.log10(sci[0].header['PHOTPLAM']) + 18.6921)

        bkg_err = 1/np.sqrt(wht[0].data)
        bkg_err[~np.isfinite(bkg_err)] = 0  # 1e30
        total_error = photutils.utils.calc_total_error(sci[0].data, bkg_err, sci[0].header['EXPTIME'])

        wht_mask = (wht[0].data == 0) | (sci[0].data == 0)
        sci[0].data[wht[0].data == 0] = 0

        mask = None  # bkg_err > 1.e29

        ok = wht[0].data > 0
        if ok.sum() == 0:
            print(' No valid pixels')
            continue

        if subtract_bkg:
            try:
                bkg = background.Background2D(sci[0].data, 100, mask=wht_mask | (segment_img > 0), filter_size=(3, 3), filter_threshold=None, edge_method='pad')
                bkg_obj = bkg.background
            except:
                bkg_obj = None

                utils.log_exception(utils.LOGFILE, traceback)
                utils.log_comment(utils.LOGFILE, "# !! Couldn't make bkg_obj")
        else:
            bkg_obj = None

        cat = segmentation.source_properties(sci[0].data, segment_img, error=total_error, mask=mask, background=bkg_obj, filter_kernel=None, wcs=pywcs.WCS(sci[0].header), labels=None)

        if filt == 'ir':
            cols = ['id', 'xcentroid', 'ycentroid', 'sky_centroid', 'sky_centroid_icrs', 'source_sum', 'source_sum_err', 'xmin', 'xmax', 'ymin', 'ymax', 'min_value', 'max_value', 'minval_xpos', 'minval_ypos', 'maxval_xpos', 'maxval_ypos', 'area', 'equivalent_radius', 'perimeter', 'semimajor_axis_sigma', 'semiminor_axis_sigma', 'eccentricity', 'orientation', 'ellipticity', 'elongation', 'covar_sigx2', 'covar_sigxy', 'covar_sigy2', 'cxx', 'cxy', 'cyy']
            tab = utils.GTable(cat.to_table(columns=cols))
            cols = ['source_sum', 'source_sum_err']
            for c in cols:
                tab[c.replace('sum', 'flam')] = tab[c]*photflam
        else:
            cols = ['source_sum', 'source_sum_err']
            t_i = cat.to_table(columns=cols)

            mask = (np.isfinite(t_i['source_sum_err']))
            for c in cols:
                tab['{0}_{1}'.format(filt, c)] = t_i[c]
                tab['{0}_{1}'.format(filt, c)][~mask] = np.nan
                cflam = c.replace('sum', 'flam')
                tab['{0}_{1}'.format(filt, cflam)] = t_i[c]*photflam
                tab['{0}_{1}'.format(filt, cflam)][~mask] = np.nan

        tab.meta['PW{0}'.format(filt.upper())] = sci[0].header['PHOTPLAM']
        tab.meta['ZP{0}'.format(filt.upper())] = ABZP
        tab.meta['FL{0}'.format(filt.upper())] = sci[0].header['PHOTFLAM']

    icrs = [(coo.ra.value, coo.dec.value) for coo in tab['sky_centroid_icrs']]
    tab['ra'] = [coo[0] for coo in icrs]
    tab['dec'] = [coo[1] for coo in icrs]

    tab.remove_column('sky_centroid_icrs')
    tab.remove_column('sky_centroid')

    tab.write('{0}_phot.fits'.format(field_root), format='fits', overwrite=True)

    return tab


def load_GroupFLT(field_root='j142724+334246', PREP_PATH='../Prep', force_ref=None, force_seg=None, force_cat=None, galfit=False, pad=256, files=None, gris_ref_filters=GRIS_REF_FILTERS, split_by_grism=False):
    """
    Initialize a GroupFLT object
    """
    import glob
    import os
    import numpy as np

    from .. import prep, utils, multifit

    if files is None:
        files = glob.glob(os.path.join(PREP_PATH, '*fl[tc].fits'))
        files += glob.glob(os.path.join(PREP_PATH, '*rate.fits'))
        files.sort()

    info = utils.get_flt_info(files)
    for idx, filter in enumerate(info['FILTER']):
        if '-' in filter:
            info['FILTER'][idx] = filter.split('-')[-1]

    masks = {}
    for gr in ['G141', 'G102', 'G800L']:
        masks[gr.lower()] = [info['FILTER'] == gr, gr, '']

    for gr in ['GR150R', 'GR150C']:
        for filt in ['F090W', 'F115W', 'F150W', 'F200W']:
            key = f'{gr.lower()}-{filt.lower()}'
            masks[key] = [(info['PUPIL'] == filt) & (info['FILTER'] == gr), gr, filt]

    if force_cat is None:
        #catalog = '{0}-ir.cat.fits'.format(field_root)
        catalog = glob.glob('{0}-ir.cat.fits'.format(field_root))[0]
    else:
        catalog = force_cat

    grp_objects = []

    grp = None

    for mask in masks:
        if (masks[mask][0].sum() > 0) & (masks[mask][1] in gris_ref_filters):
            if len(masks[mask]) == 3:
                ref = masks[mask][2]
            else:
                for f in gris_ref_filters[masks[mask][1]]:
                    if os.path.exists('{0}-{1}_drz_sci.fits'.format(field_root, f.lower())):
                        ref = f
                        break
        else:
            continue
        # Segmentation image
        if force_seg is None:
            if force_seg is None:
                if galfit == 'clean':
                    seg_file = '{0}-{1}_galfit_orig_seg.fits'.format(field_root, ref.lower())
                elif galfit == 'model':
                    seg_file = '{0}-{1}_galfit_seg.fits'.format(field_root, ref.lower())
                else:
                    seg_file = glob.glob('{0}-*_seg.fits'.format(field_root))[0]
        else:
            seg_file = force_seg
        # Reference image
        if force_ref is None:
            if galfit == 'clean':
                ref_file = '{0}-{1}_galfit_clean.fits'.format(field_root, ref.lower())
            elif galfit == 'model':
                ref_file = '{0}-{1}_galfit.fits'.format(field_root, ref.lower())
            else:
                ref_file = '{0}-{1}_drz_sci.fits'.format(field_root, ref.lower())
        else:
            ref_file = force_ref
        
        grp_i = multifit.GroupFLT(grism_files=list(info['FILE'][masks[mask][0]]), direct_files=[], ref_file=ref_file, seg_file=seg_file, catalog=catalog, cpu_count=-1, sci_extn=1, pad=pad)
        grp_objects.append(grp_i)

    if split_by_grism:
        return grp_objects
    else:
        grp = grp_objects[0]
        if len(grp_objects) > 0:
            for i in range(1, len(grp_objects)):
                grp.extend(grp_objects[i])
                del(grp_objects[i])

        return [grp]


def grism_prep(field_root='j142724+334246', PREP_PATH='../Prep', EXTRACT_PATH='../Extractions', ds9=None, refine_niter=3, gris_ref_filters=GRIS_REF_FILTERS, files=None, split_by_grism=True, refine_poly_order=1, refine_fcontam=0.5, cpu_count=0, mask_mosaic_edges=True, prelim_mag_limit=25, refine_mag_limits=[18, 24], grisms_to_process=None):
    """
    Contamination model for grism exposures
    """
    import glob
    import os
    import numpy as np
    import scipy.stats

    try:
        from .. import prep, utils, multifit
        frame = inspect.currentframe()
        utils.log_function_arguments(utils.LOGFILE, frame,
                                     'auto_script.grism_prep')
    except:
        from grizli import prep, utils, multifit

    if grisms_to_process is not None:
        for g in gris_ref_filters.copy():
            if g not in grisms_to_process:
                pg = gris_ref_filters.pop(g)

    grp_objects = load_GroupFLT(field_root=field_root, PREP_PATH=PREP_PATH, 
                                gris_ref_filters=gris_ref_filters, 
                                files=files, split_by_grism=split_by_grism)

    for grp in grp_objects:

        ################
        # Compute preliminary model
        grp.compute_full_model(fit_info=None, verbose=True, store=False, 
                               mag_limit=prelim_mag_limit, coeffs=[1.1, -0.5], 
                               cpu_count=cpu_count)

        ##############
        # Save model to avoid having to recompute it again
        grp.save_full_data()

        #############
        # Mask edges of the exposures not covered by reference image
        if mask_mosaic_edges:
            try:
                # Read footprint file created ealier
                fp_file = '{0}-ir.yaml'.format(field_root)
                with open(fp_file) as fp:
                    fp_data = yaml.load(fp, Loader=yaml.Loader)
                    
                det_poly = utils.SRegion(fp_data[0]['footprint']).shapely[0]
                
                for flt in grp.FLTs:
                    flt.mask_mosaic_edges(sky_poly=det_poly, verbose=True,
                                          dq_mask=False, dq_value=1024,
                                          err_scale=10, resid_sn=-1)
            except:
                utils.log_exception(utils.LOGFILE, traceback)
                pass

        ################
        # Remove constant modal background
        for i in range(grp.N):
            mask = (grp.FLTs[i].model < grp.FLTs[i].grism['ERR']*0.6) 
            mask &= (grp.FLTs[i].grism['SCI'] != 0)

            # Fit Gaussian to the masked pixel distribution
            clip = np.ones(mask.sum(), dtype=bool)
            for iter in range(3):
                clip_data = grp.FLTs[i].grism.data['SCI'][mask][clip]
                n = scipy.stats.norm.fit(clip_data)
                clip = np.abs(grp.FLTs[i].grism.data['SCI'][mask]) < 3*n[1]
            
            del(clip_data)
            mode = n[0]

            logstr = '# grism_mode_bg {0} {1} {2:.4f}'
            logstr = logstr.format(grp.FLTs[i].grism.parent_file, 
                                   grp.FLTs[i].grism.filter, mode)
            utils.log_comment(utils.LOGFILE, logstr, verbose=True)

            try:
                ds9.view(grp.FLTs[i].grism['SCI'] - grp.FLTs[i].model)
            except:
                pass

            # Subtract
            grp.FLTs[i].grism.data['SCI'] -= mode

        #############
        # Refine the model
        i = 0
        if ds9:
            ds9.view(grp.FLTs[i].grism['SCI'] - grp.FLTs[i].model)
            fr = ds9.get('frame')

        utils.log_comment(utils.LOGFILE, '# Refine contamination', 
                          verbose=True, show_date=True)

        for iter in range(refine_niter):
            print('\nRefine contamination model, iter # {0}\n'.format(iter))
            if ds9:
                ds9.set('frame {0}'.format(int(fr)+iter+1))

            if (iter == 0) & (refine_niter > 0):
                refine_i = 1
            else:
                refine_i = refine_fcontam

            grp.refine_list(poly_order=refine_poly_order, 
                            mag_limits=refine_mag_limits,
                            max_coeff=5, ds9=ds9, verbose=True,
                            fcontam=refine_i)

        ##############
        # Save model to avoid having to recompute it again
        grp.save_full_data()

    # Link minimal files to Extractions directory
    os.chdir(EXTRACT_PATH)
    os.system(f'ln -s {PREP_PATH}/*GrismFLT* .')
    os.system(f'ln -s {PREP_PATH}/*_fl*wcs.fits .')
    os.system(f'ln -s {PREP_PATH}/{field_root}-*.cat.fits .')
    os.system(f'ln -s {PREP_PATH}/{field_root}-*seg.fits .')
    os.system(f'ln -s {PREP_PATH}/*_phot.fits .')

    return grp


DITHERED_PLINE = {'kernel': 'point', 'pixfrac': 0.2, 'pixscale': 0.1, 'size': 8, 'wcs': None}
PARALLEL_PLINE = {'kernel': 'square', 'pixfrac': 1.0, 'pixscale': 0.1, 'size': 8, 'wcs': None}


def refine_model_with_fits(field_root='j142724+334246', grp=None, master_files=None, spectrum='continuum', clean=True, max_chinu=5):
    """
    Refine the full-field grism models with the best fit spectra from 
    individual extractions.
    """
    import glob
    import traceback

    try:
        from .. import multifit
    except:
        from grizli import multifit

    if grp is None:
        if master_files is None:
            master_files = glob.glob('*GrismFLT.fits')
            master_files.sort()

        catalog = glob.glob(f'{field_root}-*.cat.fits')[0]
        try:
            seg_file = glob.glob(f'{field_root}-*_seg.fits')[0]
        except:
            seg_file = None

        grp = multifit.GroupFLT(grism_files=master_files, direct_files=[], ref_file=None, seg_file=seg_file, catalog=catalog, cpu_count=-1, sci_extn=1, pad=256)

    fit_files = glob.glob('*full.fits')
    fit_files.sort()
    N = len(fit_files)
    if N == 0:
        return False
    
    msg = 'Refine model ({0}/{1}): {2} / skip (chinu={3:.1f}, dof={4})'
    
    for i, file in enumerate(fit_files):
        try:
            hdu = pyfits.open(file)
            id = hdu[0].header['ID']

            fith = hdu['ZFIT_STACK'].header
            chinu = fith['CHIMIN']/fith['DOF']
            if (chinu > max_chinu) | (fith['DOF'] < 10):
                print(msg.format(i, N, file, chinu, fith['DOF']))
                continue

            sp = utils.GTable(hdu['TEMPL'].data)

            dt = np.float
            wave = np.cast[dt](sp['wave'])  # .byteswap()
            flux = np.cast[dt](sp[spectrum])  # .byteswap()
            grp.compute_single_model(int(id), mag=19, size=-1, store=False,
                                     spectrum_1d=[wave, flux], is_cgs=True,
                                     get_beams=None, in_place=True)
            print('Refine model ({0}/{1}): {2}'.format(i, N, file))
        except:
            print('Refine model ({0}/{1}): {2} / failed'.format(i, N, file))

    grp.save_full_data()

    if clean:
        print('# refine_model_with_fits: cleanup')
        files = glob.glob('*_grism_*fits')
        files += glob.glob('*beams.fits')
        files += glob.glob('*stack.fits')
        files += glob.glob('*stack.png')
        files += glob.glob('*full.fits')
        for file in files:
            os.remove(file)

    del(grp)


def extract(field_root='j142724+334246', maglim=[13, 24], prior=None, MW_EBV=0.00, ids=[], pline=DITHERED_PLINE, fit_only_beams=True, run_fit=True, poly_order=7, oned_R=30, master_files=None, grp=None, bad_pa_threshold=None, fit_trace_shift=False, size=32, diff=True, min_sens=0.02, fcontam=0.2, min_mask=0.01, sys_err=0.03, skip_complete=True, fit_args={}, args_file='fit_args.npy', get_only_beams=False):
    import glob
    import os

    import numpy as np
    import matplotlib.pyplot as plt

    #import grizli
    try:
        from .. import multifit, prep, utils, fitting
    except:
        from grizli import multifit, prep, utils, fitting

    if master_files is None:
        master_files = glob.glob('*GrismFLT.fits')
        master_files.sort()
    
    isJWST = prep.check_isJWST(master_files[0])

    if grp is None:
        init_grp = True
        catalog = glob.glob('{0}-*.cat.fits'.format(field_root))[0]
        try:
            seg_file = glob.glob('{0}-*_seg.fits'.format(field_root))[0]
        except:
            seg_file = None

        grp = multifit.GroupFLT(grism_files=master_files, direct_files=[], ref_file=None, seg_file=seg_file, catalog=catalog, cpu_count=-1, sci_extn=1, pad=256)
    else:
        init_grp = False

    ###############
    # PHotometry

    target = field_root

    try:
        file_args = np.load(args_file, allow_pickle=True)[0]
        MW_EBV = file_args['MW_EBV']
        min_sens = file_args['min_sens']
        min_mask = file_args['min_mask']
        fcontam = file_args['fcontam']
        sys_err = file_args['sys_err']
        pline = file_args['pline']
        fit_args = file_args
        fit_args.pop('kwargs')
    except:
        pass

    if get_only_beams:
        beams = grp.get_beams(ids, size=size, beam_id='A', min_sens=min_sens)
        if init_grp:
            del(grp)

        return(beams)

    ###########
    # IDs to extract
    # ids=[1096]

    if ids == []:
        clip = (grp.catalog['MAG_AUTO'] > maglim[0]) & (grp.catalog['MAG_AUTO'] < maglim[1])
        so = np.argsort(grp.catalog['MAG_AUTO'][clip])
        ids = grp.catalog['NUMBER'][clip][so]
    else:
        ids = [int(id) for id in ids]

    # Stack the different beans

    # Use "binning" templates for standardized extraction
    if oned_R:
        bin_steps, step_templ = utils.step_templates(wlim=[5000, 18000.0],
                                                     R=oned_R, round=10)
        init_templates = step_templ
    else:
        # Polynomial templates
        wave = np.linspace(2000, 2.5e4, 100)
        poly_templ = utils.polynomial_templates(wave, order=poly_order)
        init_templates = poly_templ

    #size = 32
    close = True
    show_beams = True

    if __name__ == '__main__':  # Interactive
        size = 32
        close = Skip = False
        pline = {'kernel': 'point', 'pixfrac': 0.2, 'pixscale': 0.1, 'size': 8, 'wcs': None}
        prior = None

        skip_complete = True
        fit_trace_shift = False
        bad_pa_threshold = 1.6
        MW_EBV = 0

    ###############
    # Stacked spectra
    for ii, id in enumerate(ids):
        if skip_complete:
            if os.path.exists('{0}_{1:05d}.stack.png'.format(target, id)):
                continue

        beams = grp.get_beams(id, size=size, beam_id='A', min_sens=min_sens)
        for i in range(len(beams))[::-1]:
            if beams[i].fit_mask.sum() < 10:
                beams.pop(i)

        print('{0}/{1}: {2} {3}'.format(ii, len(ids), id, len(beams)))
        if len(beams) < 1:
            continue

        #mb = multifit.MultiBeam(beams, fcontam=fcontam, group_name=target, psf=False, MW_EBV=MW_EBV, min_sens=min_sens)

        mb = multifit.MultiBeam(beams, fcontam=fcontam, group_name=target, psf=False, isJWST=isJWST, MW_EBV=MW_EBV, sys_err=sys_err, min_mask=min_mask, min_sens=min_sens)

        if bad_pa_threshold is not None:
            out = mb.check_for_bad_PAs(chi2_threshold=bad_pa_threshold,
                                                   poly_order=1, reinit=True,
                                                  fit_background=True)

            fit_log, keep_dict, has_bad = out

            if has_bad:
                print('\n  Has bad PA!  Final list: {0}\n{1}'.format(keep_dict, fit_log))

        ixi = grp.catalog['NUMBER'] == id
        if (fit_trace_shift > 0) & (grp.catalog['MAG_AUTO'][ixi][0] < 24.5):
            b = mb.beams[0]
            b.compute_model()
            sn_lim = fit_trace_shift*1
            if (np.max((b.model/b.grism['ERR'])[b.fit_mask.reshape(b.sh)]) > sn_lim) | (sn_lim > 100):
                print(' Fit trace shift: \n')
                try:
                    shift = mb.fit_trace_shift(tol=1.e-3, verbose=True, split_groups=True, lm=True)
                except:
                    pass

        try:
            tfit = mb.template_at_z(z=0, templates=init_templates, fit_background=True, fitter='lstsq', get_uncertainties=2)
        except:
            tfit = None

        try:
            fig1 = mb.oned_figure(figsize=[5, 3], tfit=tfit, show_beams=show_beams, scale_on_stacked=True, ylim_percentile=5)
            if oned_R:
                outroot = '{0}_{1:05d}.R{2:.0f}'.format(target, id, oned_R)
                hdu = mb.oned_spectrum_to_hdu(outputfile=outroot+'.fits',
                                              tfit=tfit, wave=bin_steps)
            else:
                outroot = '{0}_{1:05d}.1D'.format(target, id)
                hdu = mb.oned_spectrum_to_hdu(outputfile=outroot+'.fits',
                                              tfit=tfit)

            fig1.savefig(outroot+'.png')

        except:
            continue

        hdu, fig = mb.drizzle_grisms_and_PAs(fcontam=0.5, flambda=False, kernel='point', size=32, tfit=tfit, diff=diff)
        fig.savefig('{0}_{1:05d}.stack.png'.format(target, id))

        hdu.writeto('{0}_{1:05d}.stack.fits'.format(target, id),
                    overwrite=True)
        mb.write_master_fits()

        if False:
            # Fit here for AWS...
            fitting.run_all_parallel(id, verbose=True)

        if close:
            plt.close(fig)
            plt.close(fig1)
            del(hdu)
            del(mb)
            for k in range(100000):
                plt.close()

    if not run_fit:
        if init_grp:
            return grp
        else:
            return True

    for ii, id in enumerate(ids):
        print('{0}/{1}: {2}'.format(ii, len(ids), id))

        if not os.path.exists('{0}_{1:05d}.beams.fits'.format(target, id)):
            continue

        if skip_complete:
            if os.path.exists('{0}_{1:05d}.line.png'.format(target, id)):
                continue

        try:
            out = fitting.run_all_parallel(id, get_output_data=True, **fit_args, args_file=args_file)
            mb, st, fit, tfit, line_hdu = out

            spectrum_1d = [tfit['cont1d'].wave, tfit['cont1d'].flux]
            grp.compute_single_model(id, mag=-99, size=-1, store=False, spectrum_1d=spectrum_1d, get_beams=None, in_place=True, is_cgs=True)

            if close:
                for k in range(1000):
                    plt.close()

            del(out)
        except:
            pass

    # Re-save data with updated models
    if init_grp:
        grp.save_full_data()
        return grp
    else:
        return True


def generate_fit_params(field_root='j142724+334246', fitter=['nnls', 'bounded'], prior=None, MW_EBV=0.00, pline=DITHERED_PLINE, fit_only_beams=True, run_fit=True, poly_order=7, fsps=True, min_sens=0.01, sys_err=0.03, fcontam=0.2, zr=[0.05, 3.6], dz=[0.004, 0.0004], fwhm=1000, lorentz=False, include_photometry=True, use_phot_obj=False, save_file='fit_args.npy', fit_trace_shift=False, **kwargs):
    """
    Generate a parameter dictionary for passing to the fitting script
    """
    import numpy as np
    from grizli import utils, fitting
    from . import photoz

    phot = None

    t0 = utils.load_templates(fwhm=fwhm, line_complexes=True, stars=False, full_line_list=None, continuum_list=None, fsps_templates=fsps, alf_template=True, lorentz=lorentz)
    t1 = utils.load_templates(fwhm=fwhm, line_complexes=False, stars=False, full_line_list=None, continuum_list=None, fsps_templates=fsps, alf_template=True, lorentz=lorentz)

    args = fitting.run_all(0, t0=t0, t1=t1, fwhm=1200, zr=zr, dz=dz, fitter=fitter, group_name=field_root, fit_stacks=False, prior=prior,  fcontam=fcontam, pline=pline, min_sens=min_sens, mask_sn_limit=np.inf, fit_beams=False,  root=field_root, fit_trace_shift=fit_trace_shift, phot=phot, use_phot_obj=use_phot_obj, verbose=True, scale_photometry=False, show_beams=True, overlap_threshold=10, get_ir_psfs=True, fit_only_beams=fit_only_beams, MW_EBV=MW_EBV, sys_err=sys_err, get_dict=True)

    # EAZY-py photometry object from HST photometry
    try:
        import eazy.photoz
        HAS_EAZY = True
    except:
        HAS_EAZY = False

    if include_photometry & HAS_EAZY:
        aper_ix = include_photometry*1
        utils.set_warnings()

        total_flux = 'flux_auto'
        obj = photoz.eazy_photoz(field_root, object_only=True,
                  apply_prior=False, beta_prior=True, aper_ix=aper_ix-1,
                  force=True,
                  get_external_photometry=False, compute_residuals=False,
                  total_flux=total_flux)

        cat = obj.cat

        #apcorr = cat['flux_iso']/(cat['flux_auto']*cat['tot_corr'])
        apcorr = None

        phot_obj = photoz.EazyPhot(obj, grizli_templates=t0,
                                   source_text='grizli_HST_photometry',
                                   apcorr=apcorr,
                                   include_photometry=True, include_pz=False)

        args['phot_obj'] = phot_obj
        args['scale_photometry'] = True

    np.save(save_file, [args])
    print('Saved arguments to {0}.'.format(save_file))
    return args


def summary_catalog(**kwargs):
    from . import summary
    res = summary.summary_catalog(**kwargs)
    return res


def fine_alignment(field_root='j142724+334246', HOME_PATH='/Volumes/Pegasus/Grizli/Automatic/', min_overlap=0.2, stopme=False, ref_err=1.e-3, radec=None, redrizzle=True, shift_only=True, maglim=[17, 24], NITER=1, catalogs=['GAIA', 'PS1', 'NSC', 'SDSS', 'WISE'], method='Powell', radius=5., program_str=None, match_str=[], all_visits=None, date=None, gaia_by_date=False, tol=None, fit_options=None, print_options={'precision': 3, 'sign': ' '}, include_internal_matches=True, master_gaia_catalog=None):
    """
    Try fine alignment from visit-based SExtractor catalogs
    
    Parameters
    ----------
    
    Returns
    -------
    
    """
    import os
    import glob
    import time

    try:
        from .. import prep, utils
        from ..prep import get_radec_catalog, get_gaia_radec_at_time
        from ..utils import transform_wcs

        frame = inspect.currentframe()
        utils.log_function_arguments(utils.LOGFILE, frame,
                                     'auto_script.fine_alignment')

    except:
        from grizli import prep, utils
        from grizli.prep import get_radec_catalog
        from grizli.utils import transform_wcs

    import numpy as np
    np.set_printoptions(**print_options)

    import matplotlib.pyplot as plt

    from shapely.geometry import Polygon
    from scipy.spatial import ConvexHull
    from drizzlepac import updatehdr

    import astropy.units as u
    from scipy.optimize import minimize, fmin_powell

    import copy

    if all_visits is None:
        #_ = np.load(f'{field_root}_visits.npy', allow_pickle=True)
        all_visits, all_groups, info = load_visit_info(field_root, 
                                                       verbose=False)
        #all_visits, all_groups, info = _

    failed_list = glob.glob('*failed')

    visits = []
    files = []
    for visit in all_visits:
        file = '{0}.cat.fits'.format(visit['product'])

        if visit['product']+'.failed' in failed_list:
            continue

        if os.path.exists(file):
            if program_str is not None:
                prog = visit['product'].split('-')[-4]
                if prog != program_str:
                    continue

            if len(match_str) > 0:
                has_match = False
                for m in match_str:
                    has_match |= m in visit['product']

                if not has_match:
                    continue

            visits.append(visit)
            files.append(file)

    if radec is None:
        ra_i, dec_i = np.median(info['RA_TARG']), np.median(info['DEC_TARG'])
        print('Center coordinate: ', ra_i, dec_i)
        if date is not None:
            radec, ref_catalog = get_radec_catalog(ra=ra_i, dec=dec_i,
                    product=field_root, date=date,
                    reference_catalogs=catalogs, radius=radius)
        else:
            radec, ref_catalog = get_radec_catalog(ra=ra_i, dec=dec_i,
                    product=field_root,
                    reference_catalogs=catalogs, radius=radius)

    #ref = 'j152643+164738_sdss.radec'
    ref_tab = utils.GTable(np.loadtxt(radec, unpack=True).T, 
                           names=['ra', 'dec'])
    ridx = np.arange(len(ref_tab))
    
    # Global GAIA DR2 catalog
    if gaia_by_date:
        if master_gaia_catalog is not None:
            msg = (f'Master gaia catalog: {master_gaia_catalog}')                   
            utils.log_comment(utils.LOGFILE, msg, show_date=True,
                              verbose=True)

            gaia_tab = utils.read_catalog(master_gaia_catalog)
            
        else:
            
            dra = np.max(np.abs(info['RA_TARG']-ra_i))
            dde = np.max(np.abs(info['DEC_TARG']-dec_i))
            drad = np.sqrt((dra*np.cos(dec_i/180*np.pi))**2+(dde**2))*60+2
        
            msg = (f'Get field GAIA catalog ({ra_i:.6f}, {dec_i:.6f})' +
                   f' r={drad:.1f}arcmin')
                   
            utils.log_comment(utils.LOGFILE, msg, show_date=True,
                              verbose=True)
                          
            gaia_tab = prep.get_gaia_DR2_vizier(ra=ra_i, dec=dec_i, 
                                                radius=drad)
        
        # Done
        msg = f'GAIA catalog: {len(gaia_tab)} objects'
        utils.log_comment(utils.LOGFILE, msg, show_date=True,
                          verbose=True)
        
        if len(gaia_tab) == 0:
            msg = f'!No GAIA objects found, will run without absolute frame'
            utils.log_comment(utils.LOGFILE, msg, show_date=True,
                              verbose=True)
            
            gaia_tab = None
    else:
        gaia_tab = None
    
    # Find matches
    tab = {}
    for i, file in enumerate(files):
        tab[i] = {}
        t_i = utils.GTable.gread(file)
        mclip = (t_i['MAG_AUTO'] > maglim[0]) & (t_i['MAG_AUTO'] < maglim[1])
        if mclip.sum() == 0:
            continue

        tab[i]['cat'] = t_i[mclip]

        try:
            sci_file = glob.glob(file.replace('.cat', '_dr?_sci'))[0]
        except:
            sci_file = glob.glob(file.replace('.cat', '_wcs'))[0]

        im = pyfits.open(sci_file)
        tab[i]['wcs'] = pywcs.WCS(im[0].header)

        tab[i]['transform'] = [0, 0, 0, 1]
        tab[i]['xy'] = np.array([tab[i]['cat']['X_IMAGE'], tab[i]['cat']['Y_IMAGE']]).T

        tab[i]['match_idx'] = {}

        if gaia_by_date & (gaia_tab is not None):
            drz_file = glob.glob(file.replace('.cat.fits',
                                              '*dr?_sci.fits'))[0]
            drz_im = pyfits.open(drz_file)
            
            coo = get_gaia_radec_at_time(gaia_tab, 
                                         date=drz_im[0].header['EXPSTART'],
                                         format='mjd')
            
            ok = np.isfinite(coo.ra+coo.dec)
            ref_tab = utils.GTable()
            if ok.sum() == 0:
                ref_tab['ra'] = [0.]
                ref_tab['dec'] = [-89.]
            else:
                ref_tab['ra'] = coo.ra[ok].value
                ref_tab['dec'] = coo.dec[ok].value
            
            prod = '-'.join(file.split('-')[:-1])
            prep.table_to_radec(ref_tab, f'{prod}_gaia.radec')
            
            # radec, ref_catalog = get_radec_catalog(ra=drz_im[0].header['CRVAL1'],
            #         dec=drz_im[0].header['CRVAL2'],
            #         product='-'.join(file.split('-')[:-1]),  date=drz_im[0].header['EXPSTART'], date_format='mjd',
            #         reference_catalogs=['GAIA'], radius=radius)
            # 
            # ref_tab = utils.GTable(np.loadtxt(radec, unpack=True).T, names=['ra', 'dec'])
            ridx = np.arange(len(ref_tab))

        tab[i]['ref_tab'] = ref_tab
        idx, dr = tab[i]['cat'].match_to_catalog_sky(ref_tab)
        clip = dr < 0.6*u.arcsec
        if clip.sum() > 1:
            tab[i]['match_idx'][-1] = [idx[clip], ridx[clip]]
        
        msg = '{0} Ncat={1} Nref={2}'
        utils.log_comment(utils.LOGFILE, 
                          msg.format(sci_file, mclip.sum(), clip.sum()), 
                          show_date=False,
                          verbose=True)
                          
        # ix, jx = tab[i]['match_idx'][-1]
        # ci = tab[i]['cat']#[ix]
        # cj = ref_tab#[jx]

    if include_internal_matches:
        for i, file in enumerate(files):
            for j in range(i+1, len(files)):
                sidx = np.arange(len(tab[j]['cat']))
                idx, dr = tab[i]['cat'].match_to_catalog_sky(tab[j]['cat'])
                clip = dr < 0.3*u.arcsec
                print(file, files[j], clip.sum())

                if clip.sum() < 5:
                    continue

                if clip.sum() > 0:
                    tab[i]['match_idx'][j] = [idx[clip], sidx[clip]]

    #ref_err = 0.01

    # shift_only=True
    if shift_only > 0:
        # Shift only
        p0 = np.vstack([[0, 0] for i in tab])
        pscl = np.array([10., 10.])
    elif shift_only < 0:
        # Shift + rot + scale
        p0 = np.vstack([[0, 0, 0, 1] for i in tab])
        pscl = np.array([10., 10., 100., 100.])
    else:
        # Shift + rot
        p0 = np.vstack([[0, 0, 0] for i in tab])
        pscl = np.array([10., 10., 100.])

    #ref_err = 0.06

    if False:
        field_args = (tab, ref_tab, ref_err, shift_only, 'field')
        _objfun_align(p0*10., *field_args)

    fit_args = (tab, ref_tab, ref_err, shift_only, 'huber')
    plot_args = (tab, ref_tab, ref_err, shift_only, 'plot')
    plotx_args = (tab, ref_tab, ref_err, shift_only, 'plotx')

    pi = p0*1.  # *10.
    for iter in range(NITER):
        fit = minimize(_objfun_align, pi*pscl, args=fit_args, method=method, jac=None, hess=None, hessp=None, bounds=None, constraints=(), tol=tol, callback=None, options=fit_options)
        pi = fit.x.reshape((-1, len(pscl)))/pscl

    ########
    # Show the result
    fig = plt.figure(figsize=[8, 8])
    ax = fig.add_subplot(221)
    _objfun_align(p0*pscl, *plot_args)
    ax.set_xticklabels([])
    ax.set_ylabel('dDec')

    ax = fig.add_subplot(223)
    _objfun_align(p0*pscl, *plotx_args)
    ax.set_ylabel('dDec')
    ax.set_xlabel('dRA')

    ax = fig.add_subplot(222)
    _objfun_align(fit.x, *plot_args)
    ax.set_yticklabels([])
    ax.set_xticklabels([])

    ax = fig.add_subplot(224)
    _objfun_align(fit.x, *plotx_args)
    ax.set_yticklabels([])
    ax.set_xlabel('dRA')

    for ax in fig.axes:
        ax.grid()
        ax.set_xlim(-0.35, 0.35)
        ax.set_ylim(-0.35, 0.35)

    fig.tight_layout(pad=0.5)

    extra_str = ''
    if program_str:
        extra_str += '.{0}'.format(program_str)

    if match_str:
        extra_str += '.{0}'.format('.'.join(match_str))

    fig.text(0.97, 0.02, time.ctime(), ha='right', va='bottom', fontsize=5, transform=fig.transFigure)

    fig.savefig('{0}{1}_fine.png'.format(field_root, extra_str))
    fine_file = '{0}{1}_fine.yaml'.format(field_root, extra_str)
    save_fine_yaml(visits, fit, yaml_file=fine_file)
    #np.save('{0}{1}_fine.npy'.format(field_root, extra_str), [visits, fit])

    return tab, fit, visits


def save_fine_yaml(visits, fit, yaml_file='fit_fine.yaml'):
    """
    Save results from fine_alignment
    """
    vis = [visit_dict_to_strings(v) for v in visits]
    
    fit_res = {}
    for k in fit:
        if k in ['direc','x']:
            fit_res[k] = fit[k].tolist()
        else:
            fit_res[k] = fit[k]
    
    fit_res['fun'] = float(fit['fun'])
    
    with open(yaml_file, 'w') as fp:
        yaml.dump([vis, fit_res], stream=fp, Dumper=yaml.Dumper)


def load_fine_yaml(yaml_file='fit_fine.yaml'):
    """
    Load fine_alignment result
    """
    
    with open(yaml_file) as fp:
        vis, fit = yaml.load(fp, Loader=yaml.Loader)
    
    visits = [visit_dict_from_strings(v) for v in vis]
    for k in ['direc','x']:
        fit[k] = np.array(fit[k])
    
    return visits, fit


def update_wcs_headers_with_fine(field_root, backup=True):
    """
    Update grism headers with the fine shifts
    """
    import os
    import numpy as np
    import glob

    import astropy.io.fits as pyfits
    import astropy.wcs as pywcs

    from drizzlepac import updatehdr

    #import grizli.prep
    try:
        from .. import prep
    except:
        from grizli import prep

    if backup:
        if not os.path.exists('FineBkup'):
            os.mkdir('FineBkup')

    #visits, all_groups, info = np.load(f'{field_root}_visits.npy',
    #                                   allow_pickle=True)
    visits, all_groups, info = load_visit_info(field_root, verbose=False)

    fit_files = glob.glob('{0}*fine.yaml'.format(field_root))
    
    for fit_file in fit_files:
        #fine_visits, fine_fit = np.load(fit_file, allow_pickle=True)
        fine_visits, fine_fit = load_fine_yaml(yaml_file=fit_file)
        
        N = len(fine_visits)

        if backup:
            for i in range(N):
                direct = fine_visits[i]
                for file in direct['files']:
                    os.system(f'cp {file} FineBkup/')
                    print(file)

        trans = np.reshape(fine_fit['x'], (N, -1))  # /10.
        sh = trans.shape
        if sh[1] == 2:
            pscl = np.array([10., 10.])
            trans = np.hstack([trans/pscl, np.zeros((N, 1)), np.ones((N, 1))])
        elif sh[1] == 3:
            pscl = np.array([10., 10., 100])
            trans = np.hstack([trans/pscl, np.ones((N, 1))])
        elif sh[1] == 4:
            pscl = np.array([10., 10., 100, 100])
            trans = trans/pscl

        # Update direct WCS
        for ix, direct in enumerate(fine_visits):
            #direct = visits[ix]
            out_shift, out_rot = trans[ix, :2], trans[ix, 2]
            out_scale = trans[ix, 3]

            xyscale = trans[ix, :4]

            xyscale[2] *= -1
            out_rot *= -1

            try:
                wcs_ref_file = str('{0}.cat.fits'.format(direct['product']))
                wcs_ref = pywcs.WCS(pyfits.open(wcs_ref_file)['WCS'].header,
                                relax=True)
            except:
                wcs_ref_file = str('{0}_wcs.fits'.format(direct['product']))
                wcs_ref = pywcs.WCS(pyfits.open(wcs_ref_file)[0].header,
                                relax=True)

            for file in direct['files']:
                prep.update_wcs_fits_log(file, wcs_ref,
                                    xyscale=xyscale,
                                    initialize=False,
                                    replace=('.fits', '.wcslog.fits'),
                                    wcsname='FINE')

                updatehdr.updatewcs_with_shift(file,
                                      wcs_ref_file,
                                      xsh=out_shift[0], ysh=out_shift[1],
                                      rot=out_rot, scale=out_scale,
                                      wcsname='FINE', force=True,
                                      reusename=True, verbose=True,
                                      sciext='SCI')

            # Bug in astrodrizzle? Dies if the FLT files don't have MJD-OBS
            # keywords
            im = pyfits.open(file, mode='update')
            im[0].header['MJD-OBS'] = im[0].header['EXPSTART']
            im.flush()

        # Update grism WCS
        for i in range(len(all_groups)):
            direct = all_groups[i]['direct']
            grism = all_groups[i]['grism']
            for j in range(N):
                if fine_visits[j]['product'] == direct['product']:
                    print(direct['product'], grism['product'], trans[j, :])

                    if backup:
                        for file in grism['files']:
                            os.system(f'cp {file} FineBkup/')
                            print(file)

                    prep.match_direct_grism_wcs(direct=direct, grism=grism,
                                                get_fresh_flt=False,
                                                xyscale=trans[j, :])


def make_reference_wcs(info, files=None, output='mosaic_wcs-ref.fits', filters=['G800L', 'G102', 'G141','GR150C', 'GR150R'], pad_reference=90, pixel_scale=None, get_hdu=True):
    """
    Make a reference image WCS based on the grism exposures

    Parameters
    ----------
    info : `~astropy.table.Table`
        Exposure information table with columns 'FILE' and 'FILTER'.

    output : str, None
        Filename for output wcs reference image.

    filters : list or None
        List of filters to consider for the output mosaic.  If None, then
        use all exposures in the `info` list.

    pad_reference : float
        Image padding, in `~astropy.units.arcsec`.

    pixel_scale : None or float
        Pixel scale in in `~astropy.units.arcsec`.  If None, then the script
        computes automatically

    get_hdu : bool
        If True, then generate an `~astropy.io.fits.ImageHDU` object and
        save to a file if `output` is defined.  If False, return just the
        computed `~astropy.wcs.WCS`.

    Returns
    -------
    `~astropy.io.fits.ImageHDU` or `~astropy.wcs.WCS`, see `get_hdu`.


    """
    if filters is not None:
        use = utils.column_values_in_list(info['FILTER'], filters)
        if use.sum() == 0:
            # All files
            files = info['FILE']
        else:
            files = info['FILE'][use]

    else:
        files = info['FILE']

    # Just ACS, pixel scale 0.03
    if pixel_scale is None:
        # Auto determine pixel size, 0.03" pixels if only ACS, otherwise 0.06
        any_grism = utils.column_values_in_list(info['FILTER'],
                                                  ['G800L', 'G102', 'G141', 'GR150C', 'GR150R'])
        acs_grism = (info['FILTER'] == 'G800L')
        only_acs = list(np.unique(info['INSTRUME'])) == ['ACS']
        
        if ((acs_grism.sum() == any_grism.sum()) & (any_grism.sum() > 0)) | (only_acs):
            pixel_scale = 0.03
        else:
            pixel_scale = 0.06

    ref_hdu = utils.make_maximal_wcs(files, pixel_scale=pixel_scale, 
                                     get_hdu=get_hdu, pad=pad_reference, 
                                     verbose=True)

    if get_hdu:
        ref_hdu.data = ref_hdu.data.astype(np.int16)

        if output is not None:
            ref_hdu.writeto(output, overwrite=True, output_verify='fix')

        return ref_hdu
    else:
        return ref_hdu[1]


def drizzle_overlaps(field_root, filters=['F098M', 'F105W', 'F110W', 'F115W', 'F125W', 'F140W', 'F150W', 'F160W', 'F200W'], ref_image=None, ref_wcs=None, bits=None, pixfrac=0.75, scale=0.06, make_combined=False, drizzle_filters=True, skysub=False, skymethod='localmin', match_str=[], context=False, pad_reference=60, min_nexp=2, static=True, skip_products=[], include_saturated=False, multi_driz_cr=False, filter_driz_cr=False, **kwargs):
    """
    Drizzle filter groups based on precomputed image associations
    """

    import numpy as np
    import glob

    try:
        from .. import prep, utils
    except:
        from grizli import prep

    ##############
    # Redrizzle

    #visits, all_groups, info = np.load('{0}_visits.npy'.format(field_root),
    #                                   allow_pickle=True)
    visits, all_groups, info = load_visit_info(field_root, verbose=False)

    failed_list = glob.glob('*failed')

    #overlaps = np.load('{0}_overlaps.npy'.format(field_root))[0]
    #keep = []

    if make_combined:
        if isinstance(make_combined, str):
            label = make_combined
        else:
            label = 'ir'
    else:
        label = 'ir'

    wfc3ir = {'product': '{0}-{1}'.format(field_root, label), 'files': []}

    if ref_image is not None:
        wfc3ir['reference'] = ref_image

    if ref_wcs is not None:
        wfc3ir['reference_wcs'] = ref_wcs

    filter_groups = {}

    for visit in visits:
        msg = (visit)                   
        utils.log_comment(utils.LOGFILE, msg, show_date=True,
                              verbose=True)
        # Visit failed for some reason
        if (visit['product']+'.wcs_failed' in failed_list) | (visit['product']+'.failed' in failed_list) | (visit['product'] in skip_products):
            msg = ('visit failed')                   
            utils.log_comment(utils.LOGFILE, msg, show_date=True,
                              verbose=True)
            continue

        # Too few exposures (i.e., one with unreliable CR flags)
        if len(visit['files']) < min_nexp:
            msg = ('visit has too few exposures')                   
            utils.log_comment(utils.LOGFILE, msg, show_date=True,
                              verbose=True)
            continue

        # Not one of the desired filters
        filt = visit['product'].split('-')[-1]

        if filt.upper() not in filters:
            msg = ('filt.upper not in filters')                   
            utils.log_comment(utils.LOGFILE, msg, show_date=True,
                              verbose=True)
            continue

        # Are all of the exposures in ./?
        has_exposures = True
        for file in visit['files']:
            has_exposures &= os.path.exists('../Prep/'+file)

        if not has_exposures:
            print('Visit {0} missing exposures, skip'.format(visit['product']))
            continue

        # IS UVIS?
        if visit['files'][0].startswith('i') & ('_flc' in visit['files'][0]):
            filt += 'u'
            is_uvis = True
        else:
            is_uvis = False

        if len(match_str) > 0:
            has_match = False
            for m in match_str:
                has_match |= m in visit['product']

            if not has_match:
                continue

        if filt not in filter_groups:
            filter_groups[filt] = {'product': '{0}-{1}'.format(field_root, filt), 'files': [], 'reference': ref_image, 'reference_wcs': ref_wcs}

        filter_groups[filt]['files'].extend(visit['files'])

        # Add polygon
        if 'footprints' in visit:
            for fp in visit['footprints']:
                if 'footprint' in filter_groups[filt]:
                    fpun = filter_groups[filt]['footprint'].union(fp)
                    filter_groups[filt]['footprint'] = fpun
                else:
                    filter_groups[filt]['footprint'] = fp.buffer(0)

        if (filt.upper() in filters) | (is_uvis & (filt.upper()[:-1] in filters)):
            wfc3ir['files'].extend(visit['files'])
            if 'footprint' in filter_groups[filt]:
                fp_i = filter_groups[filt]['footprint']
                if 'footprint' in wfc3ir:
                    wfc3ir['footprint'] = wfc3ir['footprint'].union(fp_i)
                else:
                    wfc3ir['footprint'] = fp_i.buffer(0)

    if len(filter_groups) == 0:
        print('No filters found ({0})'.format(filters))
        return None

    keep = [filter_groups[k] for k in filter_groups]

    if (ref_image is None) & (ref_wcs is None):
        print('\nCompute mosaic WCS: {0}_wcs-ref.fits\n'.format(field_root))

        ref_hdu = utils.make_maximal_wcs(wfc3ir['files'], pixel_scale=scale, get_hdu=True, pad=pad_reference, verbose=True)

        ref_hdu.writeto('{0}_wcs-ref.fits'.format(field_root), overwrite=True,
                        output_verify='fix')

        wfc3ir['reference'] = '{0}_wcs-ref.fits'.format(field_root)
        for i in range(len(keep)):
            keep[i]['reference'] = '{0}_wcs-ref.fits'.format(field_root)

    if ref_wcs is not None:
        pass

    #
    if make_combined:

        # Figure out if we have more than one instrument
        inst_keys = np.unique([os.path.basename(file)[0] for file in wfc3ir['files']])

        prep.drizzle_overlaps([wfc3ir], parse_visits=False, 
                              pixfrac=pixfrac, scale=scale, skysub=False,
                              bits=bits, final_wcs=True, final_rot=0,
                              final_outnx=None, final_outny=None,
                              final_ra=None, final_dec=None,
                              final_wht_type='IVM', final_wt_scl='exptime',
                              check_overlaps=False, context=context,
                              static=(static & (len(inst_keys) == 1)),
                              include_saturated=include_saturated,
                              run_driz_cr=multi_driz_cr, **kwargs)

        # np.save('{0}.npy'.format(wfc3ir['product']), [wfc3ir])
        wout = visit_dict_to_strings(wfc3ir)
        with open('{0}.yaml'.format(wfc3ir['product']), 'w') as fp:
            yaml.dump([wout], stream=fp, Dumper=yaml.Dumper)

    if drizzle_filters:
        print('Drizzle mosaics in filters: {0}'.format(filter_groups.keys()))
        prep.drizzle_overlaps(keep, parse_visits=False,
                              pixfrac=pixfrac, scale=scale, skysub=skysub,
                              skymethod=skymethod, bits=bits, final_wcs=True,
                              final_rot=0, final_outnx=None, final_outny=None,
                              final_ra=None, final_dec=None,
                              final_wht_type='IVM', final_wt_scl='exptime',
                              check_overlaps=False, context=context,
                              static=static,
                              include_saturated=include_saturated,
                              run_driz_cr=filter_driz_cr, **kwargs)


FILTER_COMBINATIONS = {'ir': IR_M_FILTERS+IR_W_FILTERS,
                       'opt': OPT_M_FILTERS+OPT_W_FILTERS}


def make_filter_combinations(root, weight_fnu=True, filter_combinations=FILTER_COMBINATIONS, min_count=1):
    """
    Combine ir/opt mosaics manually scaling a specific zeropoint
    """

    # Output normalization os F814W/F140W
    ref_h = {}
    ref_h['opt'] = {'INSTRUME': 'ACS', 'DETECTOR': 'WFC',
                    'PHOTFLAM': 7.0178627203125e-20,
                    'PHOTBW': 653.24393453125, 'PHOTZPT': -21.1,
                    'PHOTMODE': 'ACS WFC1 F814W MJD#56438.5725',
                    'PHOTPLAM': 8045.415190625002,
                    'FILTER1': 'CLEAR1L', 'FILTER2': 'F814W'}

    ref_h['ir'] = {'INSTRUME': 'WFC3', 'DETECTOR': 'IR',
                   'PHOTFNU': 9.5291135e-08,
                   'PHOTFLAM': 1.4737148e-20,
                   'PHOTBW': 1132.39, 'PHOTZPT': -21.1,
                   'PHOTMODE': 'WFC3 IR F140W',
                   'PHOTPLAM': 13922.907, 'FILTER': 'F140W'}

    ####
    count = {}
    num = {}
    den = {}
    for f in filter_combinations:
        num[f] = None
        den[f] = None
        count[f] = 0

    output_sci = {}
    head = {}

    sci_files = glob.glob('{0}-f*sci.fits*'.format(root))
    for sci_file in sci_files:
        filt_i = sci_file.split('_dr')[0].split('-')[-1]
        filt_ix = sci_file.split('_dr')[0].split('-')[-1]

        # UVIS
        if filt_i.startswith('f') & filt_i.endswith('u'):
            filt_i = filt_i[:-1]

        band = None
        for f in filter_combinations:
            if filt_i.upper() in filter_combinations[f]:
                band = f
                break

        if band is None:
            continue

        # Which reference parameters to use?
        if filt_i.upper() in OPT_W_FILTERS + OPT_M_FILTERS:
            ref_h_i = ref_h['opt']
        else:
            ref_h_i = ref_h['ir']

        print(sci_file, filt_i, band)
        output_sci[band] = sci_file.replace(filt_ix, band)

        im_i = pyfits.open(sci_file)
        wht_i = pyfits.open(sci_file.replace('_sci', '_wht'))
        photflam = im_i[0].header['PHOTFLAM']
        ref_photflam = ref_h_i['PHOTFLAM']

        photplam = im_i[0].header['PHOTPLAM']
        ref_photplam = ref_h_i['PHOTPLAM']

        head[band] = im_i[0].header.copy()
        for k in ref_h_i:
            head[band][k] = ref_h_i[k]

        if num[band] is None:
            num[band] = im_i[0].data*0
            den[band] = num[band]*0

        scl = photflam/ref_photflam
        if weight_fnu:
            scl_weight = photplam**2/ref_photplam**2
        else:
            scl_weight = 1.

        den_i = wht_i[0].data/scl**2*scl_weight
        num[band] += im_i[0].data*scl*den_i
        den[band] += den_i
        count[band] += 1

    # Done, make outputs
    for band in filter_combinations:
        if (num[band] is not None) & (count[band] >= min_count):
            sci = num[band]/den[band]
            wht = den[band]

            mask = (~np.isfinite(sci)) | (den == 0)
            sci[mask] = 0
            wht[mask] = 0

            print('Write {0}'.format(output_sci[band]))

            pyfits.PrimaryHDU(data=sci, header=head[band]).writeto(output_sci[band], overwrite=True, output_verify='fix')
            pyfits.PrimaryHDU(data=wht, header=head[band]).writeto(output_sci[band].replace('_sci', '_wht'), overwrite=True, output_verify='fix')


def make_combined_mosaics(root, fix_stars=False, mask_spikes=False, skip_single_optical_visits=True, mosaic_args=args['mosaic_args'], mosaic_driz_cr_type=0, mosaic_drizzle_args=args['mosaic_drizzle_args'], **kwargs):
    """
    Drizzle combined mosaics

    mosaic_driz_cr_type : int
        (mosaic_driz_cr_type & 1) : flag CRs on all IR combined
        (mosaic_driz_cr_type & 2) : flag CRs on IR filter combinations
        (mosaic_driz_cr_type & 4) : flag CRs on all OPT combined
        (mosaic_driz_cr_type & 8) : flag CRs on OPT filter combinations
    """

    # if False:
    #     # j = 125+110w
    #     auto_script.field_rgb('j013804m2156', HOME_PATH=None, show_ir=True, filters=['f160w','j','f105w'], xsize=16, rgb_scl=[1, 0.85, 1], rgb_min=-0.003)

    #visits_file = '{0}_visits.npy'.format(root)
    #visits, groups, info = np.load(visits_file, allow_pickle=True)
    visits, groups, info = load_visit_info(root, verbose=False)

    # Mosaic WCS
    wcs_ref_file = '{0}_wcs-ref.fits'.format(root)
    if not os.path.exists(wcs_ref_file):
        make_reference_wcs(info, output=wcs_ref_file, get_hdu=True,
                           **mosaic_args['wcs_params'])

    mosaic_pixfrac = mosaic_args['mosaic_pixfrac']
    combine_all_filters = mosaic_args['combine_all_filters']

    # # Combine all available filters?
    # if combine_all_filters:
    #     all_filters = mosaic_args['ir_filters'] + mosaic_args['optical_filters']
    #     auto_script.drizzle_overlaps(root,
    #                              filters=all_filters,
    #                              min_nexp=1, pixfrac=mosaic_pixfrac,
    #                              make_combined=True,
    #                              ref_image=wcs_ref_file,
    #                              drizzle_filters=False)

    # IR filters
    # if 'fix_stars' in visit_prep_args:
    #     fix_stars = visit_prep_args['fix_stars']
    # else:
    #     fix_stars = False

    drizzle_overlaps(root, filters=mosaic_args['ir_filters'], min_nexp=1,
                     pixfrac=mosaic_pixfrac,
                     make_combined=False,
                     ref_image=wcs_ref_file, include_saturated=fix_stars,
                     multi_driz_cr=(mosaic_driz_cr_type & 1) > 0,
                     filter_driz_cr=(mosaic_driz_cr_type & 2) > 0, 
                     **mosaic_drizzle_args)

    make_filter_combinations(root, weight_fnu=True, min_count=1,
                        filter_combinations={'ir': IR_M_FILTERS+IR_W_FILTERS})

    # Mask diffraction spikes
    ir_mosaics = glob.glob('{0}-f*drz_sci.fits'.format(root))
    if (len(ir_mosaics) > 0) & (mask_spikes):
        cat = prep.make_SEP_catalog('{0}-ir'.format(root), threshold=4,
                                    save_fits=False,
                                    column_case=str.lower)

        selection = (cat['mag_auto'] < 18) & (cat['flux_radius'] < 4.5)
        selection |= (cat['mag_auto'] < 15.2) & (cat['flux_radius'] < 20)

        # Bright GAIA stars to catch things with bad photometry
        if True:
            print('## Include GAIA stars in spike mask')

            ra_center = np.median(cat['ra'])
            dec_center = np.median(cat['dec'])
            rad_arcmin = np.sqrt((cat['ra']-ra_center)**2*np.cos(cat['dec']/180*np.pi)**2+(cat['dec']-dec_center)**2)*60

            try:
                gaia_tmp = prep.get_gaia_DR2_catalog(ra_center, dec_center,
                               radius=rad_arcmin.max()*1.1, use_mirror=False)
                idx, dr = utils.GTable(gaia_tmp).match_to_catalog_sky(cat)

                gaia_match = (dr.value < 0.5)
                gaia_match &= (gaia_tmp['phot_g_mean_mag'][idx] < 20)
                gaia_match &= (cat['mag_auto'] < 17.5)

                selection |= gaia_match

            except:
                print('## Include GAIA stars in spike mask - failed')
                pass

        # Note: very bright stars could still be saturated and the spikes
        # might not be big enough given their catalog mag

        msg = '\n### mask_spikes: {0} stars\n\n'.format(selection.sum())
        utils.log_comment(utils.LOGFILE, msg, show_date=True,
                          verbose=True)

        if selection.sum() > 0:
            for visit in visits:
                filt = visit['product'].split('-')[-1]
                if filt[:2] in ['f0', 'f1']:
                    mask_IR_psf_spikes(visit=visit, selection=selection,
                                       cat=cat, minR=8, dy=5)

            # Remake mosaics
            drizzle_overlaps(root, filters=mosaic_args['ir_filters'],
                             min_nexp=1,
                             pixfrac=mosaic_pixfrac,
                             make_combined=False,
                             ref_image=wcs_ref_file,
                             include_saturated=fix_stars, 
                             **mosaic_drizzle_args)

            make_filter_combinations(root, weight_fnu=True, min_count=1,
                        filter_combinations={'ir': IR_M_FILTERS+IR_W_FILTERS})

    # More IR filter combinations for mosaics
    if False:
        extra_combinations = {'h': ['F140W', 'F160W'],
                              'yj': ['F098M', 'F105W', 'F110W', 'F125W']}

        make_filter_combinations(root, weight_fnu=True, min_count=2,
                            filter_combinations=extra_combinations)

    # Optical filters
    mosaics = glob.glob('{0}-ir_dr?_sci.fits'.format(root))

    if (mosaic_args['half_optical_pixscale']):  # & (len(mosaics) > 0):
        # Drizzle optical images to half the pixel scale determined for
        # the IR mosaics.  The optical mosaics can be 2x2 block averaged
        # to match the IR images.

        ref = pyfits.open('{0}_wcs-ref.fits'.format(root))
        try:
            h = ref[1].header.copy()
            _ = h['CRPIX1']
        except:
            h = ref[0].header.copy()

        for k in ['NAXIS1', 'NAXIS2', 'CRPIX1', 'CRPIX2']:
            h[k] *= 2

        h['CRPIX1'] -= 0.5
        h['CRPIX2'] -= 0.5

        for k in ['CD1_1', 'CD2_2']:
            h[k] /= 2

        wcs_ref_optical = '{0}-opt_wcs-ref.fits'.format(root)
        data = np.zeros((h['NAXIS2'], h['NAXIS1']), dtype=np.int16)
        pyfits.writeto(wcs_ref_optical, header=h, data=data, overwrite=True)
    else:
        wcs_ref_optical = wcs_ref_file

    if len(mosaics) == 0:
        # Call a single combined mosaic "ir" for detection catalogs, etc.
        make_combined_label = 'ir'
    else:
        # Make a separate optical combined image
        make_combined_label = 'opt'

    drizzle_overlaps(root, filters=mosaic_args['optical_filters'],
        pixfrac=mosaic_pixfrac, make_combined=False,
        ref_image=wcs_ref_optical,
        min_nexp=1+skip_single_optical_visits*1,
        multi_driz_cr=(mosaic_driz_cr_type & 4) > 0,
        filter_driz_cr=(mosaic_driz_cr_type & 8) > 0,
        **mosaic_drizzle_args)

    make_filter_combinations(root, weight_fnu=True, min_count=1,
        filter_combinations={make_combined_label: OPT_M_FILTERS+OPT_W_FILTERS})

    # Fill IR filter mosaics with scaled combined data so they can be used
    # as grism reference
    fill_mosaics = mosaic_args['fill_mosaics']
    if fill_mosaics:
        if fill_mosaics == 'grism':
            # Only fill mosaics if grism filters exist
            has_grism = info.meta['HAS_GRISM']
            if has_grism:
                fill_filter_mosaics(root)
        else:
            fill_filter_mosaics(root)

    # Remove the WCS reference files
    for file in [wcs_ref_optical, wcs_ref_file]:
        if os.path.exists(file):
            os.remove(file)


def make_mosaic_footprints(field_root):
    """
    Make region files where wht images nonzero
    """
    import matplotlib.pyplot as plt
    
    files = glob.glob('{0}-f*dr?_wht.fits'.format(field_root))
    files.sort()

    fp = open('{0}_mosaic.reg'.format(field_root), 'w')
    fp.write('fk5\n')
    fp.close()

    for weight_image in files:
        filt = weight_image.split('_dr')[0].split('-')[-1]

        wave = filt[1:4]
        if wave[0] in '01':
            w = float(wave)*10
        else:
            w = float(wave)

        wint = np.clip(np.interp(np.log10(w/800), [-0.3, 0.3], [0, 1]), 0, 1)

        print(filt, w, wint)

        clr = utils.RGBtoHex(plt.cm.Spectral_r(wint))
        #plt.scatter([0],[0], color=clr, label=filt)

        reg = prep.drizzle_footprint(weight_image, shrink=10, ext=0, outfile=None, label=filt) + ' color={0}\n'.format(clr)

        fp = open('{0}_mosaic.reg'.format(field_root), 'a')
        fp.write(reg)
        fp.close()


def fill_filter_mosaics(field_root):
    """
    Fill field mosaics with the average value taken from other filters so that all images have the same coverage

    Parameters
    ----------
    field_root : str

    """
    import glob
    import os
    import scipy.ndimage as nd

    import astropy.io.fits as pyfits

    mosaic_files = glob.glob('{0}-ir_dr?_sci.fits'.format(field_root))
    mosaic_files += glob.glob('{0}-opt_dr?_sci.fits'.format(field_root))

    if len(mosaic_files) == 0:
        return False

    ir = pyfits.open(mosaic_files[0])

    filter_files = glob.glob('{0}-f[01]*sci.fits'.format(field_root))
    # If not IR filters, try optical
    if len(filter_files) == 0:
        filter_files = glob.glob('{0}-f[5-8]*sci.fits'.format(field_root))

    for file in filter_files:
        print(file)
        sci = pyfits.open(file, mode='update')
        wht = pyfits.open(file.replace('sci', 'wht'))
        mask = wht[0].data == 0
        scale = ir[0].header['PHOTFLAM']/sci[0].header['PHOTFLAM']
        sci[0].data[mask] = ir[0].data[mask]*scale
        sci.flush()

    # Fill empty parts of IR mosaic with optical if both available
    if len(mosaic_files) == 2:
        print('Fill -ir- mosaic with -opt-')
        ir_sci = pyfits.open(mosaic_files[0], mode='update')
        ir_wht = pyfits.open(mosaic_files[0].replace('sci', 'wht'),
                             mode='update')

        opt_sci = pyfits.open(mosaic_files[1])
        opt_wht = pyfits.open(mosaic_files[1].replace('sci', 'wht'))
        opt_sci_data = opt_sci[0].data
        opt_wht_data = opt_wht[0].data

        if opt_sci_data.shape[0] == 2*ir_wht[0].data.shape[0]:
            # Half pixel scale
            kern = np.ones((2, 2))
            num = nd.convolve(opt_sci_data*opt_wht_data, kern)[::2, ::2]
            den = nd.convolve(opt_wht_data, kern)[::2, ::2]
            opt_sci_data = num/den
            opt_sci_data[den <= 0] = 0
            opt_wht_data = den

        mask = ir_wht[0].data == 0
        scale = opt_sci[0].header['PHOTFLAM']/ir_sci[0].header['PHOTFLAM']
        ir_sci[0].data[mask] = opt_sci_data[mask]*scale
        ir_wht[0].data[mask] = opt_wht_data[mask]/scale**2

        ir_sci.flush()
        ir_wht.flush()

    return True

######################
# Objective function for catalog shifts


def _objfun_align(p0, tab, ref_tab, ref_err, shift_only, ret):
    #from grizli.utils import transform_wcs
    from scipy.special import huber
    from scipy.stats import t as student
    from scipy.stats import norm

    import numpy as np
    import matplotlib.pyplot as plt

    from ..utils import transform_wcs

    N = len(tab)

    trans = np.reshape(p0, (N, -1))  # /10.
    #trans[0,:] = [0,0,0,1]
    sh = trans.shape
    if sh[1] == 2:
        # Shift only
        pscl = np.array([10., 10.])
        trans = np.hstack([trans/pscl, np.zeros((N, 1)), np.ones((N, 1))])
    elif sh[1] == 3:
        # Shift + rot
        pscl = np.array([10., 10., 100.])
        trans = np.hstack([trans/pscl, np.ones((N, 1))])
    elif sh[1] == 4:
        # Shift + rot + scale
        pscl = np.array([10., 10., 100., 100])
        trans = trans/pscl

    print(trans)

    #N = trans.shape[0]
    trans_wcs = {}
    trans_rd = {}
    for ix, i in enumerate(tab):
        if (ref_err > 0.1) & (ix == 0):
            trans_wcs[i] = transform_wcs(tab[i]['wcs'], translation=[0, 0], rotation=0., scale=1.)
            trans_rd[i] = trans_wcs[i].all_pix2world(tab[i]['xy'], 1)
        else:
            trans_wcs[i] = transform_wcs(tab[i]['wcs'], translation=list(trans[ix, :2]), rotation=trans[ix, 2]/180*np.pi, scale=trans[ix, 3])
            trans_rd[i] = trans_wcs[i].all_pix2world(tab[i]['xy'], 1)

    # Cosine declination factor
    cosd = np.cos(np.median(trans_rd[i][:, 1]/180*np.pi))

    if ret == 'field':
        for ix, i in enumerate(tab):
            print(tab[i]['wcs'])
            plt.scatter(trans_rd[i][:, 0], trans_rd[i][:, 1], alpha=0.8, marker='x')
            continue
            for m in tab[i]['match_idx']:
                ix, jx = tab[i]['match_idx'][m]
                if m < 0:
                    continue
                else:
                    # continue
                    dx_i = (trans_rd[i][ix, 0] - trans_rd[m][jx, 0])*3600.*cosd
                    dy_i = (trans_rd[i][ix, 1] - trans_rd[m][jx, 1])*3600.
                    for j in range(len(ix)):
                        if j == 0:
                            p = plt.plot(trans_rd[i][j, 0]+np.array([0, dx_i[j]/60.]), trans_rd[i][j, 1]+np.array([0, dy_i[j]/60.]), alpha=0.8)
                            c = p[0].get_color()
                        else:
                            p = plt.plot(trans_rd[i][j, 0]+np.array([0, dx_i[j]/60.]), trans_rd[i][j, 1]+np.array([0, dy_i[j]/60.]), alpha=0.8, color=c)

        return True

    trans_wcs = {}
    trans_rd = {}
    for ix, i in enumerate(tab):
        trans_wcs[i] = transform_wcs(tab[i]['wcs'],
                                     translation=list(trans[ix, :2]),
                                     rotation=trans[ix, 2]/180*np.pi,
                                     scale=trans[ix, 3])
        trans_rd[i] = trans_wcs[i].all_pix2world(tab[i]['xy'], 1)

    dx, dy = [], []
    for i in tab:
        mcount = 0
        for m in tab[i]['match_idx']:
            ix, jx = tab[i]['match_idx'][m]
            if m < 0:
                continue
            else:
                # continue
                dx_i = (trans_rd[i][ix, 0] - trans_rd[m][jx, 0])*3600.*cosd
                dy_i = (trans_rd[i][ix, 1] - trans_rd[m][jx, 1])*3600.
                mcount += len(dx_i)
                dx.append(dx_i/0.01)
                dy.append(dy_i/0.01)

                if ret == 'plot':
                    plt.gca().scatter(dx_i, dy_i, marker='.', alpha=0.1)

        # Reference sources
        if -1 in tab[i]['match_idx']:
            m = -1
            ix, jx = tab[i]['match_idx'][m]

            dx_i = (trans_rd[i][ix, 0] - tab[i]['ref_tab']['ra'][jx])*3600.*cosd
            dy_i = (trans_rd[i][ix, 1] - tab[i]['ref_tab']['dec'][jx])*3600.
            rcount = len(dx_i)
            mcount = np.maximum(mcount, 1)
            rcount = np.maximum(rcount, 1)
            dx.append(dx_i/(ref_err/np.clip(mcount/rcount, 1, 1000)))
            dy.append(dy_i/(ref_err/np.clip(mcount/rcount, 1, 1000)))

            if ret.startswith('plotx') & (ref_err < 0.1):
                plt.gca().scatter(dx_i, dy_i, marker='+', color='k', alpha=0.3, zorder=1000)

    # Residuals
    dr = np.sqrt(np.hstack(dx)**2+np.hstack(dy)**2)

    if ret == 'huber':  # Minimize Huber loss function
        loss = huber(1, dr).sum()*2
        return loss
    elif ret == 'student':  # student-t log prob (maximize)
        df = 2.5  # more power in wings than normal
        lnp = student.logpdf(dr, df, loc=0, scale=1).sum()
        return lnp
    else:  # Normal log prob (maximize)
        lnp = norm.logpdf(dr, loc=0, scale=1).sum()
        return lnp


def get_rgb_filters(filter_list, force_ir=False, pure_sort=False):
    """
    Compute which filters to use to make an RGB cutout

    Parameters
    ----------
    filter_list : list
        All available filters

    force_ir : bool
        Only use IR filters.

    pure_sort : bool
        Don't use preference for red filters, just use order they appear

    Returns
    -------
    rgb_filt : [r, g, b]
        List of filters to use
    """
    from collections import OrderedDict

    # Sort by wavelength
    for_sort = OrderedDict()
    use_filters = []
    ir_filters = []

    # Preferred combinations
    filter_list_lower = [f.lower() for f in filter_list]
    rpref = ['h', 'f160w', 'f140w']
    gpref = ['j', 'yj', 'f125w', 'f110w', 'f105w', 'f098m']
    bpref = ['opt', 'visr', 'visb', 'f814w', 'f814wu', 'f606w', 'f606wu' 'f775w', 'f850lp', 'f435w']
    pref_list = [None, None, None]
    has_pref = 0
    for i, pref in enumerate([rpref, gpref, bpref]):
        for f in pref:
            if f in filter_list_lower:
                pref_list[i] = f
                has_pref += 1
                break

    if has_pref == 3:
        print('Use preferred r/g/b combination: {0}'.format(pref_list))
        return pref_list

    for f in filter_list:
        if f == 'ir':
            continue
        elif f == 'opt':
            continue

        if f == 'uv':
            val = 'f0300'
        elif f == 'visb':
            val = 'f0435'
        elif f == 'visr':
            val = 'f0814'
        elif f == 'y':
            val = 'f1000'
        elif f == 'yj':
            val = 'f1100'
        elif f == 'j':
            val = 'f1250'
        elif f == 'h':
            val = 'f1500'
        elif f[1] in '01':
            val = f[:4]+'0'
        else:
            val = 'f0'+f[1:4]

        # Red filters (>6000)
        if val > 'f07':
            if (val >= 'v09') & (force_ir):
                ir_filters.append(f)

        use_filters.append(f)
        for_sort[f] = val

    pop_indices = []

    joined = {'uv': '23', 'visb': '45', 'visr': '678',
               'y': ['f098m', 'f105w'],
               'j': ['f110w', 'f125w'],
               'h': ['f140w', 'f160w']}

    for j in joined:
        if j in use_filters:
            indices = []
            for f in use_filters:
                if f in joined:
                    continue

                if j in 'yjh':
                    if f in joined[j]:
                        indices.append(use_filters.index(f))
                else:
                    if f[1] in joined[j]:
                        indices.append(use_filters.index(f))

            if len(indices) == len(use_filters)-1:
                # All filters are in a given group so pop the group
                pop_indices.append(use_filters.index(j))
            else:
                pop_indices.extend(indices)

    pop_indices.sort()
    for i in pop_indices[::-1]:
        filt_i = use_filters.pop(i)
        for_sort.pop(filt_i)

    # Only one filter
    if len(use_filters) == 1:
        f = use_filters[0]
        return [f, f, f]

    if len(filter_list) == 1:
        f = filter_list[0]
        return [f, f, f]

    if (len(use_filters) == 0) & (len(filter_list) > 0):
        so = np.argsort(filter_list)
        f = filter_list[so[-1]]
        return [f, f, f]

    # Preference for red filters
    if (len(ir_filters) >= 3) & (not pure_sort):
        use_filters = ir_filters
        for k in list(for_sort.keys()):
            if k not in ir_filters:
                p = for_sort.pop(k)

    so = np.argsort(list(for_sort.values()))
    waves = np.cast[float]([for_sort[f][1:] for f in for_sort])

    # Reddest
    rfilt = use_filters[so[-1]]

    # Bluest
    bfilt = use_filters[so[0]]

    if len(use_filters) == 2:
        return [rfilt, 'sum', bfilt]
    elif len(use_filters) == 3:
        gfilt = use_filters[so[1]]
        return [rfilt, gfilt, bfilt]
    else:
        # Closest to average wavelength
        mean = np.mean([waves.max(), waves.min()])
        ix_g = np.argmin(np.abs(waves-mean))
        gfilt = use_filters[ix_g]
        return [rfilt, gfilt, bfilt]

TICKPARAMS = dict(axis='both', colors='w', which='both')

def field_rgb(root='j010514+021532', xsize=6, output_dpi=None, HOME_PATH='./', show_ir=True, pl=1, pf=1, scl=1, scale_ab=None, rgb_scl=[1, 1, 1], ds9=None, force_ir=False, filters=None, add_labels=True, output_format='jpg', rgb_min=-0.01, xyslice=None, pure_sort=False, verbose=True, force_rgb=None, suffix='.field', mask_empty=False, tick_interval=60, timestamp=False, mw_ebv=0, use_background=False, tickparams=TICKPARAMS, fill_black=False, ref_spectrum=None, gzext='', full_dimensions=False, invert=False, get_rgb_array=False, get_images=False):
    """
    RGB image of the field mosaics
    """

    import matplotlib.pyplot as plt
    from matplotlib.ticker import MultipleLocator

    #import montage_wrapper
    from astropy.visualization import make_lupton_rgb

    try:
        from .. import utils
    except:
        from grizli import utils

    if HOME_PATH is not None:
        phot_file = '{0}/{1}/Prep/{1}_phot.fits'.format(HOME_PATH, root)
        if not os.path.exists(phot_file):
            print('Photometry file {0} not found.'.format(phot_file))
            return False

        phot = utils.GTable.gread(phot_file)
        sci_files = glob.glob('{0}/{1}/Prep/{1}-[ofuvyjh]*sci.fits{2}'.format(HOME_PATH, root, gzext))

        PATH_TO = '{0}/{1}/Prep'.format(HOME_PATH, root)
    else:
        PATH_TO = './'
        sci_files = glob.glob('./{1}-[fuvyjho]*sci.fits{2}'.format(PATH_TO, root, gzext))

    print('PATH: {0}, files:{1}'.format(PATH_TO, sci_files))

    if filters is None:
        filters = [file.split('_')[-3].split('-')[-1] for file in sci_files]
        if show_ir:
            filters += ['ir']

    #mag_auto = 23.9-2.5*np.log10(phot['flux_auto'])

    ims = {}
    for f in filters:
        try:
            img = glob.glob('{0}/{1}-{2}_dr?_sci.fits{3}'.format(PATH_TO, root, f, gzext))[0]
        except:
            print('Failed: {0}/{1}-{2}_dr?_sci.fits{3}'.format(PATH_TO, root, f, gzext))

        try:
            ims[f] = pyfits.open(img)
            if 'IMGMED' in ims[f][0].header:
                imgmed = ims[f][0].header['IMGMED']
                ims[f][0].data -= imgmed
            else:
                imgmed = 0
                
            bkg_file = img.split('_dr')[0]+'_bkg.fits'
            if use_background & os.path.exists(bkg_file):
                print('Subtract background: '+bkg_file)
                bkg = pyfits.open(bkg_file)
                ims[f][0].data -= bkg[0].data - imgmed
                
        except:
            continue

    filters = list(ims.keys())

    wcs = pywcs.WCS(ims[filters[-1]][0].header)
    pscale = utils.get_wcs_pscale(wcs)
    minor = MultipleLocator(tick_interval/pscale)

    if force_rgb is None:
        rf, gf, bf = get_rgb_filters(filters, force_ir=force_ir, pure_sort=pure_sort)
    else:
        rf, gf, bf = force_rgb

    logstr = '# field_rgb {0}: r {1} / g {2} / b {3}'.format(root, rf, gf, bf)
    utils.log_comment(utils.LOGFILE, logstr, verbose=verbose)

    #pf = 1
    #pl = 1

    if scale_ab is not None:
        zp_r = utils.calc_header_zeropoint(ims[rf], ext=0)
        scl = 10**(-0.4*(zp_r-5-scale_ab))

    scl *= (0.06/pscale)**2

    if mw_ebv > 0:
        MW_F99 = utils.MW_F99(mw_ebv*utils.MW_RV, r_v=utils.MW_RV)
    else:
        MW_F99 = None

    rimg = ims[rf][0].data * (ims[rf][0].header['PHOTFLAM']/5.e-20)**pf * (ims[rf][0].header['PHOTPLAM']/1.e4)**pl*scl*rgb_scl[0]

    if MW_F99 is not None:
        rmw = 10**(0.4*(MW_F99(np.array([ims[rf][0].header['PHOTPLAM']]))))[0]
        print('MW_EBV={0:.3f}, {1}: {2:.2f}'.format(mw_ebv, rf, rmw))
        rimg *= rmw

    if bf == 'sum':
        bimg = rimg
    elif bf == rf:
        bimg = rimg
    else:
        bimg = ims[bf][0].data * (ims[bf][0].header['PHOTFLAM']/5.e-20)**pf * (ims[bf][0].header['PHOTPLAM']/1.e4)**pl*scl*rgb_scl[2]
        if MW_F99 is not None:
            bmw = 10**(0.4*(MW_F99(np.array([ims[bf][0].header['PHOTPLAM']]))))[0]
            print('MW_EBV={0:.3f}, {1}: {2:.2f}'.format(mw_ebv, bf, bmw))
            bimg *= bmw
    
    # Double-acs
    if bimg.shape != rimg.shape:
        import scipy.ndimage as nd
        kern = np.ones((2, 2))
        bimg = nd.convolve(bimg, kern)[::2, ::2]

    if gf == 'sum':
        gimg = (rimg+bimg)/2.
    elif gf == rf:
        gimg = rimg
    elif gf == bf:
        gimg = bimg
    else:
        gscl = (ims[gf][0].header['PHOTFLAM']/5.e-20)**pf
        gscl *= (ims[gf][0].header['PHOTPLAM']/1.e4)**pl
                    
        gimg = ims[gf][0].data * gscl * scl * rgb_scl[1]  # * 1.5
        if MW_F99 is not None:
            gmw = 10**(0.4*(MW_F99(np.array([ims[gf][0].header['PHOTPLAM']]))))[0]
            print('MW_EBV={0:.3f}, {1}: {2:.2f}'.format(mw_ebv, gf, gmw))
            gimg *= gmw
    
    rmsk = rimg == 0
    gmsk = gimg == 0
    bmsk = bimg == 0
    
    if gimg.shape != rimg.shape:
        import scipy.ndimage as nd
        kern = np.ones((2, 2))
        gimg = nd.convolve(gimg, kern)[::2, ::2]
        gmsk = gmsk[::2,::2]
        
    # Scale by reference synphot spectrum
    if ref_spectrum is not None:
        import pysynphot as S
        try:
            _obsm = [utils.get_filter_obsmode(filter=_f) for _f in [rf, gf, bf]]
            _bp = [S.ObsBandpass(_m) for _m in _obsm]
            _bpf = [ref_spectrum.integrate_filter(_b)/_b.pivot()**2 for _b in _bp]
            gimg *= _bpf[0]/_bpf[1]
            bimg *= _bpf[0]/_bpf[2]
            print('ref_spectrum supplied: {0}*{1:.2f} {2}*{3:.2f}'.format(gf, _bpf[0]/_bpf[1], bf, _bpf[0]/_bpf[2]))
        except:
            pass
            
    if mask_empty:
        mask = rmsk | gmsk | bmsk
        print('Mask empty pixels in any channel: {0}'.format(mask.sum()))

        rimg[mask] = 0
        gimg[mask] = 0
        bimg[mask] = 0

    if ds9:

        ds9.set('rgb')
        ds9.set('rgb channel red')
        wcs_header = utils.to_header(pywcs.WCS(ims[rf][0].header))
        ds9.view(rimg, header=wcs_header)
        ds9.set_defaults()
        ds9.set('cmap value 9.75 0.8455')

        ds9.set('rgb channel green')
        ds9.view(gimg, wcs_header)
        ds9.set_defaults()
        ds9.set('cmap value 9.75 0.8455')

        ds9.set('rgb channel blue')
        ds9.view(bimg, wcs_header)
        ds9.set_defaults()
        ds9.set('cmap value 9.75 0.8455')

        ds9.set('rgb channel red')
        ds9.set('rgb lock colorbar')

        return False

    xsl = ysl = None

    if show_ir & (not full_dimensions):
        # Show only area where IR is available
        yp, xp = np.indices(ims[rf][0].data.shape)
        wht = pyfits.open(ims[rf].filename().replace('_sci', '_wht'))
        mask = wht[0].data > 0
        xsl = slice(xp[mask].min(), xp[mask].max())
        ysl = slice(yp[mask].min(), yp[mask].max())

        rimg = rimg[ysl, xsl]
        bimg = bimg[ysl, xsl]
        gimg = gimg[ysl, xsl]
        
        if fill_black:
            rmsk = rmsk[ysl, xsl]
            gmsk = gmsk[ysl, xsl]
            bmsk = bmsk[ysl, xsl]
        
    else:
        if xyslice is not None:
            xsl, ysl = xyslice
            rimg = rimg[ysl, xsl]
            bimg = bimg[ysl, xsl]
            gimg = gimg[ysl, xsl]

            if fill_black:
                rmsk = rmsk[ysl, xsl]
                gmsk = gmsk[ysl, xsl]
                bmsk = bmsk[ysl, xsl]
    
    if get_images:
        return (rimg, gimg, bimg), (rf, gf, bf)
                    
    image = make_lupton_rgb(rimg, gimg, bimg, stretch=0.1, minimum=rgb_min)
    if invert:
        image = 255-image
        
    if fill_black:
        image[rmsk,0] = 0
        image[gmsk,1] = 0
        image[bmsk,2] = 0
        
    if get_rgb_array:
        return image
    
    sh = image.shape
    ny, nx, _ = sh
            
    if full_dimensions:
        dpi = int(nx/xsize)
        xsize = nx/dpi
        #print('xsize: ', xsize, ny, nx, dpi)
        
    elif (output_dpi is not None):
        xsize = nx/output_dpi

    dim = [xsize, xsize/nx*ny]

    fig, ax = plt.subplots(1,1,figsize=dim)

    ax.imshow(image, origin='lower', extent=(-nx/2, nx/2, -ny/2, ny/2))

    ax.set_xticklabels([])
    ax.set_yticklabels([])

    ax.xaxis.set_major_locator(minor)
    ax.yaxis.set_major_locator(minor)

    #ax.tick_params(axis='x', colors='w', which='both')
    #ax.tick_params(axis='y', colors='w', which='both')
    if tickparams:
        ax.tick_params(**tickparams)

    if add_labels:
        ax.text(0.03, 0.97, root, bbox=dict(facecolor='w', alpha=0.8), size=10, ha='left', va='top', transform=ax.transAxes)

        ax.text(0.06+0.08*2, 0.02, rf, color='r', bbox=dict(facecolor='w', alpha=1), size=8, ha='center', va='bottom', transform=ax.transAxes)
        ax.text(0.06+0.08, 0.02, gf, color='g', bbox=dict(facecolor='w', alpha=1), size=8, ha='center', va='bottom', transform=ax.transAxes)
        ax.text(0.06, 0.02, bf, color='b', bbox=dict(facecolor='w', alpha=1), size=8, ha='center', va='bottom', transform=ax.transAxes)
    
    if timestamp:
        fig.text(0.97, 0.03, time.ctime(), ha='right', va='bottom', fontsize=5, transform=fig.transFigure, color='w')

    if full_dimensions:
        ax.axis('off')
        fig.tight_layout(pad=0)
        dpi = int(nx/xsize/full_dimensions)
        fig.savefig('{0}{1}.{2}'.format(root, suffix, output_format), dpi=dpi)
    else:
        fig.tight_layout(pad=0.1)
        fig.savefig('{0}{1}.{2}'.format(root, suffix, output_format))
    
    return xsl, ysl, (rf, gf, bf), fig

#########


THUMB_RGB_PARAMS = {'xsize': 4,
                    'output_dpi': None,
                    'rgb_min': -0.01,
                    'add_labels': False,
                    'output_format': 'png',
                    'show_ir': False,
                    'scl': 2,
                    'suffix': '.rgb',
                    'mask_empty': False,
                    'tick_interval': 1,
                    'pl': 1,  # 1 for f_lambda, 2 for f_nu
                    }

DRIZZLER_ARGS = {'aws_bucket': False,
                 'scale_ab': 21.5,
                 'subtract_median': False,
                 'theta': 0.,
                 'pixscale': 0.1,
                 'pixfrac': 0.33,
                 'kernel': 'square',
                 'half_optical_pixscale': True,
                 'filters': ['f160w', 'f814w', 'f140w', 'f125w', 'f105w',
                            'f110w', 'f098m', 'f850lp', 'f775w', 'f606w',
                            'f475w', 'f555w', 'f600lp', 'f390w', 'f350lp'],
                 'size': 3,
                 'thumb_height': 1.5,
                 'rgb_params': THUMB_RGB_PARAMS,
                 'remove': False,
                 'include_ir_psf': True,
                 'combine_similar_filters': False,
                 'single_output': True}


def make_rgb_thumbnails(root='j140814+565638', ids=None, maglim=21,
                        drizzler_args=DRIZZLER_ARGS, use_line_wcs=False,
                        remove_fits=False, skip=True, min_filters=2,
                        auto_size=False, size_limits=[4, 15], mag=None,
                        make_segmentation_figure=True):
    """
    Make RGB thumbnails in working directory
    """
    import matplotlib.pyplot as plt
    import astropy.wcs as pywcs
    from grizli.aws import aws_drizzler

    phot_cat = glob.glob('../Prep/{0}_phot.fits'.format(root))[0]
    cat = utils.read_catalog(phot_cat)

    if make_segmentation_figure:
        plt.ioff()

        seg_files = glob.glob('../*/{0}*seg.fits*'.format(root))
        if len(seg_files) == 0:
            make_segmentation_figure = False
        else:
            seg = pyfits.open(seg_files[0])
            seg_data = seg[0].data
            seg_wcs = pywcs.WCS(seg[0].header)

            # Randomize seg to get dispersion between neighboring objects
            np.random.seed(hash(root) % (10 ** 8))
            rnd_ids = np.append([0], np.argsort(np.random.rand(len(cat)))+1)
            #rnd_seg = rnd_ids[seg[0].data]
            #phot_xy = seg_wcs.all_world2pix(cat['ra'], cat['dec'], 0)

    # Count filters
    num_filters = 0
    for k in cat.meta:
        if k.startswith('F') & k.endswith('uJy2dn'):
            num_filters += 1

    if min_filters > num_filters:
        print('# make_rgb_thumbnails: only {0} filters found'.format(num_filters))
        return False

    if mag is None:
        auto_mag = 23.9-2.5*np.log10(cat['flux_auto']*cat['tot_corr'])
        # More like surface brightness
        try:
            mag = 23.9-2.5*np.log10(cat['flux_aper_2'])
            mag[~np.isfinite(mag)] = auto_mag[~np.isfinite(mag)]
        except:
            mag = auto_mag

    pixel_scale = cat.meta['ASEC_0']/cat.meta['APER_0']
    sx = (cat['xmax']-cat['xmin'])*pixel_scale
    sy = (cat['ymax']-cat['ymin'])*pixel_scale

    #lim_mag  = 23.9-2.5*np.log10(200*np.percentile(cat['fluxerr_aper_4'], 50))
    #print('limiting mag: ', lim_mag)
    lim_mag = 22.8

    extracted_ids = False

    if ids is None:
        ids = cat['id'][mag < maglim]

    elif ids == 'extracted':
        extracted_ids = True
        # Make thumbnails for extracted objects
        beams_files = glob.glob('../Extractions/*beams.fits')
        if len(beams_files) == 0:
            return False

        beams_files.sort()
        ids = [int(os.path.basename(file).split('_')[-1].split('.beams')[0]) for file in beams_files]

    for id_column in ['id', 'number']:
        if id_column in cat.colnames:
            break

    args = drizzler_args.copy()

    N = len(ids)
    for i, id in enumerate(ids):
        ix = cat[id_column] == id
        label = '{0}_{1:05d}'.format(root, id)

        thumb_files = glob.glob('../*/{0}.thumb.png'.format(label))
        if (skip) & (len(thumb_files) > 0):
            print('\n##\n## RGB thumbnail {0}  ({1}/{2})\n##'.format(label, i+1, N))
            continue

        args['scale_ab'] = np.clip(mag[ix][0]-1, 17, lim_mag)

        # Use drizzled line image for WCS?
        if use_line_wcs:
            line_file = glob.glob('../Extractions/{0}.full.fits'.format(label))

            # Reset
            if 'wcs' in args:
                args.pop('wcs')

            for k in ['pixfrac', 'kernel']:
                if k in drizzler_args:
                    args[k] = drizzler_args[k]

            # Find line extrension
            msg = '\n# Use WCS from {0}[{1},{2}] (pixfrac={3:.2f}, kernel={4})'
            if len(line_file) > 0:
                full = pyfits.open(line_file[0])
                for ext in full:
                    if 'EXTNAME' in ext.header:
                        if ext.header['EXTNAME'] == 'LINE':
                            try:
                                wcs = pywcs.WCS(ext.header)
                                args['wcs'] = wcs
                                args['pixfrac'] = ext.header['PIXFRAC']
                                args['kernel'] = ext.header['DRIZKRNL']

                                print(msg.format(line_file[0],
                                      ext.header['EXTNAME'],
                                      ext.header['EXTVER'], args['pixfrac'],
                                      args['kernel']))
                            except:
                                pass

                            break

        if (auto_size) & ('wcs' not in args):
            s_i = np.maximum(sx[ix][0], sy[ix][0])
            args['size'] = np.ceil(np.clip(s_i,
                                           size_limits[0], size_limits[1]))

            print('\n##\n## RGB thumbnail {0} *size={3}* ({1}/{2})\n##'.format(label, i+1, N, args['size']))
        else:
            print('\n##\n## RGB thumbnail {0}  ({1}/{2})\n##'.format(label, i+1, N))

        aws_drizzler.drizzle_images(label=label,
                         ra=cat['ra'][ix][0], dec=cat['dec'][ix][0],
                         master='local', single_output=True,
                         make_segmentation_figure=False, **args)

        files = glob.glob('{0}.thumb.fits'.format(label))
        blot_seg = None
        if (make_segmentation_figure) & (len(files) > 0):
            th = pyfits.open(files[0], mode='update')
            th_wcs = pywcs.WCS(th[0].header)
            blot_seg = utils.blot_nearest_exact(seg_data, seg_wcs, th_wcs,
                                       stepsize=-1, scale_by_pixel_area=False)

            rnd_seg = rnd_ids[np.cast[int](blot_seg)]*1.
            th_ids = np.unique(blot_seg)

            sh = th[0].data.shape
            yp, xp = np.indices(sh)

            thumb_height = 2.
            fig = plt.figure(figsize=[thumb_height*sh[1]/sh[0], thumb_height])
            ax = fig.add_subplot(111)
            rnd_seg[rnd_seg == 0] = np.nan

            ax.imshow(rnd_seg, aspect='equal', cmap='terrain_r',
                      vmin=-0.05*len(cat), vmax=1.05*len(cat))
            ax.set_xticklabels([])
            ax.set_yticklabels([])

            ix = utils.column_values_in_list(cat['number'], th_ids)
            xc, yc = th_wcs.all_world2pix(cat['ra'][ix], cat['dec'][ix], 0)
            xc = np.clip(xc, 0.09*sh[1], 0.91*sh[1])
            yc = np.clip(yc, 0.08*sh[0], 0.92*sh[0])

            for th_id, x_i, y_i in zip(cat['number'][ix], xc, yc):
                if th_id == 0:
                    continue

                ax.text(x_i, y_i, '{0:.0f}'.format(th_id), ha='center', va='center', fontsize=8,  color='w')
                ax.text(x_i, y_i, '{0:.0f}'.format(th_id), ha='center', va='center', fontsize=8,  color='k', alpha=0.95)

            ax.set_xlim(0, sh[1]-1)
            ax.set_ylim(0, sh[0]-1)
            ax.set_axis_off()

            fig.tight_layout(pad=0.01)
            fig.savefig('{0}.seg.png'.format(label))
            plt.close(fig)

            # Append to thumbs file
            seg_hdu = pyfits.ImageHDU(data=np.cast[int](blot_seg), name='SEG')
            th.append(seg_hdu)
            th.writeto('{0}.thumb.fits'.format(label), overwrite=True,
                         output_verify='fix')
            th.close()

        if remove_fits > 0:
            files = glob.glob('{0}*_dr[cz]*fits'.format(label))
            for file in files:
                os.remove(file)


def field_psf(root='j020924-044344', PREP_PATH='../Prep', RAW_PATH='../RAW', EXTRACT_PATH='../Extractions', factors=[1, 2, 4], get_drizzle_scale=True, subsample=256, size=6, get_line_maps=False, raise_fault=False, verbose=True, psf_filters=['F098M', 'F110W', 'F105W', 'F125W', 'F140W', 'F160W'], skip=False, make_fits=True, **kwargs):
    """
    Generate PSFs for the available filters in a given field
    """
    import os
    import glob

    import astropy.wcs as pywcs
    import astropy.io.fits as pyfits

    try:
        from .. import utils
        from ..galfit import psf as gpsf
    except:
        from grizli import utils
        from grizli.galfit import psf as gpsf

    os.chdir(PREP_PATH)

    drz_str = '{0}-ir_dr?_sci.fits'.format(root)
    drz_file = glob.glob(drz_str)
    if len(drz_file) == 0:
        err = f'Reference file {drz_str} not found.'
        if raise_fault:
            raise FileNotFoundError(err)
        else:
            print(err)
            return False
    else:
        drz_file = drz_file[0]

    scale = []
    pixfrac = []
    kernel = []
    labels = []

    # For the line maps
    if get_line_maps:
        args_file = os.path.join(EXTRACT_PATH, f'{root}_fit_args.npy')
        if not os.path.exists(args_file):
            err = 'fit_args.npy not found.'
            if raise_fault:
                raise FileNotFoundError(err)
            else:
                print(err)
                return False

        default = DITHERED_PLINE

        # Parameters of the line maps
        args = np.load(args_file, allow_pickle=True)[0]

        # Line images
        pline = args['pline']
        for factor in factors:
            if 'pixscale' in pline:
                scale.append(pline['pixscale']/factor)
            else:
                scale.append(default['pixscale']/factor)

            if 'pixfrac' in pline:
                pixfrac.append(pline['pixfrac'])
            else:
                pixfrac.append(default['pixfrac'])

            if 'kernel' in pline:
                kernel.append(pline['kernel'])
            else:
                kernel.append(default['kernel'])

            labels.append('LINE{0}'.format(factor))

    # Mosaic
    im = pyfits.open(drz_file)
    drz_wcs = pywcs.WCS(im[0].header)
    pscale = utils.get_wcs_pscale(drz_wcs)
    sh = im[0].data.shape

    if get_drizzle_scale:
        #rounded = int(np.round(im[0].header['D001SCAL']*1000))/1000.
        rounded = int(np.round(pscale*1000))/1000.
        if 'D001KERN' in im[0].header:
            kern = im[0].header['D001KERN']
            pixf = im[0].header['D001PIXF']
        else:
            kern = im[0].header['KERNEL']
            pixf = im[0].header['PIXFRAC']
            
        for factor in factors:
            scale.append(rounded/factor)
            labels.append('DRIZ{0}'.format(factor))
            kernel.append(kern)
            pixfrac.append(pixf)

    # FITS info
    #visits_file = '{0}_visits.npy'.format(root)
    visits_file = find_visit_file(root=root)
    if visits_file is None:
        parse_visits(field_root=root, RAW_PATH=RAW_PATH)
    
    visits, groups, info = load_visit_info(root, verbose=False)
    #visits, groups, info = np.load(visits_file, allow_pickle=True)

    # Append "U" to UVIS filters in info
    if 'DETECTOR' in info.colnames:
        uvis = np.where(info['DETECTOR'] == 'UVIS')[0]
        filters = [f for f in info['FILTER']]
        for i in uvis:
            filters[i] += 'U'

        info['FILTER'] = filters

    # Average PSF
    xp, yp = np.meshgrid(np.arange(0, sh[1], subsample), 
                         np.arange(0, sh[0], subsample))
    ra, dec = drz_wcs.all_pix2world(xp, yp, 0)

    # Ref images
    files = glob.glob('{0}-f[0-9]*sci.fits'.format(root))

    if verbose:
        print(' ')

    hdus = []

    for file in files:
        filter = file.split(root+'-')[1].split('_')[0]
        if filter.upper() not in psf_filters:
            continue

        if (os.path.exists('{0}-{1}_psf.fits'.format(root, filter))) & skip:
            continue

        flt_files = list(info['FILE'][info['FILTER'] == filter.upper()])
        if len(flt_files) == 0:
            # Try to use HDRTAB in drizzled image
            flt_files = None
            driz_image = file
        else:
            driz_image = drz_file

        driz_hdu = pyfits.open(file)
        GP = gpsf.DrizzlePSF(flt_files=flt_files, info=None,
                             driz_image=driz_image)

        hdu = pyfits.HDUList([pyfits.PrimaryHDU()])
        hdu[0].header['ROOT'] = root

        for scl, pf, kern_i, label in zip(scale, pixfrac, kernel, labels):
            ix = 0
            psf_f = None

            if pf == 0:
                kern = 'point'
            else:
                kern = kern_i

            logstr = '# psf {0} {5:6} / {1:.3f}" / pixf: {2} / {3:8} / {4}'
            logstr = logstr.format(root, scl, pf, kern, filter, label)
            utils.log_comment(utils.LOGFILE, logstr, verbose=verbose)

            for ri, di in zip(ra.flatten(), dec.flatten()):
                slice_h, wcs_slice = utils.make_wcsheader(ra=ri, dec=di, 
                                              size=size, pixscale=scl, 
                                              get_hdu=False, theta=0)
                
                # Filters with extended profiles
                irext = ['F098M', 'F110W', 'F105W', 'F125W', 'F140W', 'F160W']
                get_extended = filter.upper() in irext
                try:
                    psf_i = GP.get_psf(ra=ri, dec=di, filter=filter.upper(),
                                       pixfrac=pf, kernel=kern, verbose=False,
                                       wcs_slice=wcs_slice,
                                       get_extended=get_extended,
                                       get_weight=True)
                except:
                    continue

                msk_i = (psf_i[1].data != 0)
                msk_i &= np.isfinite(psf_i[1].data)
                if msk_i.sum() == 0:
                    continue

                if ix == 0:
                    # Initialize
                    msk_f = msk_i*1
                    psf_f = psf_i
                    psf_f[1].data[msk_f == 0] = 0
                    ix += 1
                else:
                    # Add to existing
                    msk_f += msk_i*1
                    psf_f[1].data[msk_i > 0] += psf_i[1].data[msk_i > 0]
                    ix += 1

            if psf_f is None:
                msg = 'PSF for {0} (filter={1}) is empty'
                print(msg.format(file, filter))
                continue

            # Average
            psf_f[1].data /= np.maximum(msk_f, 1)

            psf_f[1].header['FILTER'] = filter, 'Filter'
            psf_f[1].header['PSCALE'] = scl, 'Pixel scale, arcsec'
            psf_f[1].header['PIXFRAC'] = pf, 'Pixfrac'
            psf_f[1].header['KERNEL'] = kern, 'Kernel'
            psf_f[1].header['EXTNAME'] = 'PSF'
            psf_f[1].header['EXTVER'] = label

            hdu.append(psf_f[1])

        if make_fits:
            psf_file = '{0}-{1}_psf.fits'.format(root, filter)
            hdu.writeto(psf_file, overwrite=True)

        hdus.append(hdu)

    return hdus


def make_report(root, gzipped_links=True, xsize=18, output_dpi=None, make_rgb=True, mw_ebv=0):
    """
    Make HTML report of the imaging and grism data products
    """
    import glob
    import matplotlib.pyplot as plt
    import astropy.time

    now = astropy.time.Time.now().iso

    plt.ioff()

    os.chdir('../Prep/')

    bfilters = glob.glob('{0}-f[2-8]*sci.fits'.format(root))
    bfilters.sort()

    rfilters = glob.glob('{0}-f[01]*sci.fits'.format(root))
    rfilters.sort()
    filters = [f.split('-')[-1].split('_dr')[0] for f in bfilters + rfilters]

    if len(filters) == 0:
        has_mosaics = False
        #visits, groups, info = np.load('{0}_visits.npy'.format(root),
        #                               allow_pickle=True)
        visits, groups, info = load_visit_info(root, verbose=False)
        
        filters = np.unique([v['product'].split('-')[-1] for v in visits])
    else:
        has_mosaics = True

    if make_rgb & has_mosaics:
        field_rgb(root, HOME_PATH=None, xsize=xsize, output_dpi=output_dpi, ds9=None, scl=2, suffix='.rgb', timestamp=True, mw_ebv=mw_ebv)
        for filter in filters:
            field_rgb(root, HOME_PATH=None, xsize=18, ds9=None, scl=2, force_rgb=[filter, 'sum', 'sum'], suffix='.'+filter, timestamp=True)
    
    ##
    ## Mosaic table
    ##
    rows = []
    line = 'grep -e " 0 " -e "radec" *{0}*wcs.log > /tmp/{1}.log'
    for filter in filters:
        os.system(line.format(filter.strip('u'), root))
        wcs_files = glob.glob('*{0}*wcs.log'.format(filter))

        wcs = '<pre>'+''.join(open('/tmp/{0}.log'.format(root)).readlines())+'</pre>'
        for file in wcs_files:
            png_url = '<a href={1}>{0}</a>'.format(file, file.replace('.log', '.png').replace('+', '%2B'))
            wcs = wcs.replace(file, png_url)

        try:
            im = pyfits.open(glob.glob('{0}-{1}*sci.fits'.format(root, filter))[0])
            h = im[0].header

            url = '<a href="./{0}">sci</a>'.format(im.filename())
            url += '  '+url.replace('_sci', '_wht').replace('>sci', '>wht')

            if gzipped_links:
                url = url.replace('.fits', '.fits.gz')

            psf_file = '{0}-{1}_psf.fits'.format(root, filter)
            if os.path.exists(psf_file):
                url += ' '+'<a href="./{0}">psf</a>'.format(psf_file)

            row = [filter, url, '{0} {1}'.format(h['NAXIS1'], h['NAXIS2']), '{0:.5f} {1:.5f}'.format(h['CRVAL1'], h['CRVAL2']), h['EXPTIME'], h['NDRIZIM'], wcs, '<a href={0}.{1}.jpg><img src={0}.{1}.jpg height=200px></a>'.format(root, filter)]
        except:
            row = [filter, '--', '--', '--', 0., 0, wcs, '--']

        rows.append(row)
        
    tab = utils.GTable(rows=rows, names=['filter', 'FITS', 'naxis', 'crval', 'exptime', 'ndrizim', 'wcs_log', 'img'], dtype=[str, str, str, str,  float, int, str, str])
    tab['exptime'].format = '.1f'

    tab.write_sortable_html('{0}.summary.html'.format(root), replace_braces=True, localhost=False, max_lines=500, table_id=None, table_class='display compact', css=None, filter_columns=[], buttons=['csv'], toggle=False, use_json=False)

    ## Grism figures
    column_files = glob.glob('*column.png')
    if len(column_files) > 0:
        column_files.sort()
        column_url = '<div>' + ' '.join(['<a href="./{0}"><img src="./{0}" height=100px title="{1}"></a>'.format(f.replace('+', '%2B'), f) for f in column_files]) + '</div>'
    else:
        column_url = ''

    grism_files = glob.glob('../Extractions/*grism*fits*')
    if len(grism_files) > 0:
        grism_files.sort()
        grism_pngs = glob.glob('../Extractions/*grism*png')
        if len(grism_pngs) > 0:
            grism_pngs.sort()
            grism_url = '<div>' + ' '.join(['<a href="./{0}"><img src="./{0}" width=400px title="{1}"></a>'.format(f.replace('+', '%2B'), f) for f in grism_pngs]) + '</div>\n'

        else:
            grism_url = ''

        grism_url += '<pre>'
        grism_url += '\n'.join(['<a href="./{0}">{1}</a>'.format(f.replace('+', '%2B'), f) for f in grism_files])
        grism_url += '\n <a href=../Extractions/{0}-fit.html> {0}-fit.html </a>'.format(root)
        grism_url += '\n <a href="../Extractions/{0}_zhist.png"><img src="../Extractions/{0}_zhist.png" width=400px title="{0}_zhist.png"> </a>'.format(root)
        grism_url += '\n</pre>'
        if gzipped_links:
            grism_url = grism_url.replace('.fits', '.fits.gz')

    else:
        grism_url = ''

    try:
        catalog = glob.glob('{0}-*.cat.fits'.format(root))[0]
    except:
        catalog = 'xxx'

    catroot = catalog.split('.cat.fits')[0]

    root_files = glob.glob('{0}-[ioyh]*fits*'.format(root))
    root_files.sort()

    if gzipped_links:
        gzext = '.gz'
    else:
        gzext = ''

    root_urls = '\n    '.join(['<a href={0}{1}>{0}{1}</a>'.format(f, gzext) for f in root_files])

    body = """

    <h4>{root} </h4>

    {now}<br>

    <a href={root}.exposures.html>Exposure report</a>
    / <a href={root}_expflag.txt>{root}_expflag.txt</a>
    / <a href={root}.auto_script.log.txt>{root}.auto_script.log.txt</a>
    / <a href={root}.auto_script.yml>{root}.auto_script.yml</a>

    <pre>
    {root_urls}
    <a href="{root}_visits.yaml">{root}_visits.yaml</a>
    </pre>

    {column}
    {grism}

    <a href="./{root}.rgb.jpg"><img src="./{root}.rgb.jpg" height=300px></a>
    <a href="https://s3.amazonaws.com/grizli-v1/Master/{root}_footprint.png"><img src="https://s3.amazonaws.com/grizli-v1/Master/{root}_footprint.png" height=300px></a>
    <a href="./{root}_fine.png"><img src="./{root}_fine.png" height=200px></a>
    <br>

    """.format(root=root, column=column_url, grism=grism_url, gz='.gz'*(gzipped_links), now=now, catroot=catroot, root_urls=root_urls)

    lines = open('{0}.summary.html'.format(root)).readlines()
    for i in range(len(lines)):
        if '<body>' in lines[i]:
            break

    lines.insert(i+1, body)
    fp = open('{0}.summary.html'.format(root), 'w')
    fp.writelines(lines)
    fp.close()


def exposure_report(root, log=True):
    """
    Save exposure info to webpage & json file
    """

    if log:
        frame = inspect.currentframe()
        utils.log_function_arguments(utils.LOGFILE, frame,
                                     'auto_script.exposure_report')

    from collections import OrderedDict
    import json

    # Exposures
    #visits, all_groups, info = np.load('{0}_visits.npy'.format(root),
    #                                   allow_pickle=True)
    visits, all_groups, info = load_visit_info(root, verbose=False)

    tab = utils.GTable(info)
    tab.add_index('FILE')

    visit_product = ['']*len(info)
    ramp = ['']*len(info)
    trails = ['']*len(info)
    persnpix = [-1]*len(info)

    tab['complete'] = False

    flt_dict = OrderedDict()

    for visit in visits:
        failed = len(glob.glob('{0}*fail*'.format(visit['product']))) > 0

        for file in visit['files']:

            ix = tab.loc_indices[file]

            if os.path.exists(file):
                fobj = pyfits.open(file)
                fd = utils.flt_to_dict(fobj)
                fd['complete'] = not failed
                flt_dict[file] = fd
                flt_dict['visit'] = visit['product']

                if 'PERSNPIX' in fobj[0].header:
                    persnpix[ix] = fobj[0].header['PERSNPIX']

            visit_product[ix] = visit['product']
            tab['complete'][ix] = not failed

            base = file.split('_')[0]
            ramp_file = '../RAW/{0}_ramp.png'.format(base)

            has_mask = glob.glob('{0}*mask.reg'.format(base))
            if has_mask:
                extra = ' style="border:5px solid red;"'
            else:
                extra = ''

            if os.path.exists(ramp_file):
                ramp[ix] = '<a href="{0}"><img src="{0}" height=180 {1}></a>'.format(ramp_file, extra)

            trails_file = '../RAW/{0}_trails.png'.format(base)
            if os.path.exists(trails_file):
                trails[ix] = '<a href="{0}"><img src="{0}" height=180 {1}></a>'.format(trails_file, extra)

    tab['persnpix'] = persnpix

    tab['product'] = visit_product
    tab['ramp'] = ramp
    tab['trails'] = trails

    tab['EXPSTART'].format = '.3f'
    tab['EXPTIME'].format = '.1f'
    tab['PA_V3'].format = '.1f'

    tab['RA_TARG'].format = '.6f'
    tab['DEC_TARG'].format = '.6f'

    # Turn fileinto a URL
    file_urls = ['<a href="./{0}">{0}</a>'.format(f) for f in tab['FILE']]
    tab['FLT'] = file_urls

    cols = ['FLT']+tab.colnames[1:-1]

    fp = open('{0}_exposures.json'.format(root), 'w')
    json.dump(flt_dict, fp)
    fp.close()

    tab[cols].write_sortable_html('{0}.exposures.html'.format(root), replace_braces=True, localhost=False, max_lines=1e5, table_id=None, table_class='display compact', css=None, filter_columns=[], buttons=['csv'], toggle=True, use_json=False)<|MERGE_RESOLUTION|>--- conflicted
+++ resolved
@@ -1344,24 +1344,17 @@
     from shapely.geometry import Polygon
     from scipy.spatial import ConvexHull
 
-<<<<<<< HEAD
-    
     if len(files) == 0:
-        files = glob.glob(os.path.join(RAW_PATH, file_query+'fl[tc].fits'))
-        files += glob.glob(os.path.join(RAW_PATH, file_query+'c0m.fits'))
-        files += glob.glob(os.path.join(RAW_PATH, file_query+'c0f.fits'))
+        files = glob.glob(os.path.join(RAW_PATH, file_query+'fl[tc].fits*'))
+        files += glob.glob(os.path.join(RAW_PATH, file_query+'c0m.fits*'))
+        files += glob.glob(os.path.join(RAW_PATH, file_query+'c0f.fits*'))
 
         # check if we're processing JWST files
         if len(files) == 0:
-            files = glob.glob(os.path.join(RAW_PATH, file_query+'rate.fits'))
+            files = glob.glob(os.path.join(RAW_PATH, file_query+'rate.fits*'))
             isJWST = True # if there are only rate files, then it must be JWST 
         else:
             isJWST = False
-=======
-    files = glob.glob(os.path.join(RAW_PATH, file_query+'fl[tc].fits*'))
-    files += glob.glob(os.path.join(RAW_PATH, file_query+'c0m.fits*'))
-    files += glob.glob(os.path.join(RAW_PATH, file_query+'c0f.fits*'))
->>>>>>> cbff8c6e
 
     files.sort()
 
