"""
Automatic processing scripts for grizli
"""
import os
import inspect
from this import d
import traceback
import glob
import time
import warnings

import yaml

import numpy as np
import astropy.io.fits as pyfits
import astropy.wcs as pywcs

from .. import prep, utils
from .default_params import UV_N_FILTERS, UV_M_FILTERS, UV_W_FILTERS
from .default_params import OPT_N_FILTERS, OPT_M_FILTERS, OPT_W_FILTERS
from .default_params import IR_N_FILTERS, IR_M_FILTERS, IR_W_FILTERS
from .default_params import ALL_IMAGING_FILTERS, VALID_FILTERS
from .default_params import UV_GRISMS, OPT_GRISMS, IR_GRISMS, GRIS_REF_FILTERS

from .default_params import get_yml_parameters, write_params_to_yml

# needed for function definitions
args = get_yml_parameters()

if False:
    np.seterr(divide='ignore', invalid='ignore', over='ignore', under='ignore')

# Only fetch F814W optical data for now
#ONLY_F814W = True
ONLY_F814W = False


def get_extra_data(root='j114936+222414', HOME_PATH='/Volumes/Pegasus/Grizli/Automatic', PERSIST_PATH=None, instruments=['WFC3'], filters=['F160W', 'F140W', 'F098M', 'F105W'], radius=2, run_fetch=True, from_mast=True, reprocess_parallel=True, s3_sync=False):

    import os
    import glob

    import numpy as np

    from hsaquery import query, fetch, fetch_mast
    from hsaquery.fetch import DEFAULT_PRODUCTS

    if PERSIST_PATH is None:
        PERSIST_PATH = os.path.join(HOME_PATH, root, 'Persistence')

    tab = utils.GTable.gread(os.path.join(HOME_PATH, 
                             f'{root}_footprint.fits'))

    # Fix CLEAR filter names
    for i, filt_i in enumerate(tab['filter']):
        if 'clear' in filt_i.lower():
            spl = filt_i.lower().split(';')
            if len(spl) > 1:
                for s in spl:
                    if 'clear' not in s:
                        #print(filt_i, s)
                        filt_i = s.upper()
                        break

            tab['filter'][i] = filt_i.upper()

    ra, dec = tab.meta['RA'], tab.meta['DEC']

    fp = np.load(os.path.join(HOME_PATH, '{0}_footprint.npy'.format(root)),
                 allow_pickle=True)[0]

    radius = np.sqrt(fp.area*np.cos(dec/180*np.pi))*60/np.pi

    xy = np.array(fp.boundary.convex_hull.boundary.xy)
    dims = np.array([(xy[0].max()-xy[0].min())*np.cos(dec/180*np.pi),
                      xy[1].max()-xy[1].min()])*60

    extra = query.run_query(box=[ra, dec, radius],
                            proposid=[],
                            instruments=instruments,
                            extensions=['FLT'], 
                            filters=filters,
                            extra=query.DEFAULT_EXTRA)

    # Fix CLEAR filter names
    for i, filt_i in enumerate(extra['filter']):
        if 'clear' in filt_i.lower():
            spl = filt_i.lower().split(';')
            if len(spl) > 1:
                for s in spl:
                    if 'clear' not in s:
                        #print(filt_i, s)
                        filt_i = s.upper()
                        break

            extra['filter'][i] = filt_i.upper()

    for k in tab.meta:
        extra.meta[k] = tab.meta[k]

    extra.write(os.path.join(HOME_PATH, root, 'extra_data.fits'), 
                format='fits', overwrite=True)

    CWD = os.getcwd()
    os.chdir(os.path.join(HOME_PATH, root, 'RAW'))

    if run_fetch:
        if from_mast:
            out = fetch_mast.get_from_MAST(extra, 
                            inst_products=DEFAULT_PRODUCTS, 
                            direct=True, 
                            path=os.path.join(HOME_PATH, root, 'RAW'), 
                            skip_existing=True)
        else:

            curl = fetch.make_curl_script(extra,
                            level=None, 
                            script_name='extra.sh',
                            inst_products={'WFC3/UVIS': ['FLC'], 
                                           'WFPC2/PC': ['C0M', 'C1M'],
                                           'WFC3/IR': ['RAW'],
                                           'ACS/WFC': ['FLC']}, 
                            skip_existing=True,
                            output_path=os.path.join(HOME_PATH, root, 'RAW'),
                            s3_sync=s3_sync)

            os.system('sh extra.sh')
            files = glob.glob('*raw.fits.gz')
            files.extend(glob.glob('*fl?.fits.gz'))
            for file in files:
                print('gunzip '+file)
                os.system('gunzip {0}'.format(file))

    else:
        return extra

    remove_bad_expflag(field_root=root, HOME_PATH=HOME_PATH, min_bad=2)

    # Reprocess the RAWs into FLTs
    status = os.system("python -c 'from grizli.pipeline import reprocess; reprocess.reprocess_wfc3ir(parallel={0})'".format(reprocess_parallel))
    if status != 0:
        from grizli.pipeline import reprocess
        reprocess.reprocess_wfc3ir(parallel=False)

    # Persistence products
    os.chdir(PERSIST_PATH)
    persist_files = fetch.persistence_products(extra)
    for file in persist_files:
        if not os.path.exists(os.path.basename(file)):
            print(file)
            os.system('curl -O {0}'.format(file))

    for file in persist_files:
        root = os.path.basename(file).split('.tar.gz')[0]
        if os.path.exists(root):
            print('Skip', root)
            continue
        
        if not os.path.exists(file):
            print('Persistence tar file {0} not found'.format(file))
            continue
            
        # Ugly callout to shell
        os.system('tar xzvf {0}.tar.gz'.format(root))
        
        # Clean unneeded files
        clean_files = glob.glob('{0}/*extper.fits'.format(root))
        clean_files += glob.glob('{0}/*flt_cor.fits'.format(root))
        for f in clean_files:
            os.remove(f)
        
        # Symlink to ./
        pfiles = glob.glob('{0}/*persist.fits'.format(root))
        if len(pfiles) > 0:
            for f in pfiles:
                if not os.path.exists(os.path.basename(f)):
                    os.system('ln -sf {0} ./'.format(f))

    os.chdir(CWD)


def create_path_dict(root='j142724+334246', home='$PWD', raw=None, prep=None, extract=None, persist=None, thumbs=None, paths={}):
    """
    Generate path dict.
    
    Default:
        {home}
        {home}/{root}
        {home}/{root}/RAW
        {home}/{root}/Prep
        {home}/{root}/Persistence
        {home}/{root}/Extractions
        {home}/{root}/Thumbnails
    
    If ``home`` specified as '$PWD', then will be calculated from 
    `os.getcwd`.
    
    Only generates values for keys not already specified in `paths`.
    
    """
    import copy
    
    if home == '$PWD':
        home = os.getcwd()
    
    base = os.path.join(home, root)
    
    if raw is None:
        raw = os.path.join(home, root, 'RAW')

    if prep is None:
        prep = os.path.join(home, root, 'Prep')
    
    if persist is None:
        persist = os.path.join(home, root, 'Persistence')

    if extract is None:
        extract = os.path.join(home, root, 'Extractions')

    if thumbs is None:
        thumbs = os.path.join(home, root, 'Thumbnaails')
    
    xpaths = copy.deepcopy(paths)
    for k in xpaths:
        if xpaths[k] is None:
            _ = xpaths.pop(k)
            
    if 'home' not in xpaths:
        xpaths['home'] = home
    
    if 'base' not in xpaths:
        xpaths['base'] = base
        
    if 'raw' not in xpaths:
        xpaths['raw'] = raw

    if 'prep' not in xpaths:
        xpaths['prep'] = prep

    if 'persist' not in xpaths:
        xpaths['persist'] = persist

    if 'extract' not in xpaths:
        xpaths['extract'] = extract
    
    if 'thumbs' not in xpaths:
        xpaths['thumbs'] = extract
        
    return xpaths


def go(root='j010311+131615', 
       HOME_PATH='$PWD',
       RAW_PATH=None, PREP_PATH=None, PERSIST_PATH=None, EXTRACT_PATH=None,
       filters=args['filters'],
       fetch_files_args=args['fetch_files_args'],
       inspect_ramps=False,
       is_dash=False, run_prepare_dash=True,
       run_parse_visits=True,
       is_parallel_field=False,
       parse_visits_args=args['parse_visits_args'],
       manual_alignment=False,
       manual_alignment_args=args['manual_alignment_args'],
       preprocess_args=args['preprocess_args'],
       visit_prep_args=args['visit_prep_args'],
       persistence_args=args['persistence_args'],
       redo_persistence_mask=False,
       run_fine_alignment=True,
       fine_backup=True,
       fine_alignment_args=args['fine_alignment_args'],
       make_mosaics=True,
       mosaic_args=args['mosaic_args'],
       mosaic_drizzle_args=args['mosaic_drizzle_args'],
       mask_spikes=False,
       mosaic_driz_cr_type=0,
       make_phot=True,
       multiband_catalog_args=args['multiband_catalog_args'],
       only_preprocess=False,
       overwrite_fit_params=False,
       grism_prep_args=args['grism_prep_args'],
       refine_with_fits=True,
       run_extractions=False,
       include_photometry_in_fit=False,
       extract_args=args['extract_args'],
       make_thumbnails=True,
       thumbnail_args=args['thumbnail_args'],
       make_final_report=True,
       get_dict=False,
       kill='',
       **kwargs
       ):
    """
    Run the full pipeline for a given target

    Parameters
    ----------
    root : str
        Rootname of the `mastquery` file.

    extract_maglim : [min, max]
        Magnitude limits of objects to extract and fit.

    """
    isJWST = visit_prep_args['isJWST']
    # Function defaults
    if get_dict:
        if get_dict <= 2:
            # Default function arguments (different value to avoid recursion)
            default_args = go(get_dict=10)

        frame = inspect.currentframe()
        args = inspect.getargvalues(frame).locals
        for k in ['root', 'HOME_PATH', 'frame', 'get_dict']:
            if k in args:
                args.pop(k)

        if get_dict == 2:
            # Print keywords summary
            if len(kwargs) > 0:
                print('\n*** Extra args ***\n')
                for k in kwargs:
                    if k not in default_args:
                        print('\'{0}\':{1},'.format(k, kwargs[k]))

            print('\n*** User args ***\n')
            for k in args:
                if k in default_args:
                    if args[k] != default_args[k]:
                        print('\'{0}\':{1},'.format(k, args[k]))

            print('\n*** Default args ***\n')
            for k in args:
                if k in default_args:
                    print('\'{0}\':{1},'.format(k, args[k]))
            return args
        else:
            return args

    # import os
    # import glob
    # import traceback
    #
    #
    try:
        from .. import multifit
        from . import auto_script
    except:
        from grizli import multifit
        from grizli.pipeline import auto_script

    # #import grizli.utils
    import matplotlib.pyplot as plt

    # Silence numpy and astropy warnings
    utils.set_warnings()
    
    PATHS = create_path_dict(root=root, home=HOME_PATH, 
                             raw=RAW_PATH, prep=PREP_PATH, 
                             persist=PERSIST_PATH, extract=EXTRACT_PATH)
        
    fpfile = os.path.join(PATHS['home'], '{0}_footprint.fits'.format(root))
    exptab = utils.GTable.gread(fpfile)
    # Fix CLEAR filter names
    for i, filt_i in enumerate(exptab['filter']):
        if 'clear' in filt_i.lower():
            spl = filt_i.lower().split(';')
            if len(spl) > 1:
                for s in spl:
                    if 'clear' not in s:
                        #print(filt_i, s)
                        filt_i = s.upper()
                        break

            exptab['filter'][i] = filt_i.upper()

    utils.LOGFILE = os.path.join(PATHS['home'], f'{root}.auto_script.log.txt')

    utils.log_comment(utils.LOGFILE, '### Pipeline start', show_date=True)

    ######################
    # Download data
    os.chdir(PATHS['home'])
    if fetch_files_args is not None:
        fetch_files_args['reprocess_clean_darks'] &= (not is_dash)
        auto_script.fetch_files(field_root=root, HOME_PATH=HOME_PATH,
                                paths=PATHS, 
                                filters=filters, **fetch_files_args)
    else:
        os.chdir(PATHS['prep'])

    if is_dash & run_prepare_dash:
        from wfc3dash import process_raw
        os.chdir(PATHS['raw'])
        process_raw.run_all()

    files = glob.glob(os.path.join(PATHS['raw'], '*_fl*fits'))
    files += glob.glob(os.path.join(PATHS['raw'], '*_c[01]m.fits'))
    if len(files) == 0:
        print('No FL[TC] files found!')
        utils.LOGFILE = '/tmp/grizli.log'
        return False

    if kill == 'fetch_files':
        print('kill=\'fetch_files\'')
        return True

    if inspect_ramps:
        # Inspect for CR trails
        os.chdir(PATHS['raw'])
        status = os.system("python -c 'from grizli.pipeline.reprocess import inspect; inspect()'")

    ######################
    # Parse visit associations
    os.chdir(PATHS['prep'])
    visit_file = auto_script.find_visit_file(root=root)
    
    if (visit_file is None) | run_parse_visits:
        # Parsing for parallel fields, where time-adjacent exposures
        # may have different visit IDs and should be combined
        if 'combine_same_pa' in parse_visits_args:
            if (parse_visits_args['combine_same_pa'] == -1):
                if is_parallel_field:
                    parse_visits_args['combine_same_pa'] = True
                    parse_visits_args['max_dt'] = 4./24
                else:
                    parse_visits_args['combine_same_pa'] = False
                    parse_visits_args['max_dt'] = 1. 

        else:
            parse_visits_args['combine_same_pa'] = is_parallel_field

        parsed = auto_script.parse_visits(field_root=root,
                                          RAW_PATH=PATHS['raw'],
                                          filters=filters, is_dash=is_dash,
                                          **parse_visits_args)
    else:
        #parsed = np.load(f'{root}_visits.npy', allow_pickle=True)
        parsed = load_visit_info(root, verbose=False)

    if kill == 'parse_visits':
        print('kill=\'parse_visits\'')
        return True

    visits, all_groups, info = parsed
    run_has_grism = utils.column_string_operation(info['FILTER'],
                                                ['G141', 'G102', 'G800L', 'GR150C', 'GR150R'],
                                              'count', 'or').sum()

    # Alignment catalogs
    #catalogs = ['PS1','SDSS','GAIA','WISE']

    #######################
    # Manual alignment
    if manual_alignment:
        os.chdir(PATHS['prep'])
        auto_script.manual_alignment(field_root=root, HOME_PATH=PATHS['home'],
                                     **manual_alignment_args)

    if kill == 'manual_alignment':
        print('kill=\'manual_alignment\'')
        return True

    #####################
    # Alignment & mosaics
    os.chdir(PATHS['prep'])

    tweak_max_dist = (5 if is_parallel_field else 1)
    if 'tweak_max_dist' not in visit_prep_args:
        visit_prep_args['tweak_max_dist'] = tweak_max_dist

    if 'use_self_catalog' not in visit_prep_args:
        visit_prep_args['use_self_catalog'] = is_parallel_field

    auto_script.preprocess(field_root=root, HOME_PATH=PATHS['home'], 
                           PERSIST_PATH=PATHS['persist'],
                           visit_prep_args=visit_prep_args, isJWST=isJWST,
                           persistence_args=persistence_args, 
                           **preprocess_args)

    if kill == 'preprocess':
        print('kill=\'preprocess\'')
        
        visit_file = find_visit_file(root=root)
        print(f'Update exposure footprints in {visit_file}')
        check_paths = ['./', PATHS['raw'], '../RAW']
        get_visit_exposure_footprints(root=root, check_paths=check_paths)
        
        return True

    if redo_persistence_mask:
        comment = '# Redo persistence masking: {0}'.format(persistence_args)
        print(comment)
        utils.log_comment(utils.LOGFILE, comment)

        all_flt_files = glob.glob('*_flt.fits')
        all_flt_files.sort()

        for file in all_flt_files:
            print(file)
            pfile = os.path.join(PATHS['persist'], 
                                 file.replace('_flt', '_persist'))
            if os.path.exists(pfile):
                prep.apply_persistence_mask(file, path=PATHS['persist'],
                                            **persistence_args)

    ##########
    # Fine alignment

    fine_files = glob.glob('{0}*fine.png'.format(root))
    if (run_fine_alignment == 2) & (len(fine_files) > 0) & (len(visits) > 1):

        msg = '\n\n### Redo visit-level mosaics and catalogs for fine alignment\n\n'
        utils.log_comment(utils.LOGFILE, msg, show_date=True, verbose=True)

        keep_visits = []

        for visit in visits:

            visit_files = glob.glob(visit['product']+'*.cat.*')
            visit_files += glob.glob(visit['product']+'_dr*')
            visit_files += glob.glob(visit['product']+'*seg.fits*')

            if len(visit_files) > 0:
                keep_visits.append(visit)
                for file in visit_files:
                    os.remove(file)

        # Redrizzle visit-level mosaics and remake catalogs
        prep.drizzle_overlaps(keep_visits, check_overlaps=False, skysub=False,
                              static=False, pixfrac=0.5, scale=None,
                              final_wcs=False, fetch_flats=False,
                              final_rot=None,
                              include_saturated=True)

        # Make new catalogs
        for visit in keep_visits:
            if len(visit['files']) == 0:
                continue

            visit_filter = visit['product'].split('-')[-1]
            is_single = len(visit['files']) == 1
            isACS = '_flc' in visit['files'][0]
            isWFPC2 = '_c0' in visit['files'][0]

            if visit_filter in ['g102', 'g141', 'g800l', 'g280']:
                print('# Skip grism visit: {0}'.format(visit['product']))
                continue

            # New catalog
            if visit_prep_args['align_thresh'] is None:
                thresh = 2.5
            else:
                thresh = visit_prep_args['align_thresh']

            cat = prep.make_SEP_catalog(root=visit['product'],
                                        threshold=thresh)

            # New region file
            prep.table_to_regions(cat, '{0}.cat.reg'.format(visit['product']))

            # New radec
            if not ((isACS | isWFPC2) & is_single):
                # 140 brightest or mag range
                clip = (cat['MAG_AUTO'] > 18) & (cat['MAG_AUTO'] < 23)
                clip &= cat['MAGERR_AUTO'] < 0.05
                clip &= utils.catalog_mask(cat,
                    max_err_percentile=visit_prep_args['max_err_percentile'],
                         pad=visit_prep_args['catalog_mask_pad'],
                         pad_is_absolute=False, min_flux_radius=1.)

                NMAX = 140
                so = np.argsort(cat['MAG_AUTO'][clip])
                if clip.sum() > NMAX:
                    so = so[:NMAX]

                prep.table_to_radec(cat[clip][so],
                                    '{0}.cat.radec'.format(visit['product']))

        for file in fine_files:
            print('rm {0}'.format(file))
            os.remove(file)

        fine_files = []

    if (len(fine_files) == 0) & (run_fine_alignment > 0) & (len(visits) > 1):
        fine_catalogs = ['GAIA', 'PS1', 'DES', 'SDSS', 'WISE']
        try:
            out = auto_script.fine_alignment(field_root=root, 
                                             HOME_PATH=PATHS['home'], 
                                             **fine_alignment_args)

            plt.close()

            # Update WCS headers with fine alignment
            auto_script.update_wcs_headers_with_fine(root, backup=fine_backup)

        except:
            utils.log_exception(utils.LOGFILE, traceback)
            utils.log_comment(utils.LOGFILE, "# !! Fine alignment failed")

    # Update the visits file with the new exposure footprints
    visit_file = auto_script.find_visit_file(root=root)
    print('Update exposure footprints in {0}'.format(visit_file))
    check_paths = ['./', PATHS['raw'], '../RAW']
    get_visit_exposure_footprints(root=root, check_paths=check_paths)

    # Make combined mosaics
    no_mosaics_found = len(glob.glob(f'{root}-ir_dr?_sci.fits')) == 0
    if no_mosaics_found & make_mosaics:

        skip_single = preprocess_args['skip_single_optical_visits']

        if 'fix_stars' in visit_prep_args:
            fix_stars = visit_prep_args['fix_stars']
        else:
            fix_stars = False

        # For running at the command line
        # if False:
        #     mos_args = {'mosaic_args': kwargs['mosaic_args'],
        #                 'fix_stars': kwargs['visit_prep_args']['fix_stars'],
        #                 'mask_spikes': kwargs['mask_spikes'], 'skip_single_optical_visits': kwargs['preprocess_args']['skip_single_optical_visits']}
        #     auto_script.make_combined_mosaics(root, **mos_args)

        make_combined_mosaics(root, mosaic_args=mosaic_args,
                        fix_stars=fix_stars, mask_spikes=mask_spikes,
                        skip_single_optical_visits=skip_single,
                        mosaic_driz_cr_type=mosaic_driz_cr_type, isJWST=isJWST, 
                        mosaic_drizzle_args=mosaic_drizzle_args)

        # Make PSFs.  Always set get_line_maps=False since PSFs now
        # provided for each object.
        mosaic_files = glob.glob('{0}-f*sci.fits'.format(root))

        if (not is_dash) & (len(mosaic_files) > 0):
            print('Make field PSFs')
            auto_script.field_psf(root=root, PREP_PATH=PATHS['prep'],
                                  RAW_PATH=PATHS['raw'], 
                                  EXTRACT_PATH=PATHS['extract'], 
                                  get_line_maps=False, skip=False)

    # Are there full-field mosaics?
    mosaic_files = glob.glob(f'{root}-f*sci.fits')

    # Photometric catalog
    has_phot_file = os.path.exists(f'{root}_phot.fits')
    if (not has_phot_file) & make_phot & (len(mosaic_files) > 0):
        try:
            tab = auto_script.multiband_catalog(field_root=root,
                                                **multiband_catalog_args)

            try:
                # Add columns indicating objects that fall in grism exposures
                phot = utils.read_catalog(f'{root}_phot.fits')
                out = count_grism_exposures(phot, all_groups,
                                      grisms=['g800l', 'g102', 'g141', 'gr150c', 'gr150r'],
                                      verbose=True)
                phot.write(f'{root}_phot.fits', overwrite=True)
            except:
                pass

        except:
            utils.log_exception(utils.LOGFILE, traceback)
            utils.log_comment(utils.LOGFILE,
               '# Run `multiband_catalog` with `detection_background=True`')

            multiband_catalog_args['detection_background'] = True
            tab = auto_script.multiband_catalog(field_root=root,
                                                **multiband_catalog_args)
            #tab = auto_script.multiband_catalog(field_root=root, threshold=threshold, detection_background=True, photometry_background=True, get_all_filters=False)

    # Make exposure json / html report
    auto_script.exposure_report(root, log=True)

    # Stop if only want to run pre-processing
    if (only_preprocess | (len(all_groups) == 0)):
        if make_thumbnails:
            print('#####\n# Make RGB thumbnails\n#####')

            if thumbnail_args['drizzler_args'] is None:
                thumbnail_args['drizzler_args'] = DRIZZLER_ARGS.copy()

            os.chdir(PATHS['prep'])

            #print('XXX ', thumbnail_args)

            auto_script.make_rgb_thumbnails(root=root, **thumbnail_args)

            if not os.path.exists(PATHS['thumbs']):
                os.mkdir(PATHS['thumbs'])

            os.system('mv {0}_[0-9]*.png {0}_[0-9]*.fits {1}'.format(root, 
                                                           PATHS['thumbs']))

        if make_final_report:
            make_report(root, make_rgb=True)
        
        utils.LOGFILE = '/tmp/grizli.log'
        return True

    ######################
    # Grism prep
    files = glob.glob(os.path.join(PATHS['prep'], '*GrismFLT.fits'))
    files += glob.glob(os.path.join(PATHS['extract'], '*GrismFLT.fits'))
    if len(files) == 0:
        os.chdir(PATHS['prep'])
        grp = auto_script.grism_prep(field_root=root, PREP_PATH=PATHS['prep'], 
                                     EXTRACT_PATH=PATHS['extract'], 
                                     **grism_prep_args)
        del(grp)

    ######################
    # Grism extractions
    os.chdir(PATHS['extract'])

    #####################
    # Update the contam model with the "full.fits"
    # files in the working directory
    if (len(glob.glob('*full.fits')) > 0) & (refine_with_fits):
        auto_script.refine_model_with_fits(field_root=root, clean=True,
                                           grp=None, master_files=None,
                                           spectrum='continuum', max_chinu=5)

    # Drizzled grp objects
    # All files
    if len(glob.glob(f'{root}*_grism*fits*')) == 0:
        grism_files = glob.glob('*GrismFLT.fits')
        grism_files.sort()

        catalog = glob.glob(f'{root}-*.cat.fits')[0]
        try:
            seg_file = glob.glob(f'{root}-*_seg.fits')[0]
        except:
            seg_file = None

        grp = multifit.GroupFLT(grism_files=grism_files, direct_files=[], 
                                ref_file=None, seg_file=seg_file, 
                                catalog=catalog, cpu_count=-1, sci_extn=1, 
                                pad=256)

        # Make drizzle model images
        grp.drizzle_grism_models(root=root, kernel='point', scale=0.15)

        # Free grp object
        del(grp)

    if is_parallel_field:
        pline = auto_script.PARALLEL_PLINE.copy()
    else:
        pline = auto_script.DITHERED_PLINE.copy()

    # Make script for parallel processing
    args_file = f'{root}_fit_args.npy'

    if (not os.path.exists(args_file)) | (overwrite_fit_params):
        msg = '# generate_fit_params: ' + args_file
        utils.log_comment(utils.LOGFILE, msg, verbose=True, show_date=True)

        pline['pixscale'] = mosaic_args['wcs_params']['pixel_scale']
        pline['pixfrac'] = mosaic_args['mosaic_pixfrac']
        if pline['pixfrac'] > 0:
            pline['kernel'] = 'square'
        else:
            pline['kernel'] = 'point'

        has_g800l = utils.column_string_operation(info['FILTER'], ['G800L'],
                                                      'count', 'or').sum()

        if has_g800l > 0:
            min_sens = 0.
            fit_trace_shift = True
        else:
            min_sens = 0.001
            fit_trace_shift = True

        try:
            auto_script.generate_fit_params(field_root=root, prior=None, MW_EBV=exptab.meta['MW_EBV'], pline=pline, fit_only_beams=True, run_fit=True, poly_order=7, fsps=True, min_sens=min_sens, sys_err=0.03, fcontam=0.2, zr=[0.05, 3.4], save_file=args_file, fit_trace_shift=fit_trace_shift, include_photometry=True, use_phot_obj=include_photometry_in_fit)
        except:
            # include_photometry failed?
            auto_script.generate_fit_params(field_root=root, prior=None, MW_EBV=exptab.meta['MW_EBV'], pline=pline, fit_only_beams=True, run_fit=True, poly_order=7, fsps=True, min_sens=min_sens, sys_err=0.03, fcontam=0.2, zr=[0.05, 3.4], save_file=args_file, fit_trace_shift=fit_trace_shift, include_photometry=False, use_phot_obj=False)

        # Copy for now
        os.system(f'cp {args_file} fit_args.npy')

    # Done?
    if (not run_extractions) | (run_has_grism == 0):
        # Make RGB thumbnails
        if make_thumbnails:
            print('#####\n# Make RGB thumbnails\n#####')

            if thumbnail_args['drizzler_args'] is None:
                thumbnail_args['drizzler_args'] = DRIZZLER_ARGS.copy()

            os.chdir(PATHS['prep'])

            auto_script.make_rgb_thumbnails(root=root, **thumbnail_args)

            if not os.path.exists(PATHS['thumbs']):
                os.mkdir(PATHS['thumbs'])

            os.system('mv {0}_[0-9]*.png {0}_[0-9]*.fits {1}'.format(root,
                                                            PATHS['thumbs']))

        utils.LOGFILE = '/tmp/grizli.log'
        return True

    # Run extractions (and fits)
    auto_script.extract(field_root=root, **extract_args)

    # Make RGB thumbnails
    if make_thumbnails:
        print('#####\n# Make RGB thumbnails\n#####')

        if thumbnail_args['drizzler_args'] is None:
            thumbnail_args['drizzler_args'] = DRIZZLER_ARGS.copy()

        os.chdir(PATHS['prep'])

        auto_script.make_rgb_thumbnails(root=root, **thumbnail_args)

        if not os.path.exists(PATHS['thumbs']):
            os.mkdir(PATHS['thumbs'])

        os.system('mv {0}_[0-9]*.png {0}_[0-9]*.fits {1}'.format(root, 
                                                        PATHS['thumbs']))

    if extract_args['run_fit']:
        os.chdir(PATHS['extract'])

        # Redrizzle grism models
        grism_files = glob.glob('*GrismFLT.fits')
        grism_files.sort()

        seg_file = glob.glob(f'{root}-[fi]*_seg.fits')[0]
        #catalog = glob.glob(f'{root}-*.cat.fits')[0]
        catalog = seg_file.replace('_seg.fits','.cat.fits')
        
        grp = multifit.GroupFLT(grism_files=grism_files, direct_files=[], 
                                ref_file=None, seg_file=seg_file, 
                                catalog=catalog, cpu_count=-1, sci_extn=1, 
                                pad=256)

        # Make drizzle model images
        grp.drizzle_grism_models(root=root, kernel='point', scale=0.15)

        # Free grp object
        del(grp)

        ######################
        # Summary catalog & webpage
        auto_script.summary_catalog(field_root=root, dzbin=0.01,
                                    use_localhost=False,
                                    filter_bandpasses=None)

    if make_final_report:
        make_report(root, make_rgb=True)


def make_directories(root='j142724+334246', HOME_PATH='$PWD', paths={}):
    """
    Make RAW, Prep, Persistence, Extractions directories
    """
    import os
    
    paths = create_path_dict(root=root, home=HOME_PATH, paths=paths)
    
    for k in paths:
        if k in ['thumbs']:
            continue
            
        dir = paths[k]
        if not os.path.exists(dir):
            print(f'mkdir {dir}')
            os.mkdir(dir)
            os.system(f'chmod ugoa+rwx {dir}')
        else:
            print(f'directory {dir} exists')
            
    return paths


def fetch_files(field_root='j142724+334246', HOME_PATH='$PWD', paths={}, inst_products={'WFPC2/WFC': ['C0M', 'C1M'], 'WFPC2/PC': ['C0M', 'C1M'], 'ACS/WFC': ['FLC'], 'WFC3/IR': ['RAW'], 'WFC3/UVIS': ['FLC']}, remove_bad=True, reprocess_parallel=False, reprocess_clean_darks=True, s3_sync=False, fetch_flt_calibs=['IDCTAB', 'PFLTFILE', 'NPOLFILE'], filters=VALID_FILTERS, min_bad_expflag=2, fetch_only=False):
    """
    Fully automatic script
    """
    import os
    import glob

    try:
        from .. import utils
        frame = inspect.currentframe()
        utils.log_function_arguments(utils.LOGFILE, frame,
                                     'auto_script.fetch_files')
    except:
        from grizli import utils

    try:
        try:
            from mastquery import query, fetch
            MAST_QUERY = True
            instdet_key = 'instrument_name'
        except:
            from hsaquery import query, fetch
            MAST_QUERY = False
            instdet_key = 'instdet'

    except ImportError as ERR:
        warn = """{0}

    Get one of the query scripts from
        https://github.com/gbrammer/esa-hsaquery
        https://github.com/gbrammer/mastquery

    """.format(ERR)

        raise(ImportError(warn))
    
    paths = create_path_dict(root=field_root, home=HOME_PATH, paths=paths)
    print('paths: ', paths)
    
    if not os.path.exists(paths['raw']):
        make_directories(root=field_root, HOME_PATH=HOME_PATH, 
                         paths=paths)

    
    tab = utils.read_catalog(os.path.join(paths['home'], 
                                          f'{field_root}_footprint.fits'))

    # Fix CLEAR filter names
    for i, filt_i in enumerate(tab['filter']):
        if 'clear' in filt_i.lower():
            spl = filt_i.lower().split(';')
            if len(spl) > 1:
                for s in spl:
                    if 'clear' not in s:
                        #print(filt_i, s)
                        filt_i = s.upper()
                        break

            tab['filter'][i] = filt_i.upper()

    use_filters = utils.column_string_operation(tab['filter'], filters,
                                            method='startswith', logical='or')
    tab = tab[use_filters]

    if len(tab) > 0:
        if MAST_QUERY:
            tab = query.get_products_table(tab, extensions=['RAW', 'C1M'])

        tab = tab[(tab['filter'] != 'F218W')]
        if ONLY_F814W:
            tab = tab[(tab['filter'] == 'F814W') |
                      (tab[instdet_key] == 'WFC3/IR')]

        # Fetch and preprocess IR backgrounds
        os.chdir(paths['raw'])

        # Ignore files already moved to RAW/Expflag
        bad_files = glob.glob('./Expflag/*')
        badexp = np.zeros(len(tab), dtype=bool)
        for file in bad_files:
            root = os.path.basename(file).split('_')[0]
            badexp |= tab['observation_id'] == root.lower()

        is_wfpc2 = utils.column_string_operation(tab['instrument_name'],
                                  'WFPC2', method='startswith', logical='or')

        use_filters = utils.column_string_operation(tab['filter'],
                                  filters, method='startswith', logical='or')

        fetch_selection = (~badexp) & (~is_wfpc2) & use_filters
        curl = fetch.make_curl_script(tab[fetch_selection], level=None,
                        script_name='fetch_{0}.sh'.format(field_root),
                        inst_products=inst_products, skip_existing=True,
                        output_path='./', s3_sync=s3_sync)

        msg = 'Fetch {0} files (s3_sync={1})'.format(fetch_selection.sum(),
                                                     s3_sync)
        utils.log_comment(utils.LOGFILE, msg, verbose=True)

        # Ugly callout to shell
        os.system('sh fetch_{0}.sh'.format(field_root))

        if (is_wfpc2 & use_filters).sum() > 0:
            # Have to get WFPC2 from ESA
            wfpc2_files = (~badexp) & (is_wfpc2) & use_filters
            curl = fetch.make_curl_script(tab[wfpc2_files], level=None,
                          script_name='fetch_wfpc2_{0}.sh'.format(field_root),
                          inst_products=inst_products, skip_existing=True,
                          output_path='./', s3_sync=False)

            os.system('sh fetch_wfpc2_{0}.sh'.format(field_root))

    else:
        msg = 'Warning: no files to fetch for filters={0}.'.format(filters)
        utils.log_comment(utils.LOGFILE, msg, verbose=True)

    # Gunzip if necessary
    files = glob.glob('*raw.fits.gz')
    files.extend(glob.glob('*fl?.fits.gz'))
    files.extend(glob.glob('*c[01]?.fits.gz'))  # WFPC2
    files.sort()
    
    for file in files:
        status = os.system('gunzip {0}'.format(file))
        print('gunzip '+file+'  # status="{0}"'.format(status))
        if status == 256:
            os.system('mv {0} {1}'.format(file, file.split('.gz')[0]))
                
    if fetch_only:
        files = glob.glob('*raw.fits')
        files.sort()
        
        return files
        
    # Remove exposures with bad EXPFLAG
    if remove_bad:
        remove_bad_expflag(field_root=field_root, HOME_PATH=paths['home'],
                           min_bad=min_bad_expflag)
    
    # EXPTIME = 0
    files = glob.glob('*raw.fits')
    files.extend(glob.glob('*fl?.fits'))
    files.extend(glob.glob('*c[01]?.fits'))  # WFPC2
    files.sort()
    for file in files:
        try:
            im = pyfits.open(file)
            badexp = (im[0].header['EXPTIME'] < 0.1)*1
        except:
            badexp = 2
        
        if badexp > 0:
            if not os.path.exists('Expflag'):
                os.mkdir('Expflag')
            
            if badexp == 2:
                msg = f'# fetch_files : Failed to get EXPTIME from {file}[0]'
            else:
                msg = f'# fetch_files : EXPTIME = 0 for {file}'
                
            utils.log_comment(utils.LOGFILE, msg, verbose=True)
            
            os.system(f'mv {file} Expflag/')
    
    # Reprocess the RAWs into FLTs
    if reprocess_parallel:
        rep = "python -c 'from grizli.pipeline import reprocess; "
        rep += "reprocess.reprocess_wfc3ir(parallel={0},clean_dark_refs={1})'"
        os.system(rep.format(reprocess_parallel, reprocess_clean_darks))
    else:
        from grizli.pipeline import reprocess
        reprocess.reprocess_wfc3ir(parallel=False,
                                   clean_dark_refs=reprocess_clean_darks)

    # Fetch PFLAT reference files needed for optimal drizzled weight images
    if fetch_flt_calibs:
        flt_files = glob.glob('*_fl?.fits')
        flt_files.sort()
        
        #calib_paths = []
        for file in flt_files:
            cpaths = utils.fetch_hst_calibs(file, 
                                            calib_types=fetch_flt_calibs)
            # calib_paths.extend(paths)

    # Copy mask files generated from preprocessing
    os.system('cp *mask.reg {0}'.format(paths['prep']))

    # Persistence products
    os.chdir(paths['persist'])
    persist_files = fetch.persistence_products(tab)
    for file in persist_files:
        if not os.path.exists(os.path.basename(file)):
            print(file)
            os.system('curl -O {0}'.format(file))

    for file in persist_files:
        root = os.path.basename(file).split('.tar.gz')[0]
        if os.path.exists(root):
            print('Skip', root)
            continue

        # Ugly callout to shell
        os.system('tar xzvf {0}.tar.gz'.format(root))
        os.system('rm {0}/*extper.fits {0}/*flt_cor.fits'.format(root))
        os.system('ln -sf {0}/*persist.fits ./'.format(root))


def remove_bad_expflag(field_root='', HOME_PATH='./', min_bad=2):
    """
    Remove FLT files in RAW directory with bad EXPFLAG values, which
    usually corresponds to failed guide stars.

    The script moves files associated with an affected visit to a subdirectory

        >>> bad_dir = os.path.join(HOME_PATH, field_root, 'RAW', 'Expflag')

    Parameters
    ----------
    field_root : str
        Field name, i.e., 'j123654+621608'

    HOME_PATH : str
        Base path where files are found.

    min_bad : int
        Minimum number of exposures of a visit where
        `EXPFLAG == 'INDETERMINATE'`.  Occasionally the first exposure of a
        visit has this value set even though guiding is OK, so set to 2
        to try to flag more problematic visits.

    """
    import os
    import glob
    import numpy as np

    try:
        from .. import prep, utils
    except:
        from grizli import prep, utils

    os.chdir(os.path.join(HOME_PATH, field_root, 'RAW'))

    files = glob.glob('*raw.fits')+glob.glob('*flc.fits')
    files.sort()

    if len(files) == 0:
        return False

    expf = utils.header_keys_from_filelist(files, keywords=['EXPFLAG'],
                                           ext=0, colname_case=str.upper)
    expf.write('{0}_expflag.txt'.format(field_root),
               format='csv', overwrite=True)

    visit_name = np.array([file[:6] for file in expf['FILE']])
    visits = np.unique(visit_name)

    for visit in visits:
        bad = (visit_name == visit) & (expf['EXPFLAG'] != 'NORMAL')
        if bad.sum() >= min_bad:
            logstr = '# Found bad visit: {0}, N={1}\n'
            logstr = logstr.format(visit, bad.sum())
            utils.log_comment(utils.LOGFILE, logstr, verbose=True)

            if not os.path.exists('Expflag'):
                os.mkdir('Expflag')

            os.system('mv {0}* Expflag/'.format(visit))


def visit_dict_to_strings(v):
    """
    Make visit dictionary cleaner for writing to YAML
    """
    newv = {}

    if 'files' in v:
        newv['files'] = [str(f) for f in v['files']]
        
    if 'footprint' in v:
        newv['footprint'] = utils.SRegion(v['footprint']).s_region
    
    if 'footprints' in v:
        newv['footprints'] = [utils.SRegion(fp).s_region 
                              for fp in v['footprints']]
    
    for k in v:
        if k not in newv:
            newv[k] = v[k]
            
    return newv


def visit_dict_from_strings(v):
    """
    Make visit dictionary cleaner for writing to YAML
    """
    newv = {}
    
    if 'files' in v:
        newv['files'] = [str(f) for f in v['files']]
        
    if 'footprint' in v:
        newv['footprint'] = utils.SRegion(v['footprint']).shapely[0]
    
    if 'footprints' in v:
        newv['footprints'] = [utils.SRegion(fp).shapely[0]
                              for fp in v['footprints']]
    
    for k in v:
        if k not in newv:
            newv[k] = v[k]
            
    return newv


def write_visit_info(visits, groups, info, root='j033216m2743', path='./'):
    """
    Write visit association files
    """
    
    new_visits = [visit_dict_to_strings(v) for v in visits]
    
    new_groups = []
    for g in groups:
        gn = {}
        for k in g:
            gn[k] = visit_dict_to_strings(g[k])
        
        new_groups.append(gn)
        
    data = {'visits':new_visits, 'groups': new_groups}
    data['info'] = {}
    for c in info.colnames:
        data['info'][c] = info[c].tolist()
        
    with open(os.path.join(path, f'{root}_visits.yaml'), 'w') as fp:
        yaml.dump(data, stream=fp, Dumper=yaml.Dumper)


def convert_visits_npy_to_yaml(npy_file):
    """
    """
    root = npy_file.split('_visits.npy')[0]
    visits, groups, info = np.load(npy_file, allow_pickle=True)
    write_visit_info(visits, groups, info, root=root)


def find_visit_file(root='j033216m2743', path='./'):
    """
    Find the yaml or npy visits file, return None if neither found
    """
    yaml_file = os.path.join(path, f'{root}_visits.yaml')
    npy_file = os.path.join(path, f'{root}_visits.npy')
    
    if os.path.exists(yaml_file):
        return yaml_file
    elif os.path.exists(npy_file):
        return npy_file
    else:
        return None


def load_visits_yaml(file):
    """
    Load a {root}_visits.yaml file
    
    Returns
    -------
    visits, groups, info
    
    """
    with open(file) as fp:
        data = yaml.load(fp, Loader=yaml.Loader)
    
    visits = [visit_dict_from_strings(v) for v in data['visits']]

    groups = []
    for g in data['groups']:
        gn = {}
        for k in g:
            gn[k] = visit_dict_from_strings(g[k])

        groups.append(gn)
    
    info = utils.GTable(data['info'])
    return visits, groups, info


def load_visit_info(root='j033216m2743', path='./', verbose=True):
    """
    Load visit info from a visits.npy or visits.yaml file
    """
    
    yaml_file = os.path.join(path, f'{root}_visits.yaml')
    npy_file = os.path.join(path, f'{root}_visits.npy')

    if os.path.exists(yaml_file):
        msg = f'Load visit information from {yaml_file}'
        utils.log_comment(utils.LOGFILE, msg, verbose=verbose)
        visits, groups, info = load_visits_yaml(yaml_file)
        
    elif os.path.exists(npy_file):
        msg = f'Load visit information from {npy_file}'
        utils.log_comment(utils.LOGFILE, msg, verbose=verbose)
        visits, groups, info = np.load(npy_file, allow_pickle=True)
    
    else:
        msg = f'Could not find {root}_visits.yaml/npy in {path}'
        raise IOError(msg)
    
    return visits, groups, info


def parse_visits(field_root='', RAW_PATH='../RAW', use_visit=True, combine_same_pa=True, combine_minexp=2, is_dash=False, isJWST=False, filters=VALID_FILTERS, max_dt=1e9, visit_split_shift=1.5, file_query='*'):

    """
    Organize exposures into "visits" by filter / position / PA / epoch
    
    Parameters
    ----------
    field_root : str
        Rootname of the ``{field_root}_visits.yaml`` file to create.
    
    RAW_PATH : str
        Path to raw exposures, relative to working directory
        
    use_visit, max_dt, visit_split_shift : bool, float, float
        See `~grizli.utils.parse_flt_files`.
    
    combine_same_pa : bool
        Combine exposures taken at same PA/orient + filter across visits
    
    combine_minexp : int
        Try to concatenate visits with fewer than this number of exposures
    
    filters : list
        Filters to consider
    
    Returns
    -------
    visits : list
        List of "visit" dicts with keys ``product``, ``files``, ``footprint``, 
        etc.
    
    groups : list
        Visit groups for direct / grism
    
    info : `~astropy.table.Table`
        Exposure summary table
        
    """
    import copy

    #import grizli.prep
    try:
        from .. import prep, utils
        frame = inspect.currentframe()
        utils.log_function_arguments(utils.LOGFILE, frame,
                                     'auto_script.parse_visits')
    except:
        from grizli import prep, utils

    from shapely.geometry import Polygon
    from scipy.spatial import ConvexHull

    if isJWST:
        files = glob.glob(os.path.join(RAW_PATH, file_query+'rate.fits'))
    else:
        files = glob.glob(os.path.join(RAW_PATH, file_query+'fl[tc].fits'))
        files += glob.glob(os.path.join(RAW_PATH, file_query+'c0m.fits'))
        files += glob.glob(os.path.join(RAW_PATH, file_query+'c0f.fits'))

    files.sort()

    info = utils.get_flt_info(files)
    # if niriss, need to set the filter equal to the pupil
    for idx, instrument in enumerate(info['INSTRUME']):
        if (instrument == 'NIRISS') & (info['FILTER'][idx]=='CLEAR'):
            info['FILTER'][idx] = info['PUPIL'][idx]
    #info = info[(info['FILTER'] != 'G141') & (info['FILTER'] != 'G102')]
    # Only F814W on ACS
    if ONLY_F814W:
        info = info[((info['INSTRUME'] == 'WFC3') & (info['DETECTOR'] == 'IR')) | (info['FILTER'] == 'F814W')]
    elif filters is not None:
        sel = utils.column_string_operation(info['FILTER'], filters, 
                                            method='count', logical='OR')
        info = info[sel]


    if is_dash:
        # DASH visits split by exposure
        ima_files = glob.glob(os.path.join(RAW_PATH, '*ima.fits'))
        ima_files.sort()

        visits = []
        for file in ima_files:
            # Build from IMA filename
            root = os.path.basename(file).split("_ima")[0][:-1]
            im = pyfits.open(file)
            filt = utils.get_hst_filter(im[0].header).lower()
            wcs = pywcs.WCS(im['SCI'].header)
            fp = Polygon(wcs.calc_footprint())

            # q_flt.fits is the pipeline product.  will always be
            # fewer DASH-split files
            files = glob.glob(os.path.join(RAW_PATH, 
                                           f'{root}*[a-o]_flt.fits'))
            files.sort()

            if len(files) == 0:
                continue

            files = [os.path.basename(file) for file in files]
            direct = {'product': '{0}-{1}'.format(root, filt),
                      'files': files, 'footprint': fp}

            visits.append(direct)
<<<<<<< HEAD
        
        all_groups = utils.parse_grism_associations(visits, info, isJWST=isJWST)
        np.save('{0}_visits.npy'.format(field_root), 
                [visits, all_groups, info])
=======

        all_groups = utils.parse_grism_associations(visits, info)

        write_visit_info(visits, all_groups, info, root=field_root, path='./')
>>>>>>> 40d0b3e7
                
        return visits, all_groups, info

    visits, filters = utils.parse_flt_files(info=info, 
                                  uniquename=True, get_footprint=True, isJWST=isJWST, 
                                  use_visit=use_visit, max_dt=max_dt, 
                                  visit_split_shift=visit_split_shift)
    

    # Don't run combine_minexp if have grism exposures
    grisms = ['G141', 'G102', 'G800L', 'G280', 'GR150C', 'GR150R']
    has_grism = utils.column_string_operation(info['FILTER'], grisms,
                                              'count', 'or').sum()

    if combine_same_pa:
        combined = {}
        for visit in visits:
            filter_pa = '-'.join(visit['product'].split('-')[-2:])
            prog = '-'.join(visit['product'].split('-')[-4:-3])
            #print(visit,filter_pa, prog)
            key = 'i{0}-{1}'.format(prog, filter_pa)
            if key not in combined:
                combined[key] = {'product': key, 'files': [], 'footprint': visit['footprint']}

            combined[key]['files'].extend(visit['files'])

        visits = [combined[k] for k in combined]

        # Account for timing to combine only exposures taken at an
        # epoch defined by `max_dt` days.
        msg = 'parse_visits(combine_same_pa={0}),'.format(combine_same_pa)
        msg += ' max_dt={1:.1f}: {0} {2:>3} visits'
        utils.log_comment(utils.LOGFILE,
                          msg.format('BEFORE', max_dt, len(visits)),
                          verbose=True, show_date=True)

        split_list = []
        for v in visits:
            split_list.extend(utils.split_visit(v, max_dt=max_dt,
                                          visit_split_shift=visit_split_shift, 
                                          path=RAW_PATH))

        visits = split_list
        utils.log_comment(utils.LOGFILE,
                          msg.format(' AFTER', max_dt, len(visits)),
                          verbose=True, show_date=True)

        get_visit_exposure_footprints(visits)

        print('** Combine same PA: **')
        for i, visit in enumerate(visits):
            print('{0} {1} {2}'.format(i, visit['product'], len(visit['files'])))

    elif (combine_minexp > 0) & (not has_grism):
        combined = []
        for visit in visits:
            if len(visit['files']) >= combine_minexp*1:
                combined.append(copy.deepcopy(visit))
            else:
                filter_pa = '-'.join(visit['product'].split('-')[-2:])
                has_match = False
                fp = visit['footprint']
                for ic, cvisit in enumerate(combined):
                    ckey = '-'.join(cvisit['product'].split('-')[-2:])
                    if ckey == filter_pa:
                        cfp = cvisit['footprint']

                        if cfp.intersection(fp).area > 0.2*fp.area:
                            has_match = True
                            cvisit['files'].extend(visit['files'])
                            if 'footprints' in visit.keys():
                                cvisit['footprints'].extend(visit['footprints'])
                            cvisit['footprint'] = cfp.union(fp)

                # No match, add the singleton visit
                if not has_match:
                    combined.append(copy.deepcopy(visit))

        visits = combined
        print('** Combine Singles: **')
        for i, visit in enumerate(visits):
            print('{0} {1} {2}'.format(i, visit['product'], len(visit['files'])))
    all_groups = utils.parse_grism_associations(visits, info, isJWST=isJWST)
    print('\n == Grism groups ==\n')
    valid_groups = []
    for g in all_groups:

        try:
            print(g['direct']['product'], len(g['direct']['files']), g['grism']['product'], len(g['grism']['files']))
            valid_groups.append(g)
        except:
            pass

    all_groups = valid_groups

    #np.save('{0}_visits.npy'.format(field_root), [visits, all_groups, info])
    write_visit_info(visits, all_groups, info, root=field_root, path='./')

    return visits, all_groups, info


def get_visit_exposure_footprints(root='j1000p0210', check_paths=['./', '../RAW'], simplify=1.e-6):
    """
    Add exposure-level footprints to the visit dictionary

    Parameters
    ----------
    visit_file : str, list
        File produced by `parse_visits` (`visits`, `all_groups`, `info`).
        If a list, just parse a list of visits and don't save the file.

    check_paths : list
        Look for the individual exposures in `visits[i]['files']` in these
        paths.

    simplify : float
        Shapely `simplify` parameter the visit footprint polygon.

    Returns
    -------
    visits : dict

    """

    if isinstance(root, str):
        #visits, all_groups, info = np.load(visit_file, allow_pickle=True)
        visits, all_groups, info = load_visit_info(root, verbose=False)
    else:
        visits = root

    fps = {}

    for visit in visits:
        visit['footprints'] = []
        visit_fp = None
        for file in visit['files']:
            fp_i = None
            for path in check_paths:
                pfile = os.path.join(path, file)
                if os.path.exists(pfile):
                    fp_i = utils.get_flt_footprint(flt_file=pfile)

                    if visit_fp is None:
                        visit_fp = fp_i.buffer(1./3600)
                    else:
                        visit_fp = visit_fp.union(fp_i.buffer(1./3600))
                    break

            visit['footprints'].append(fp_i)
            if visit_fp is not None:
                if simplify > 0:
                    visit['footprint'] = visit_fp.simplify(simplify)
                else:
                    visit['footprint'] = visit_fp

            fps[file] = fp_i

    # ToDo: also update visits in all_groups with `fps`

    # Resave the file
    if isinstance(root, str):
        write_visit_info(visits, all_groups, info, root=root, path='./')
        #np.save(visit_file, [visits, all_groups, info])

    return visits


def manual_alignment(field_root='j151850-813028', HOME_PATH='/Volumes/Pegasus/Grizli/Automatic/', skip=True, radius=5., catalogs=['PS1', 'DES', 'SDSS', 'GAIA', 'WISE'], visit_list=None, radec=None):

    #import pyds9
    import glob
    import os
    import numpy as np

    #import grizli
    from ..prep import get_radec_catalog
    from .. import utils, prep, ds9

    files = glob.glob('*guess')

    tab = utils.read_catalog(os.path.join(HOME_PATH, 
                                          f'{field_root}_footprint.fits'))

    #visits, all_groups, info = np.load('{0}_visits.npy'.format(field_root),
    #                                   allow_pickle=True)
    visits, all_groups, info = load_visit_info(field_root, verbose=False)
    
    use_visits = []

    for visit in visits:
        if visit_list is not None:
            if visit['product'] not in visit_list:
                continue

        filt = visit['product'].split('-')[-1]
        if (not filt.startswith('g')):
            hasg = os.path.exists('{0}.align_guess'.format(visit['product']))
            if hasg & skip:
                continue

            use_visits.append(visit)

    print(len(use_visits), len(visits))
    if len(use_visits) == 0:
        return True

    if radec is None:
        radec, ref_catalog = get_radec_catalog(ra=np.mean(tab['ra']),
                    dec=np.median(tab['dec']),
                    product=field_root,
                    reference_catalogs=catalogs, radius=radius)
    else:
        ref_catalog = catalogs[0]

    reference = '{0}/{1}_{2}.reg'.format(os.getcwd(), field_root,
                                         ref_catalog.lower())

    ds9 = ds9.DS9()
    ds9.set('mode pan')
    ds9.set('scale zscale')
    ds9.set('scale log')

    for visit in use_visits:

        filt = visit['product'].split('-')[-1]
        if (not filt.startswith('g')):
            prep.manual_alignment(visit, reference=reference, ds9=ds9)

    ds9.set('quit')


def clean_prep(field_root='j142724+334246'):
    """
    Clean unneeded files after the field preparation
    """
    import glob
    import os

    #visits, all_groups, info = np.load('{0}_visits.npy'.format(field_root),
    #                                   allow_pickle=True)
    visits, all_groups, info = load_visit_info(field_root, verbose=False)

    for visit in visits:
        for ext in ['_drz_wht', '_seg', '_bkg']:
            file = visit['product']+ext+'.fits'
            if os.path.exists(file):
                print('remove '+file)
                os.remove(file)

    clean_files = glob.glob('*crclean.fits')
    for file in clean_files:
        print('remove '+file)
        os.remove(file)

    # Do this in preprocess to avoid doing it over and over
    # Fix NaNs
    # flt_files = glob.glob('*_fl?.fits')
    # for flt_file in flt_files:
    #     utils.fix_flt_nan(flt_file, verbose=True)


def preprocess(field_root='j142724+334246',  HOME_PATH='/Volumes/Pegasus/Grizli/Automatic/', PERSIST_PATH=None, min_overlap=0.2, make_combined=True, isJWST=False, catalogs=['PS1', 'DES', 'NSC', 'SDSS', 'GAIA', 'WISE'], use_visit=True, master_radec=None, parent_radec=None, use_first_radec=False, skip_imaging=False, clean=True, skip_single_optical_visits=True, visit_prep_args=args['visit_prep_args'], persistence_args=args['persistence_args']):
    """
    master_radec: force use this radec file

    parent_radec: use this file if overlap < min_overlap

    """

    try:
        from .. import prep, utils
        frame = inspect.currentframe()
        utils.log_function_arguments(utils.LOGFILE, frame,
                                     'auto_script.preprocess')
    except:
        from grizli import prep, utils

    import os
    import glob
    import numpy as np
    import grizli

    from shapely.geometry import Polygon
    from scipy.spatial import ConvexHull
    import copy
    
    if PERSIST_PATH is None:
        PERSIST_PATH = os.path.join(HOME_PATH, field_root, 'Persistence')
    
    #visits, all_groups, info = np.load(f'{field_root}_visits.npy',
    #                                   allow_pickle=True)
    visits, all_groups, info = load_visit_info(field_root, verbose=False)

    # Grism visits
    master_footprint = None
    radec = None

    # Master table
    # visit_table = os.path.join(os.path.dirname(grizli.__file__), 'data/visit_alignment.txt')
    # if os.path.exists(visit_table):
    #     visit_table = utils.GTable.gread(visit_table)
    # else:
    #     visit_table = None

    for i in range(len(all_groups)):
        direct = all_groups[i]['direct']
        grism = all_groups[i]['grism']

        print(i, direct['product'], len(direct['files']), grism['product'], len(grism['files']))

        if len(glob.glob(grism['product']+'_dr?_sci.fits')) > 0:
            print('Skip grism', direct['product'], grism['product'])
            continue

        # Do all ACS G800L files exist?
        if 'g800l' in grism['product']:
            test_flc = True
            for file in grism['files']:
                test_flc &= os.path.exists(file)

            if test_flc:
                print('Skip grism (all FLC exist)', direct['product'],
                      grism['product'])
                continue

        # Make guess file
        # if visit_table is not None:
        #     ix = ((visit_table['visit'] == direct['product']) &
        #           (visit_table['field'] == field_root))
        #
        #     if ix.sum() > 0:
        #         guess = visit_table['xshift', 'yshift', 'rot', 'scale'][ix]
        #         guess['rot'] = 0.
        #         guess['scale'] = 1.
        #         print('\nWCS: '+direct['product']+'\n', guess)
        #         guess.write('{0}.align_guess'.format(direct['product']),
        #                     format='ascii.commented_header')

        if master_radec is not None:
            radec = master_radec
            best_overlap = 0.
        else:
            radec_files = glob.glob('*cat.radec')
            radec = parent_radec
            best_overlap = 0
            fp = direct['footprint']
            for rdfile in radec_files:
                if os.path.exists(rdfile.replace('cat.radec', 'wcs_failed')):
                    continue

                points = np.loadtxt(rdfile)
                try:
                    hull = ConvexHull(points)
                except:
                    continue

                rd_fp = Polygon(points[hull.vertices, :])
                olap = rd_fp.intersection(fp)
                if (olap.area > min_overlap*fp.area) & (olap.area > best_overlap):
                    radec = rdfile
                    best_overlap = olap.area

        if use_first_radec:
            master_radec = radec

        print('\n\n\n{0} radec: {1}\n\n\n'.format(direct['product'], radec))
        ###########################
        # Preprocessing script, background subtraction, etc.
        status = prep.process_direct_grism_visit(direct=direct, grism=grism,
                            radec=radec, skip_direct=False, **visit_prep_args)

        ###################################
        # Persistence Masking
        for file in direct['files']+grism['files']:
            print(file)
            pfile = os.path.join(PERSIST_PATH, 
                                 file.replace('_flt', '_persist'))
            if os.path.exists(pfile):
                prep.apply_persistence_mask(file, path=PERSIST_PATH,
                                            **persistence_args)

            # Fix NaNs
            utils.fix_flt_nan(file, verbose=True)

    # From here, `radec` will be the radec file from the first grism visit
    #master_radec = radec

    if skip_imaging:
        return True

    # Ancillary visits
    imaging_visits = []
    for visit in visits:
        filt = visit['product'].split('-')[-1]
        if (len(glob.glob(visit['product']+'_dr?_sci.fits')) == 0) & (not filt.startswith('g1')):
            imaging_visits.append(visit)
    
    # Run preprocessing in order of decreasing filter wavelength
    filters = [v['product'].split('-')[-1] for v in visits]
    fwave = np.cast[float]([f.replace('f1', 'f10'). \
                              replace('f098m', 'f0980m'). \
                              replace('lp', 'w'). \
                              replace('gr','g'). \
                              replace('fq', 'f')[1:-1] 
                            for f in filters])
    
    if len(np.unique(fwave)) > 1:
        sort_idx = np.argsort(fwave)[::-1]
    else:
        sort_idx = np.arange(len(fwave), dtype=int)

    for i in sort_idx:
        direct = visits[i]
        if 'g800l' in direct['product']:
            continue

        # Skip singleton optical visits
        if (fwave[i] < 900) & (len(direct['files']) == 1):
            if skip_single_optical_visits:
                print('Only one exposure, skip', direct['product'])
                continue

        if len(glob.glob(direct['product']+'_dr?_sci.fits')) > 0:
            print('Skip', direct['product'])
            continue
        else:
            print(direct['product'])

        if master_radec is not None:
            radec = master_radec
            best_overlap = 0
            fp = direct['footprint']
        else:
            radec_files = glob.glob('*cat.radec')
            radec = parent_radec
            best_overlap = 0
            radec_n = 0
            fp = direct['footprint']
            for rdfile in radec_files:
                points = np.loadtxt(rdfile)
                hull = ConvexHull(points)
                rd_fp = Polygon(points[hull.vertices, :])
                olap = rd_fp.intersection(fp)
                if (olap.area > min_overlap*fp.area) & (olap.area > best_overlap) & (len(points) > 0.2*radec_n):
                    radec = rdfile
                    best_overlap = olap.area
                    radec_n = len(points)

        print('\n\n\n{0} radec: {1} ({2:.2f})\n\n\n'.format(direct['product'], radec, best_overlap/fp.area))

        try:
            try:
                status = prep.process_direct_grism_visit(direct=direct,
                                        grism={}, radec=radec,
                                        skip_direct=False, **visit_prep_args)
            except:
                utils.log_exception(utils.LOGFILE, traceback)
                utils.log_comment(utils.LOGFILE, "# !! First `prep` run failed with `run_tweak_align`. Try again")

                if 'run_tweak_align' in visit_prep_args:
                    visit_prep_args['run_tweak_align'] = False

                status = prep.process_direct_grism_visit(direct=direct,
                                        grism={}, radec=radec,
                                        skip_direct=False, **visit_prep_args)

            failed_file = '%s.failed' % (direct['product'])
            if os.path.exists(failed_file):
                os.remove(failed_file)

            ###################################
            # Persistence Masking
            for file in direct['files']:
                print(file)
                pfile = os.path.join(PERSIST_PATH, 
                                     file.replace('_flt', '_persist'))
                if os.path.exists(pfile):
                    prep.apply_persistence_mask(file, path=PERSIST_PATH,
                                                **persistence_args)

                # Fix NaNs
                utils.fix_flt_nan(file, verbose=True)
        except:
            fp = open('%s.failed' % (direct['product']), 'w')
            fp.write('\n')
            fp.close()

    ###################################
    # WFC3/IR Satellite trails
    if False:
        from mywfc3.satdet import _detsat_one
        wfc3 = (info['INSTRUME'] == 'WFC3') & (info['DETECTOR'] == 'IR')
        for file in info['FILE'][wfc3]:
            print(file)
            mask = _detsat_one(file, update=False, ds9=None, plot=False, verbose=True)

    ###################################
    # Clean up
    if clean:
        clean_prep(field_root=field_root)
    # Rename instrument back to JWST stuff
    # add an if statement later for this
    if isJWST:
        for file in direct['files']:
            hdu = pyfits.open(file, mode='update')
            hdu[0].header['INSTRUME'] = 'NIRISS'
            hdu.flush()
        for file in grism['files']:
            hdu = pyfits.open(file, mode='update')
            hdu[0].header['INSTRUME'] = 'NIRISS'
            hdu.flush()


    ###################################
    # Drizzle by filter
    # failed = [f.split('.failed')[0] for f in glob.glob('*failed')]
    # keep_visits = []
    # for visit in visits:
    #     if visit['product'] not in failed:
    #         keep_visits.append(visit)
    #
    # overlaps = utils.parse_visit_overlaps(keep_visits, buffer=15.0)
    # np.save('{0}_overlaps.npy'.format(field_root), [overlaps])
    #
    # keep = []
    # wfc3ir = {'product':'{0}-ir'.format(field_root), 'files':[]}

    # if not make_combined:
    #     return True
    #
    # for overlap in overlaps:
    #     filt = overlap['product'].split('-')[-1]
    #     overlap['product'] = '{0}-{1}'.format(field_root, filt)
    #
    #     overlap['reference'] = '{0}-ir_drz_sci.fits'.format(field_root)
    #
    #     if False:
    #         if 'g1' not in filt:
    #             keep.append(overlap)
    #     else:
    #         keep.append(overlap)
    #
    #     if filt.upper() in ['F098M','F105W','F110W', 'F125W','F140W','F160W']:
    #         wfc3ir['files'].extend(overlap['files'])
    #
    # prep.drizzle_overlaps([wfc3ir], parse_visits=False, pixfrac=0.6, scale=0.06, skysub=False, bits=None, final_wcs=True, final_rot=0, final_outnx=None, final_outny=None, final_ra=None, final_dec=None, final_wht_type='IVM', final_wt_scl='exptime', check_overlaps=False)
    #
    # prep.drizzle_overlaps(keep, parse_visits=False, pixfrac=0.6, scale=0.06, skysub=False, bits=None, final_wcs=True, final_rot=0, final_outnx=None, final_outny=None, final_ra=None, final_dec=None, final_wht_type='IVM', final_wt_scl='exptime', check_overlaps=False)


def mask_IR_psf_spikes(visit={},
mag_lim=17, cat=None, cols=['mag_auto', 'ra', 'dec'], minR=8, dy=5, selection=None, length_scale=1, dq_bit=2048):
    """
    Mask 45-degree diffraction spikes around bright stars

    minR: float
        Mask spike pixels > minR from the star centers

    dy : int
        Mask spike pixels +/- `dy` pixels from the computed center of a spike.

    selection : bool array
        If None, then compute `mag < mag_auto` from `cat`.  Otherwise if
        supplied, use as the selection mask.

    length_scale : float
        Scale length of the spike mask by this factor.  The default spike mask
        length in pixels is

        >>> # m = star AB magnitude
        >>> mask_len = 4*np.sqrt(10**(-0.4*(np.minimum(m,17)-17)))/0.06


    """
    from scipy.interpolate import griddata

    if cat is None:
        cat = utils.read_catalog('{0}.cat.fits'.format(visit['product']))

    try:
        mag, ra, dec = cat[cols[0]], cat[cols[1]], cat[cols[2]]
    except:
        mag, ra, dec = cat['MAG_AUTO'], cat['X_WORLD'], cat['Y_WORLD']

    if selection is None:
        selection = mag < 17

    for file in visit['files']:
        if not os.path.exists(file):
            print('Mask diffraction spikes (skip file {0})'.format(file))
            continue

        im = pyfits.open(file, mode='update')
        print('Mask diffraction spikes ({0}), N={1} objects'.format(file, selection.sum()))

        for ext in [1, 2, 3, 4]:
            if ('SCI', ext) not in im:
                break

            wcs = pywcs.WCS(im['SCI', ext].header, fobj=im)
            try:
                cd = wcs.wcs.cd
            except:
                cd = wcs.wcs.pc

            footp = utils.WCSFootprint(wcs)
            points = np.array([ra, dec]).T
            selection &= footp.path.contains_points(points)
            if selection.sum() == 0:
                continue

            sh = im['SCI', ext].data.shape
            mask = np.zeros(sh, dtype=int)
            iy, ix = np.indices(sh)

            # Spider angles, by hand!
            thetas = np.array([[1.07000000e+02, 1.07000000e+02, -8.48089636e-01,  8.46172810e-01],
             [3.07000000e+02, 1.07000000e+02, -8.48252315e-01,  8.40896646e-01],
             [5.07000000e+02, 1.07000000e+02, -8.42360089e-01,  8.38631568e-01],
             [7.07000000e+02, 1.07000000e+02, -8.43990233e-01,  8.36766818e-01],
             [9.07000000e+02, 1.07000000e+02, -8.37264191e-01,  8.31481992e-01],
             [1.07000000e+02, 3.07000000e+02, -8.49196752e-01,  8.47137753e-01],
             [3.07000000e+02, 3.07000000e+02, -8.46919396e-01,  8.43697746e-01],
             [5.07000000e+02, 3.07000000e+02, -8.43849045e-01,  8.39136104e-01],
             [7.07000000e+02, 3.07000000e+02, -8.40070025e-01,  8.36362299e-01],
             [9.07000000e+02, 3.07000000e+02, -8.35218388e-01,  8.34258999e-01],
             [1.07000000e+02, 5.07000000e+02, -8.48708154e-01,  8.48377823e-01],
             [3.07000000e+02, 5.07000000e+02, -8.45874787e-01,  8.38512574e-01],
             [5.07000000e+02, 5.07000000e+02, -8.37238493e-01,  8.42544142e-01],
             [7.07000000e+02, 5.07000000e+02, -8.26696970e-01,  8.37981214e-01],
             [9.07000000e+02, 5.07000000e+02, -8.29422567e-01,  8.32182726e-01],
             [1.07000000e+02, 7.07000000e+02, -8.42331487e-01,  8.43417815e-01],
             [3.07000000e+02, 7.07000000e+02, -8.40006233e-01,  8.48355643e-01],
             [5.07000000e+02, 7.07000000e+02, -8.39776844e-01,  8.48106508e-01],
             [7.07000000e+02, 7.07000000e+02, -8.38620315e-01,  8.40031240e-01],
             [9.07000000e+02, 7.07000000e+02, -8.28351652e-01,  8.31933185e-01],
             [1.07000000e+02, 9.07000000e+02, -8.40726238e-01,  8.51621083e-01],
             [3.07000000e+02, 9.07000000e+02, -8.36006159e-01,  8.46746171e-01],
             [5.07000000e+02, 9.07000000e+02, -8.35987878e-01,  8.48932633e-01],
             [7.07000000e+02, 9.07000000e+02, -8.34104095e-01,  8.46009851e-01],
             [9.07000000e+02, 9.07000000e+02, -8.32700159e-01,  8.38512715e-01]])

            thetas[thetas == 107] = 0
            thetas[thetas == 907] = 1014

            xy = np.array(wcs.all_world2pix(ra[selection], dec[selection], 0)).T

            t0 = griddata(thetas[:, :2], thetas[:, 2], xy, method='linear',
                          fill_value=np.mean(thetas[:, 2]))
            t1 = griddata(thetas[:, :2], thetas[:, 3], xy, method='linear',
                          fill_value=np.mean(thetas[:, 3]))

            for i, m in enumerate(mag[selection]):

                # Size that depends on magnitude
                xlen = 4*np.sqrt(10**(-0.4*(np.minimum(m, 17)-17)))/0.06
                xlen *= length_scale

                x = np.arange(-xlen, xlen, 0.05)
                xx = np.array([x, x*0.])

                for t in [t0[i], t1[i]]:
                    _mat = np.array([[np.cos(t), -np.sin(t)],
                                     [np.sin(t), np.cos(t)]])

                    xr = _mat.dot(xx).T

                    x = xr+xy[i, :]
                    xp = np.cast[int](np.round(x))
                    #plt.plot(xp[:,0], xp[:,1], color='pink', alpha=0.3, linewidth=5)

                    for j in range(-dy, dy+1):
                        ok = (xp[:, 1]+j >= 0) & (xp[:, 1]+j < sh[0])
                        ok &= (xp[:, 0] >= 0) & (xp[:, 0] < sh[1])
                        ok &= np.abs(xp[:, 1]+j - xy[i, 1]) > minR
                        ok &= np.abs(xp[:, 0] - xy[i, 0]) > minR

                        mask[xp[ok, 1]+j, xp[ok, 0]] = 1

            im['DQ', ext].data |= mask*dq_bit
            im.flush()


def multiband_catalog(field_root='j142724+334246', threshold=1.8, detection_background=True, photometry_background=True, get_all_filters=False, filters=None, det_err_scale=-np.inf, phot_err_scale=-np.inf, rescale_weight=True, run_detection=True, detection_filter='ir', detection_root=None, output_root=None, use_psf_filter=True, detection_params=prep.SEP_DETECT_PARAMS,  phot_apertures=prep.SEXTRACTOR_PHOT_APERTURES_ARCSEC, master_catalog=None, bkg_mask=None, bkg_params={'bw': 64, 'bh': 64, 'fw': 3, 'fh': 3, 'pixel_scale': 0.06}, use_bkg_err=False, aper_segmask=True, sci_image=None):
    """
    Make a detection catalog and run aperture photometry with the 
    SExtractor clone `~sep`.

    phot_apertures are aperture *diameters*.  If provided as a string, then
    apertures assumed to be in pixel units.  Can also provide a list of
    elements with astropy.unit attributes, which are converted to pixels
    given the image WCS/pixel size.

    """
    try:
        from .. import prep, utils
        frame = inspect.currentframe()
        utils.log_function_arguments(utils.LOGFILE, frame,
                                     'auto_script.multiband_catalog')
    except:
        from grizli import prep, utils

    # Make catalog
    if master_catalog is None:
        master_catalog = '{0}-{1}.cat.fits'.format(field_root, detection_filter)
    else:
        if not os.path.exists(master_catalog):
            print('Master catalog {0} not found'.format(master_catalog))
            return False

    if not os.path.exists(master_catalog):
        run_detection = True

    if detection_root is None:
        detection_root = '{0}-{1}'.format(field_root, detection_filter)

    if output_root is None:
        output_root = field_root

    if run_detection:
        if use_psf_filter:
            psf_files = glob.glob('{0}*psf.fits'.format(field_root))
            if len(psf_files) > 0:
                psf_files.sort()
                psf_im = pyfits.open(psf_files[-1])

                msg = '# Generate PSF kernel from {0}\n'.format(psf_files[-1])
                utils.log_comment(utils.LOGFILE, msg, verbose=True)

                sh = psf_im['PSF', 'DRIZ1'].data.shape
                # Cut out center of PSF
                skip = (sh[0]-1-11)//2
                psf = psf_im['PSF', 'DRIZ1'].data[skip:-1-skip, skip:-1-skip]*1

                # Optimal filter is reversed PSF (i.e., PSF cross-correlation)
                # https://arxiv.org/pdf/1512.06872.pdf
                psf_kernel = psf[::-1, :][:, ::-1]
                psf_kernel /= psf_kernel.sum()

                detection_params['filter_kernel'] = psf_kernel

        tab = prep.make_SEP_catalog(sci=sci_image,root=detection_root, threshold=threshold, get_background=detection_background, save_to_fits=True, rescale_weight=rescale_weight, err_scale=det_err_scale, phot_apertures=phot_apertures, detection_params=detection_params, bkg_mask=bkg_mask, bkg_params=bkg_params, use_bkg_err=use_bkg_err, aper_segmask=aper_segmask)
        
        cat_pixel_scale = tab.meta['asec_0'][0]/tab.meta['aper_0'][0]
        
    else:
        tab = utils.GTable.gread(master_catalog)
        cat_pixel_scale = tab.meta['ASEC_0']/tab.meta['APER_0']

    # Source positions
    #source_xy = tab['X_IMAGE'], tab['Y_IMAGE']
    if aper_segmask:
        seg_data = pyfits.open('{0}_seg.fits'.format(detection_root))[0].data
        seg_data = np.cast[np.int32](seg_data)

        aseg, aseg_id = seg_data, tab['NUMBER']

        source_xy = tab['X_WORLD'], tab['Y_WORLD'], aseg, aseg_id
        aseg_half = None
    else:
        source_xy = tab['X_WORLD'], tab['Y_WORLD']

    if filters is None:
        #visits_file = '{0}_visits.yaml'.format(field_root)
        visits_file = find_visit_file(root=field_root)
        if visits_file is None:
            get_all_filters = True

        if get_all_filters:
            mq = '{0}-f*dr?_sci.fits*'
            mq = mq.format(field_root.replace('-100mas','-*mas'))
            mosaic_files = glob.glob(mq)
            mosaic_files.sort()
            
            filters = [file.split('_')[-3][len(field_root)+1:] 
                       for file in mosaic_files]
        else:
            #vfile = '{0}_visits.npy'.format(field_root)
            #visits, all_groups, info = np.load(vfile, allow_pickle=True)
            visits, all_groups, info = load_visit_info(field_root, 
                                                       verbose=False)

            if ONLY_F814W:
                info = info[((info['INSTRUME'] == 'WFC3') & 
                             (info['DETECTOR'] == 'IR')) | 
                            (info['FILTER'] == 'F814W')]

            # UVIS
            info_filters = [f for f in info['FILTER']]
            for i in range(len(info)):
                file_i = info['FILE'][i]
                if file_i.startswith('i') & ('_flc' in file_i):
                    info_filters[i] += 'U'

            info['FILTER'] = info_filters

            filters = [f.lower() for f in np.unique(info['FILTER'])]

    #filters.insert(0, 'ir')

    #segment_img = pyfits.open('{0}-ir_seg.fits'.format(field_root))[0].data

    fq = '{0}-{1}_dr?_sci.fits*'
    
    for ii, filt in enumerate(filters):
        print(filt)
        if filt.startswith('g'):
            continue

        if filt not in ['g102', 'g141', 'g800l']:
            sci_files = glob.glob(fq.format(field_root.replace('-100mas','-*mas'),
                                          filt))
            if len(sci_files) == 0:
                continue

            root = sci_files[0].split('{0}_dr'.format(filt))[0]+filt
            # root = '{0}-{1}'.format(field_root, filt)

            # Check for half-pixel optical images if using segmask
            if aper_segmask:
                sci = pyfits.open(sci_files[0])
                sci_shape = sci[0].data.shape
                sci.close()
                del(sci)

                if sci_shape[0] != aseg.shape[0]:
                    print('# filt={0}, need half-size segmentation image!'.format(filt), sci_shape, aseg.shape)
                    if aseg_half is None:
                        aseg_half = np.zeros(sci_shape, dtype=aseg.dtype)
                        for i in [0, 1]:
                            for j in [0, 1]:
                                aseg_half[i::2, j::2] += aseg

                    source_xy = tab['X_WORLD'], tab['Y_WORLD'], aseg_half, aseg_id
                else:
                    source_xy = tab['X_WORLD'], tab['Y_WORLD'], aseg, aseg_id

            filter_tab = prep.make_SEP_catalog(root=root,
                      threshold=threshold,
                      rescale_weight=rescale_weight,
                      err_scale=phot_err_scale,
                      get_background=photometry_background,
                      save_to_fits=False, source_xy=source_xy,
                      phot_apertures=phot_apertures, bkg_mask=bkg_mask,
                      bkg_params=bkg_params, use_bkg_err=use_bkg_err, sci=sci_image)

            for k in filter_tab.meta:
                newk = '{0}_{1}'.format(filt.upper(), k)
                tab.meta[newk] = filter_tab.meta[k]

            for c in filter_tab.colnames:
                newc = '{0}_{1}'.format(filt.upper(), c)
                tab[newc] = filter_tab[c]

            # Kron total correction from EE
            
            filt_plam = tab.meta['{0}_PLAM'.format(filt.upper())]

            tot_corr = prep.get_kron_tot_corr(tab, filt.lower(), 
                                                pixel_scale=cat_pixel_scale, 
                                                photplam=filt_plam)

            #ee_corr = prep.get_kron_tot_corr(tab, filter=filt.lower())
            tab['{0}_tot_corr'.format(filt.upper())] = tot_corr

        else:
            continue

    for c in tab.colnames:
        tab.rename_column(c, c.lower())

    idcol = utils.GTable.Column(data=tab['number'], name='id')
    tab.add_column(idcol, index=0)

    tab.write('{0}_phot.fits'.format(output_root), format='fits', overwrite=True)

    return tab


def count_grism_exposures(phot, groups, grisms=['g800l', 'g102', 'g141', 'gr150c', 'gr150r'], reset=True, verbose=False):
    """
    Count number of grism exposures that contain objects in a catalog
    """
    from matplotlib.path import Path

    points = np.array([phot['ra'], phot['dec']]).T

    for g in grisms:
        if ('nexp_'+g not in phot.colnames) | reset:
            phot['nexp_'+g] = np.zeros(len(phot), dtype=np.int32)

    for ig, g in enumerate(groups):
        gri = g['grism']['product'].split('-')[-1]
        if gri not in grisms:
            continue

        if verbose:
            print('{0:<4} {1:48} {2}'.format(ig, g['grism']['product'], gri))

        for fp in g['grism']['footprints']:
            hull = Path(np.array(fp.convex_hull.boundary.xy).T)
            phot['nexp_'+gri] += hull.contains_points(points)*1

    phot['has_grism'] = (phot['nexp_'+grisms[0]] > 0).astype(np.uint8)

    if len(grisms) > 1:
        for ig, g in enumerate(grisms):
            phot['has_grism'] |= (phot['nexp_'+g] > 0).astype(np.uint8)*2**ig
            phot.meta[g+'bit'] = 2**ig

    return phot


def photutils_catalog(field_root='j142724+334246', threshold=1.8, subtract_bkg=True):
    """
    Make a detection catalog with SExtractor and then measure
    photometry with `~photutils`.

    """
    from photutils import segmentation, background
    import photutils.utils
    import warnings
    warnings.warn('photutils_catalog is deprecated, use ``sep`` catalog '
                  'in multiband_catalog')
                  
    try:
        from .. import prep, utils
    except:
        from grizli import prep, utils

    # Photutils catalog

    #overlaps = np.load('{0}_overlaps.npy'.format(field_root))[0]

    # Make catalog
    sexcat = prep.make_drz_catalog(root='{0}-ir'.format(field_root), threshold=threshold, extra_config=prep.SEXTRACTOR_CONFIG_3DHST)
    #sexcat = prep.make_SEP_catalog(root='{0}-ir'.format(field_root), threshold=threshold, extra_config=prep.SEXTRACTOR_CONFIG_3DHST)

    for c in sexcat.colnames:
        sexcat.rename_column(c, c.lower())

    sexcat = sexcat['number', 'mag_auto', 'flux_radius']

    files = glob.glob('../RAW/*fl[tc].fits')
    info = utils.get_flt_info(files)
    if ONLY_F814W:
        info = info[((info['INSTRUME'] == 'WFC3') & (info['DETECTOR'] == 'IR')) | (info['FILTER'] == 'F814W')]

    filters = [f.lower() for f in np.unique(info['FILTER'])]

    filters.insert(0, 'ir')

    segment_img = pyfits.open('{0}-ir_seg.fits'.format(field_root))[0].data

    for ii, filt in enumerate(filters):
        print(filt)
        if filt.startswith('g'):
            continue

        if filt not in ['g102', 'g141']:
            sci_files = glob.glob(('{0}-{1}_dr?_sci.fits'.format(field_root, filt)))
            if len(sci_files) == 0:
                continue
            else:
                sci_file = sci_files[0]

            sci = pyfits.open(sci_file)
            wht = pyfits.open(sci_file.replace('_sci', '_wht'))
        else:
            continue

        photflam = sci[0].header['PHOTFLAM']
        ABZP = (-2.5*np.log10(sci[0].header['PHOTFLAM']) - 21.10 -
                   5*np.log10(sci[0].header['PHOTPLAM']) + 18.6921)

        bkg_err = 1/np.sqrt(wht[0].data)
        bkg_err[~np.isfinite(bkg_err)] = 0  # 1e30
        total_error = photutils.utils.calc_total_error(sci[0].data, bkg_err, sci[0].header['EXPTIME'])

        wht_mask = (wht[0].data == 0) | (sci[0].data == 0)
        sci[0].data[wht[0].data == 0] = 0

        mask = None  # bkg_err > 1.e29

        ok = wht[0].data > 0
        if ok.sum() == 0:
            print(' No valid pixels')
            continue

        if subtract_bkg:
            try:
                bkg = background.Background2D(sci[0].data, 100, mask=wht_mask | (segment_img > 0), filter_size=(3, 3), filter_threshold=None, edge_method='pad')
                bkg_obj = bkg.background
            except:
                bkg_obj = None

                utils.log_exception(utils.LOGFILE, traceback)
                utils.log_comment(utils.LOGFILE, "# !! Couldn't make bkg_obj")
        else:
            bkg_obj = None

        cat = segmentation.source_properties(sci[0].data, segment_img, error=total_error, mask=mask, background=bkg_obj, filter_kernel=None, wcs=pywcs.WCS(sci[0].header), labels=None)

        if filt == 'ir':
            cols = ['id', 'xcentroid', 'ycentroid', 'sky_centroid', 'sky_centroid_icrs', 'source_sum', 'source_sum_err', 'xmin', 'xmax', 'ymin', 'ymax', 'min_value', 'max_value', 'minval_xpos', 'minval_ypos', 'maxval_xpos', 'maxval_ypos', 'area', 'equivalent_radius', 'perimeter', 'semimajor_axis_sigma', 'semiminor_axis_sigma', 'eccentricity', 'orientation', 'ellipticity', 'elongation', 'covar_sigx2', 'covar_sigxy', 'covar_sigy2', 'cxx', 'cxy', 'cyy']
            tab = utils.GTable(cat.to_table(columns=cols))
            cols = ['source_sum', 'source_sum_err']
            for c in cols:
                tab[c.replace('sum', 'flam')] = tab[c]*photflam
        else:
            cols = ['source_sum', 'source_sum_err']
            t_i = cat.to_table(columns=cols)

            mask = (np.isfinite(t_i['source_sum_err']))
            for c in cols:
                tab['{0}_{1}'.format(filt, c)] = t_i[c]
                tab['{0}_{1}'.format(filt, c)][~mask] = np.nan
                cflam = c.replace('sum', 'flam')
                tab['{0}_{1}'.format(filt, cflam)] = t_i[c]*photflam
                tab['{0}_{1}'.format(filt, cflam)][~mask] = np.nan

        tab.meta['PW{0}'.format(filt.upper())] = sci[0].header['PHOTPLAM']
        tab.meta['ZP{0}'.format(filt.upper())] = ABZP
        tab.meta['FL{0}'.format(filt.upper())] = sci[0].header['PHOTFLAM']

    icrs = [(coo.ra.value, coo.dec.value) for coo in tab['sky_centroid_icrs']]
    tab['ra'] = [coo[0] for coo in icrs]
    tab['dec'] = [coo[1] for coo in icrs]

    tab.remove_column('sky_centroid_icrs')
    tab.remove_column('sky_centroid')

    tab.write('{0}_phot.fits'.format(field_root), format='fits', overwrite=True)

    return tab


def load_GroupFLT(field_root='j142724+334246', PREP_PATH='../Prep', force_ref=None, force_seg=None, force_cat=None, galfit=False, pad=256, files=None, gris_ref_filters=GRIS_REF_FILTERS, split_by_grism=False):
    """
    Initialize a GroupFLT object
    """
    import glob
    import os
    import numpy as np

    from .. import prep, utils, multifit

    if files is None:
        files = glob.glob(os.path.join(PREP_PATH, '*fl[tc].fits'))
        files += glob.glob(os.path.join(PREP_PATH, '*rate.fits'))
        files.sort()

    info = utils.get_flt_info(files)

    g141 = info['FILTER'] == 'G141'
    g102 = info['FILTER'] == 'G102'
    g800l = info['FILTER'] == 'G800L'
    gr150cf115w = (info['PUPIL'] == 'F115W') & (info['FILTER'] == 'GR150C')
    gr150cf150w = (info['PUPIL'] == 'F150W') & (info['FILTER'] == 'GR150C')
    gr150cf200w = (info['PUPIL'] == 'F200W') & (info['FILTER'] == 'GR150C')
    gr150rf115w = (info['PUPIL'] == 'F115W') & (info['FILTER'] == 'GR150R')
    gr150rf150w = (info['PUPIL'] == 'F150W') & (info['FILTER'] == 'GR150R')

    if force_cat is None:
        #catalog = '{0}-ir.cat.fits'.format(field_root)
        catalog = glob.glob('{0}-ir.cat.fits'.format(field_root))[0]
    else:
        catalog = force_cat

    grp_objects = []

    #grp = None
    if (g141.sum() > 0) & ('G141' in gris_ref_filters):
        for f in gris_ref_filters['G141']:
            if os.path.exists(f'{field_root}-{f.lower()}_drz_sci.fits'):
                g141_ref = f
                break

        # Segmentation image
        if force_seg is None:
            if galfit == 'clean':
                seg_file = '{0}-{1}_galfit_orig_seg.fits'.format(field_root, g141_ref.lower())
            elif galfit == 'model':
                seg_file = '{0}-{1}_galfit_seg.fits'.format(field_root, g141_ref.lower())
            else:
                seg_file = glob.glob('{0}-*_seg.fits'.format(field_root))[0]
                #seg_file = '{0}-ir_seg.fits'.format(field_root)
        else:
            seg_file = force_seg

        # Reference image
        if force_ref is None:
            if galfit == 'clean':
                ref_file = '{0}-{1}_galfit_clean.fits'.format(field_root, g141_ref.lower())
            elif galfit == 'model':
                ref_file = '{0}-{1}_galfit.fits'.format(field_root, g141_ref.lower())
            else:
                ref_file = '{0}-{1}_drz_sci.fits'.format(field_root, g141_ref.lower())

        else:
            ref_file = force_ref

        grp = multifit.GroupFLT(grism_files=list(info['FILE'][g141]), direct_files=[], ref_file=ref_file, seg_file=seg_file, catalog=catalog, cpu_count=-1, sci_extn=1, pad=pad)

        grp_objects.append(grp)

    if (g102.sum() > 0) & ('G102' in gris_ref_filters):
        for f in gris_ref_filters['G102']:
            if os.path.exists('{0}-{1}_drz_sci.fits'.format(field_root, f.lower())):
                g102_ref = f
                break

        # Segmentation image
        if force_seg is None:
            if galfit == 'clean':
                seg_file = '{0}-{1}_galfit_orig_seg.fits'.format(field_root, g102_ref.lower())
            elif galfit == 'model':
                seg_file = '{0}-{1}_galfit_seg.fits'.format(field_root, g102_ref.lower())
            else:
                seg_file = glob.glob('{0}-*_seg.fits'.format(field_root))[0]
        else:
            seg_file = force_seg

        # Reference image
        if force_ref is None:
            if galfit == 'clean':
                ref_file = '{0}-{1}_galfit_clean.fits'.format(field_root, g102_ref.lower())
            elif galfit == 'model':
                ref_file = '{0}-{1}_galfit.fits'.format(field_root, g102_ref.lower())
            else:
                ref_file = '{0}-{1}_drz_sci.fits'.format(field_root, g102_ref.lower())

        else:
            ref_file = force_ref

        grp_i = multifit.GroupFLT(grism_files=list(info['FILE'][g102]), direct_files=[], ref_file=ref_file, seg_file=seg_file, catalog=catalog, cpu_count=-1, sci_extn=1, pad=pad)
        # if g141.sum() > 0:
        #    grp.extend(grp_i)
        # else:
        #    grp = grp_i
        grp_objects.append(grp_i)

        # del(grp_i)

    if (gr150cf115w.sum() > 0) & ('GR150C' in gris_ref_filters):
        gr150cf115w_ref = 'F115W'
        #for f in gris_ref_filters['GR150C']:
        #    if os.path.exists('{0}-{1}_drz_sci.fits'.format(field_root, f.lower())):
        #        gr150c_ref = f
        #        break

        # Segmentation image
        if force_seg is None:
            if galfit == 'clean':
                seg_file = '{0}-{1}_galfit_orig_seg.fits'.format(field_root, gr150cf115w_ref.lower())
            elif galfit == 'model':
                seg_file = '{0}-{1}_galfit_seg.fits'.format(field_root, gr150cf115w_ref.lower())
            else:
                seg_file = glob.glob('{0}-*_seg.fits'.format(field_root))[0]
        else:
            seg_file = force_seg
        # Reference image
        if force_ref is None:
            if galfit == 'clean':
                ref_file = '{0}-{1}_galfit_clean.fits'.format(field_root, gr150cf115w_ref.lower())
            elif galfit == 'model':
                ref_file = '{0}-{1}_galfit.fits'.format(field_root, gr150cf115w_ref.lower())
            else:
                ref_file = '{0}-{1}_drz_sci.fits'.format(field_root, gr150cf115w_ref.lower())
        
        else:
            ref_file = force_ref

        grp_i = multifit.GroupFLT(grism_files=list(info['FILE'][gr150cf115w]), direct_files=[], ref_file=ref_file, seg_file=seg_file, catalog=catalog, cpu_count=-1, sci_extn=1, pad=pad)
        # if g141.sum() > 0:
        #    grp.extend(grp_i)
        # else:
        #    grp = grp_i
        grp_objects.append(grp_i)

        # del(grp_i)
    if (gr150cf150w.sum() > 0) & ('GR150C' in gris_ref_filters):
        gr150cf150w_ref = 'F150W'
        #for f in gris_ref_filters['GR150C']:
        #    if os.path.exists('{0}-{1}_drz_sci.fits'.format(field_root, f.lower())):
        #        gr150c_ref = f
        #        break

        # Segmentation image
        if force_seg is None:
            if galfit == 'clean':
                seg_file = '{0}-{1}_galfit_orig_seg.fits'.format(field_root, gr150cf150w_ref.lower())
            elif galfit == 'model':
                seg_file = '{0}-{1}_galfit_seg.fits'.format(field_root, gr150cf150w_ref.lower())
            else:
                seg_file = glob.glob('{0}-*_seg.fits'.format(field_root))[0]
        else:
            seg_file = force_seg

        # Reference image
        if force_ref is None:
            if galfit == 'clean':
                ref_file = '{0}-{1}_galfit_clean.fits'.format(field_root, gr150cf150w_ref.lower())
            elif galfit == 'model':
                ref_file = '{0}-{1}_galfit.fits'.format(field_root, gr150cf150w_ref.lower())
            else:
                ref_file = '{0}-{1}_drz_sci.fits'.format(field_root, gr150cf150w_ref.lower())

        else:
            ref_file = force_ref
        print(list(info['FILE'][gr150cf150w]))
        grp_i = multifit.GroupFLT(grism_files=list(info['FILE'][gr150cf150w]), direct_files=[], ref_file=ref_file, seg_file=seg_file, catalog=catalog, cpu_count=-1, sci_extn=1, pad=pad)
        # if g141.sum() > 0:
        #    grp.extend(grp_i)
        # else:
        #    grp = grp_i
        grp_objects.append(grp_i)

    if (gr150cf200w.sum() > 0) & ('GR150C' in gris_ref_filters):
        gr150cf200w_ref = 'F200W'
        #for f in gris_ref_filters['GR150C']:
        #    if os.path.exists('{0}-{1}_drz_sci.fits'.format(field_root, f.lower())):
        #        gr150c_ref = f
        #        break

        # Segmentation image
        if force_seg is None:
            if galfit == 'clean':
                seg_file = '{0}-{1}_galfit_orig_seg.fits'.format(field_root, gr150cf200w_ref.lower())
            elif galfit == 'model':
                seg_file = '{0}-{1}_galfit_seg.fits'.format(field_root, gr150cf200w_ref.lower())
            else:
                seg_file = glob.glob('{0}-*_seg.fits'.format(field_root))[0]
        else:
            seg_file = force_seg

        # Reference image
        if force_ref is None:
            if galfit == 'clean':
                ref_file = '{0}-{1}_galfit_clean.fits'.format(field_root, gr150cf200w_ref.lower())
            elif galfit == 'model':
                ref_file = '{0}-{1}_galfit.fits'.format(field_root, gr150cf200w_ref.lower())
            else:
                ref_file = '{0}-{1}_drz_sci.fits'.format(field_root, gr150cf200w_ref.lower())

        else:
            ref_file = force_ref
        print(list(info['FILE'][gr150cf200w]))
        grp_i = multifit.GroupFLT(grism_files=list(info['FILE'][gr150cf200w]), direct_files=[], ref_file=ref_file, seg_file=seg_file, catalog=catalog, cpu_count=-1, sci_extn=1, pad=pad)
        # if g141.sum() > 0:
        #    grp.extend(grp_i)
        # else:
        #    grp = grp_i
        grp_objects.append(grp_i)

    if (gr150rf115w.sum() > 0) & ('GR150R' in gris_ref_filters):
        gr150rf115w_ref = 'F115W'
        #for f in gris_ref_filters['GR150R']:
        #    if os.path.exists('{0}-{1}_drz_sci.fits'.format(field_root, f.lower())):
        #        gr150r_ref = f
        #        break

        # Segmentation image
        if force_seg is None:
            if galfit == 'clean':
                seg_file = '{0}-{1}_galfit_orig_seg.fits'.format(field_root, gr150rf115w_ref.lower())
            elif galfit == 'model':
                seg_file = '{0}-{1}_galfit_seg.fits'.format(field_root, gr150rf115w_ref.lower())
            else:
                seg_file = glob.glob('{0}-*_seg.fits'.format(field_root))[0]
        else:
            seg_file = force_seg

        # Reference image
        if force_ref is None:
            if galfit == 'clean':
                ref_file = '{0}-{1}_galfit_clean.fits'.format(field_root, gr150rf115w_ref.lower())
            elif galfit == 'model':
                ref_file = '{0}-{1}_galfit.fits'.format(field_root, gr150rf115w_ref.lower())
            else:
                ref_file = '{0}-{1}_drz_sci.fits'.format(field_root, gr150rf115w_ref.lower())

        else:
            ref_file = force_ref

        grp_i = multifit.GroupFLT(grism_files=list(info['FILE'][gr150rf115w]), direct_files=[], ref_file=ref_file, seg_file=seg_file, catalog=catalog, cpu_count=-1, sci_extn=1, pad=pad)
        # if g141.sum() > 0:
        #    grp.extend(grp_i)
        # else:
        #    grp = grp_i
        grp_objects.append(grp_i)


    if (gr150rf150w.sum() > 0) & ('GR150R' in gris_ref_filters):
        gr150rf150w_ref = 'F150W'
        #for f in gris_ref_filters['GR150R']:
        #    if os.path.exists('{0}-{1}_drz_sci.fits'.format(field_root, f.lower())):
        #        gr150r_ref = f
        #        break

        # Segmentation image
        if force_seg is None:
            if galfit == 'clean':
                seg_file = '{0}-{1}_galfit_orig_seg.fits'.format(field_root, gr150rf150w_ref.lower())
            elif galfit == 'model':
                seg_file = '{0}-{1}_galfit_seg.fits'.format(field_root, gr150rf150w_ref.lower())
            else:
                seg_file = glob.glob('{0}-*_seg.fits'.format(field_root))[0]
        else:
            seg_file = force_seg

        # Reference image
        if force_ref is None:
            if galfit == 'clean':
                ref_file = '{0}-{1}_galfit_clean.fits'.format(field_root, gr150rf150w_ref.lower())
            elif galfit == 'model':
                ref_file = '{0}-{1}_galfit.fits'.format(field_root, gr150rf150w_ref.lower())
            else:
                ref_file = '{0}-{1}_drz_sci.fits'.format(field_root, gr150rf150w_ref.lower())

        else:
            ref_file = force_ref

        grp_i = multifit.GroupFLT(grism_files=list(info['FILE'][gr150rf150w]), direct_files=[], ref_file=ref_file, seg_file=seg_file, catalog=catalog, cpu_count=-1, sci_extn=1, pad=pad)
        # if g141.sum() > 0:
        #    grp.extend(grp_i)
        # else:
        #    grp = grp_i
        grp_objects.append(grp_i)

    # ACS
    if (g800l.sum() > 0) & ('G800L' in gris_ref_filters):

        acs_grp = None

        for f in gris_ref_filters['G800L']:
            if os.path.exists('{0}-{1}_drc_sci.fits'.format(field_root, f.lower())):
                g800l_ref = f
                break

        # Segmentation image
        if force_seg is None:
            if galfit == 'clean':
                seg_file = '{0}-{1}_galfit_orig_seg.fits'.format(field_root, g800l_ref.lower())
            elif galfit == 'model':
                seg_file = '{0}-{1}_galfit_seg.fits'.format(field_root, g800l_ref.lower())
            else:
                #seg_file = '{0}-ir_seg.fits'.format(field_root)
                seg_file = glob.glob('{0}-*_seg.fits'.format(field_root))[0]
        else:
            seg_file = force_seg

        # Reference image
        if force_ref is None:
            if galfit == 'clean':
                ref_file = '{0}-{1}_galfit_clean.fits'.format(field_root, g800l_ref.lower())
            elif galfit == 'model':
                ref_file = '{0}-{1}_galfit.fits'.format(field_root, g800l_ref.lower())
            else:
                ref_file = '{0}-{1}_drc_sci.fits'.format(field_root, g800l_ref.lower())

        else:
            ref_file = force_ref

        for sci_extn in [1, 2]:
            grp_i = multifit.GroupFLT(grism_files=list(info['FILE'][g800l]), direct_files=[], ref_file=ref_file, seg_file=seg_file, catalog=catalog, cpu_count=-1, sci_extn=sci_extn, pad=0, shrink_segimage=False)

            if acs_grp is not None:
                acs_grp.extend(grp_i)
                del(grp_i)
            else:
                acs_grp = grp_i

        if acs_grp is not None:
            grp_objects.append(acs_grp)

    if split_by_grism:
        return grp_objects
    else:
        grp = grp_objects[0]
        if len(grp_objects) > 0:
            for i in range(1, len(grp_objects)):
                grp.extend(grp_objects[i])
                del(grp_objects[i])

        return [grp]


def grism_prep(field_root='j142724+334246', PREP_PATH='../Prep', EXTRACT_PATH='../Extractions', ds9=None, refine_niter=3, gris_ref_filters=GRIS_REF_FILTERS, files=None, split_by_grism=True, refine_poly_order=1, refine_fcontam=0.5, cpu_count=0, mask_mosaic_edges=True, prelim_mag_limit=25, refine_mag_limits=[18, 24], grisms_to_process=None):
    """
    Contamination model for grism exposures
    """
    import glob
    import os
    import numpy as np
    import scipy.stats

    try:
        from .. import prep, utils, multifit
        frame = inspect.currentframe()
        utils.log_function_arguments(utils.LOGFILE, frame,
                                     'auto_script.grism_prep')
    except:
        from grizli import prep, utils, multifit

    if grisms_to_process is not None:
        for g in gris_ref_filters.copy():
            if g not in grisms_to_process:
                pg = gris_ref_filters.pop(g)

    grp_objects = load_GroupFLT(field_root=field_root, PREP_PATH=PREP_PATH, 
                                gris_ref_filters=gris_ref_filters, 
                                files=files, split_by_grism=split_by_grism)


    for grp in grp_objects:

        ################
        # Compute preliminary model
        grp.compute_full_model(fit_info=None, verbose=True, store=False, 
                               mag_limit=prelim_mag_limit, coeffs=[1.1, -0.5], 
                               cpu_count=cpu_count)

        ##############
        # Save model to avoid having to recompute it again
        grp.save_full_data()

        #############
        # Mask edges of the exposures not covered by reference image
        if mask_mosaic_edges:
            try:
                # Read footprint file created ealier
                fp_file = '{0}-ir.yaml'.format(field_root)
                with open(fp_file) as fp:
                    fp_data = yaml.load(fp, Loader=yaml.Loader)
                    
                det_poly = utils.SRegion(fp_data[0]['footprint']).shapely[0]
                
                for flt in grp.FLTs:
                    flt.mask_mosaic_edges(sky_poly=det_poly, verbose=True,
                                          dq_mask=False, dq_value=1024,
                                          err_scale=10, resid_sn=-1)
            except:
                utils.log_exception(utils.LOGFILE, traceback)
                pass

        ################
        # Remove constant modal background
        for i in range(grp.N):
            mask = (grp.FLTs[i].model < grp.FLTs[i].grism['ERR']*0.6) 
            mask &= (grp.FLTs[i].grism['SCI'] != 0)

            # Fit Gaussian to the masked pixel distribution
            clip = np.ones(mask.sum(), dtype=bool)
            for iter in range(3):
                clip_data = grp.FLTs[i].grism.data['SCI'][mask][clip]
                n = scipy.stats.norm.fit(clip_data)
                clip = np.abs(grp.FLTs[i].grism.data['SCI'][mask]) < 3*n[1]
            
            del(clip_data)
            mode = n[0]

            logstr = '# grism_mode_bg {0} {1} {2:.4f}'
            logstr = logstr.format(grp.FLTs[i].grism.parent_file, 
                                   grp.FLTs[i].grism.filter, mode)
            utils.log_comment(utils.LOGFILE, logstr, verbose=True)

            try:
                ds9.view(grp.FLTs[i].grism['SCI'] - grp.FLTs[i].model)
            except:
                pass

            # Subtract
            grp.FLTs[i].grism.data['SCI'] -= mode

        #############
        # Refine the model
        i = 0
        if ds9:
            ds9.view(grp.FLTs[i].grism['SCI'] - grp.FLTs[i].model)
            fr = ds9.get('frame')

        utils.log_comment(utils.LOGFILE, '# Refine contamination', 
                          verbose=True, show_date=True)

        for iter in range(refine_niter):
            print('\nRefine contamination model, iter # {0}\n'.format(iter))
            if ds9:
                ds9.set('frame {0}'.format(int(fr)+iter+1))

            if (iter == 0) & (refine_niter > 0):
                refine_i = 1
            else:
                refine_i = refine_fcontam

            grp.refine_list(poly_order=refine_poly_order, 
                            mag_limits=refine_mag_limits,
                            max_coeff=5, ds9=ds9, verbose=True,
                            fcontam=refine_i)

        ##############
        # Save model to avoid having to recompute it again
        grp.save_full_data()

    # Link minimal files to Extractions directory
    os.chdir(EXTRACT_PATH)
    os.system(f'ln -s {PREP_PATH}/*GrismFLT* .')
    os.system(f'ln -s {PREP_PATH}/*_fl*wcs.fits .')
    os.system(f'ln -s {PREP_PATH}/{field_root}-*.cat.fits .')
    os.system(f'ln -s {PREP_PATH}/{field_root}-*seg.fits .')
    os.system(f'ln -s {PREP_PATH}/*_phot.fits .')

    return grp


DITHERED_PLINE = {'kernel': 'point', 'pixfrac': 0.2, 'pixscale': 0.1, 'size': 8, 'wcs': None}
PARALLEL_PLINE = {'kernel': 'square', 'pixfrac': 1.0, 'pixscale': 0.1, 'size': 8, 'wcs': None}


def refine_model_with_fits(field_root='j142724+334246', grp=None, master_files=None, spectrum='continuum', clean=True, max_chinu=5):
    """
    Refine the full-field grism models with the best fit spectra from 
    individual extractions.
    """
    import glob
    import traceback

    try:
        from .. import multifit
    except:
        from grizli import multifit

    if grp is None:
        if master_files is None:
            master_files = glob.glob('*GrismFLT.fits')
            master_files.sort()

        catalog = glob.glob(f'{field_root}-*.cat.fits')[0]
        try:
            seg_file = glob.glob(f'{field_root}-*_seg.fits')[0]
        except:
            seg_file = None

        grp = multifit.GroupFLT(grism_files=master_files, direct_files=[], ref_file=None, seg_file=seg_file, catalog=catalog, cpu_count=-1, sci_extn=1, pad=256)

    fit_files = glob.glob('*full.fits')
    fit_files.sort()
    N = len(fit_files)
    if N == 0:
        return False
    
    msg = 'Refine model ({0}/{1}): {2} / skip (chinu={3:.1f}, dof={4})'
    
    for i, file in enumerate(fit_files):
        try:
            hdu = pyfits.open(file)
            id = hdu[0].header['ID']

            fith = hdu['ZFIT_STACK'].header
            chinu = fith['CHIMIN']/fith['DOF']
            if (chinu > max_chinu) | (fith['DOF'] < 10):
                print(msg.format(i, N, file, chinu, fith['DOF']))
                continue

            sp = utils.GTable(hdu['TEMPL'].data)

            dt = np.float
            wave = np.cast[dt](sp['wave'])  # .byteswap()
            flux = np.cast[dt](sp[spectrum])  # .byteswap()
            grp.compute_single_model(int(id), mag=19, size=-1, store=False,
                                     spectrum_1d=[wave, flux], is_cgs=True,
                                     get_beams=None, in_place=True)
            print('Refine model ({0}/{1}): {2}'.format(i, N, file))
        except:
            print('Refine model ({0}/{1}): {2} / failed'.format(i, N, file))

    grp.save_full_data()

    if clean:
        print('# refine_model_with_fits: cleanup')
        files = glob.glob('*_grism_*fits')
        files += glob.glob('*beams.fits')
        files += glob.glob('*stack.fits')
        files += glob.glob('*stack.png')
        files += glob.glob('*full.fits')
        for file in files:
            os.remove(file)

    del(grp)


def extract(field_root='j142724+334246', maglim=[13, 24], prior=None, MW_EBV=0.00, ids=[], pline=DITHERED_PLINE, fit_only_beams=True, run_fit=True, isJWST=False, poly_order=7, oned_R=30, master_files=None, grp=None, bad_pa_threshold=None, fit_trace_shift=False, size=32, diff=True, min_sens=0.02, fcontam=0.2, min_mask=0.01, sys_err=0.03, skip_complete=True, fit_args={}, args_file='fit_args.npy', get_only_beams=False):
    import glob
    import os

    import numpy as np
    import matplotlib.pyplot as plt

    #import grizli
    try:
        from .. import multifit, prep, utils, fitting
    except:
        from grizli import multifit, prep, utils, fitting

    if master_files is None:
        master_files = glob.glob('*GrismFLT.fits')
        master_files.sort()

    if grp is None:
        init_grp = True
        catalog = glob.glob('{0}-*.cat.fits'.format(field_root))[0]
        try:
            seg_file = glob.glob('{0}-*_seg.fits'.format(field_root))[0]
        except:
            seg_file = None

        grp = multifit.GroupFLT(grism_files=master_files, direct_files=[], ref_file=None, seg_file=seg_file, catalog=catalog, cpu_count=-1, sci_extn=1, pad=256)
    else:
        init_grp = False

    ###############
    # PHotometry

    target = field_root

    try:
        file_args = np.load(args_file, allow_pickle=True)[0]
        MW_EBV = file_args['MW_EBV']
        min_sens = file_args['min_sens']
        min_mask = file_args['min_mask']
        fcontam = file_args['fcontam']
        sys_err = file_args['sys_err']
        pline = file_args['pline']
        fit_args = file_args
        fit_args.pop('kwargs')
    except:
        pass

    if get_only_beams:
        beams = grp.get_beams(ids, size=size, beam_id='A', min_sens=min_sens)
        if init_grp:
            del(grp)

        return(beams)

    ###########
    # IDs to extract
    # ids=[1096]

    if ids == []:
        clip = (grp.catalog['MAG_AUTO'] > maglim[0]) & (grp.catalog['MAG_AUTO'] < maglim[1])
        so = np.argsort(grp.catalog['MAG_AUTO'][clip])
        ids = grp.catalog['NUMBER'][clip][so]
    else:
        ids = [int(id) for id in ids]

    # Stack the different beans

    # Use "binning" templates for standardized extraction
    if oned_R:
        bin_steps, step_templ = utils.step_templates(wlim=[5000, 18000.0],
                                                     R=oned_R, round=10)
        init_templates = step_templ
    else:
        # Polynomial templates
        wave = np.linspace(2000, 2.5e4, 100)
        poly_templ = utils.polynomial_templates(wave, order=poly_order)
        init_templates = poly_templ

    #size = 32
    close = True
    show_beams = True

    if __name__ == '__main__':  # Interactive
        size = 32
        close = Skip = False
        pline = {'kernel': 'point', 'pixfrac': 0.2, 'pixscale': 0.1, 'size': 8, 'wcs': None}
        prior = None

        skip_complete = True
        fit_trace_shift = False
        bad_pa_threshold = 1.6
        MW_EBV = 0

    ###############
    # Stacked spectra
    for ii, id in enumerate(ids):
        if skip_complete:
            if os.path.exists('{0}_{1:05d}.stack.png'.format(target, id)):
                continue

        beams = grp.get_beams(id, size=size, beam_id='A', min_sens=min_sens)
        for i in range(len(beams))[::-1]:
            if beams[i].fit_mask.sum() < 10:
                beams.pop(i)

        print('{0}/{1}: {2} {3}'.format(ii, len(ids), id, len(beams)))
        if len(beams) < 1:
            continue

        #mb = multifit.MultiBeam(beams, fcontam=fcontam, group_name=target, psf=False, MW_EBV=MW_EBV, min_sens=min_sens)

        mb = multifit.MultiBeam(beams, fcontam=fcontam, group_name=target, psf=False, isJWST=isJWST, MW_EBV=MW_EBV, sys_err=sys_err, min_mask=min_mask, min_sens=min_sens)

        if bad_pa_threshold is not None:
            out = mb.check_for_bad_PAs(chi2_threshold=bad_pa_threshold,
                                                   poly_order=1, reinit=True,
                                                  fit_background=True)

            fit_log, keep_dict, has_bad = out

            if has_bad:
                print('\n  Has bad PA!  Final list: {0}\n{1}'.format(keep_dict, fit_log))

        ixi = grp.catalog['NUMBER'] == id
        if (fit_trace_shift > 0) & (grp.catalog['MAG_AUTO'][ixi][0] < 24.5):
            b = mb.beams[0]
            b.compute_model()
            sn_lim = fit_trace_shift*1
            if (np.max((b.model/b.grism['ERR'])[b.fit_mask.reshape(b.sh)]) > sn_lim) | (sn_lim > 100):
                print(' Fit trace shift: \n')
                try:
                    shift = mb.fit_trace_shift(tol=1.e-3, verbose=True, split_groups=True, lm=True)
                except:
                    pass

        try:
            tfit = mb.template_at_z(z=0, templates=init_templates, fit_background=True, fitter='lstsq', get_uncertainties=2)
        except:
            tfit = None

        try:
            fig1 = mb.oned_figure(figsize=[5, 3], tfit=tfit, show_beams=show_beams, scale_on_stacked=True, ylim_percentile=5)
            if oned_R:
                outroot = '{0}_{1:05d}.R{2:.0f}'.format(target, id, oned_R)
                hdu = mb.oned_spectrum_to_hdu(outputfile=outroot+'.fits',
                                              tfit=tfit, wave=bin_steps)
            else:
                outroot = '{0}_{1:05d}.1D'.format(target, id)
                hdu = mb.oned_spectrum_to_hdu(outputfile=outroot+'.fits',
                                              tfit=tfit)

            fig1.savefig(outroot+'.png')

        except:
            continue

        hdu, fig = mb.drizzle_grisms_and_PAs(fcontam=0.5, flambda=False, kernel='point', size=32, tfit=tfit, diff=diff)
        fig.savefig('{0}_{1:05d}.stack.png'.format(target, id))

        hdu.writeto('{0}_{1:05d}.stack.fits'.format(target, id),
                    overwrite=True)
        mb.write_master_fits()

        if False:
            # Fit here for AWS...
            fitting.run_all_parallel(id, verbose=True)

        if close:
            plt.close(fig)
            plt.close(fig1)
            del(hdu)
            del(mb)
            for k in range(100000):
                plt.close()

    if not run_fit:
        if init_grp:
            return grp
        else:
            return True

    for ii, id in enumerate(ids):
        print('{0}/{1}: {2}'.format(ii, len(ids), id))

        if not os.path.exists('{0}_{1:05d}.beams.fits'.format(target, id)):
            continue

        if skip_complete:
            if os.path.exists('{0}_{1:05d}.line.png'.format(target, id)):
                continue

        try:
            out = fitting.run_all_parallel(id, get_output_data=True, **fit_args, args_file=args_file)
            mb, st, fit, tfit, line_hdu = out

            spectrum_1d = [tfit['cont1d'].wave, tfit['cont1d'].flux]
            grp.compute_single_model(id, mag=-99, size=-1, store=False, spectrum_1d=spectrum_1d, get_beams=None, in_place=True, is_cgs=True)

            if close:
                for k in range(1000):
                    plt.close()

            del(out)
        except:
            pass

    # Re-save data with updated models
    if init_grp:
        grp.save_full_data()
        return grp
    else:
        return True


def generate_fit_params(field_root='j142724+334246', fitter=['nnls', 'bounded'], prior=None, MW_EBV=0.00, pline=DITHERED_PLINE, fit_only_beams=True, run_fit=True, poly_order=7, fsps=True, min_sens=0.01, sys_err=0.03, fcontam=0.2, zr=[0.05, 3.6], dz=[0.004, 0.0004], fwhm=1000, lorentz=False, include_photometry=True, use_phot_obj=False, save_file='fit_args.npy', fit_trace_shift=False, **kwargs):
    """
    Generate a parameter dictionary for passing to the fitting script
    """
    import numpy as np
    from grizli import utils, fitting
    from . import photoz

    phot = None

    t0 = utils.load_templates(fwhm=fwhm, line_complexes=True, stars=False, full_line_list=None, continuum_list=None, fsps_templates=fsps, alf_template=True, lorentz=lorentz)
    t1 = utils.load_templates(fwhm=fwhm, line_complexes=False, stars=False, full_line_list=None, continuum_list=None, fsps_templates=fsps, alf_template=True, lorentz=lorentz)

    args = fitting.run_all(0, t0=t0, t1=t1, fwhm=1200, zr=zr, dz=dz, fitter=fitter, group_name=field_root, fit_stacks=False, prior=prior,  fcontam=fcontam, pline=pline, min_sens=min_sens, mask_sn_limit=np.inf, fit_beams=False,  root=field_root, fit_trace_shift=fit_trace_shift, phot=phot, use_phot_obj=use_phot_obj, verbose=True, scale_photometry=False, show_beams=True, overlap_threshold=10, get_ir_psfs=True, fit_only_beams=fit_only_beams, MW_EBV=MW_EBV, sys_err=sys_err, get_dict=True)

    # EAZY-py photometry object from HST photometry
    try:
        import eazy.photoz
        HAS_EAZY = True
    except:
        HAS_EAZY = False

    if include_photometry & HAS_EAZY:
        aper_ix = include_photometry*1
        utils.set_warnings()

        total_flux = 'flux_auto'
        obj = photoz.eazy_photoz(field_root, object_only=True,
                  apply_prior=False, beta_prior=True, aper_ix=aper_ix-1,
                  force=True,
                  get_external_photometry=False, compute_residuals=False,
                  total_flux=total_flux)

        cat = obj.cat

        #apcorr = cat['flux_iso']/(cat['flux_auto']*cat['tot_corr'])
        apcorr = None

        phot_obj = photoz.EazyPhot(obj, grizli_templates=t0,
                                   source_text='grizli_HST_photometry',
                                   apcorr=apcorr,
                                   include_photometry=True, include_pz=False)

        args['phot_obj'] = phot_obj
        args['scale_photometry'] = True

    np.save(save_file, [args])
    print('Saved arguments to {0}.'.format(save_file))
    return args


def summary_catalog(**kwargs):
    from . import summary
    res = summary.summary_catalog(**kwargs)
    return res


def fine_alignment(field_root='j142724+334246', HOME_PATH='/Volumes/Pegasus/Grizli/Automatic/', min_overlap=0.2, stopme=False, ref_err=1.e-3, radec=None, redrizzle=True, shift_only=True, maglim=[17, 24], NITER=1, catalogs=['GAIA', 'PS1', 'NSC', 'SDSS', 'WISE'], method='Powell', radius=5., program_str=None, match_str=[], all_visits=None, date=None, gaia_by_date=False, tol=None, fit_options=None, print_options={'precision': 3, 'sign': ' '}, include_internal_matches=True, master_gaia_catalog=None):
    """
    Try fine alignment from visit-based SExtractor catalogs
    
    Parameters
    ----------
    
    Returns
    -------
    
    """
    import os
    import glob
    import time

    try:
        from .. import prep, utils
        from ..prep import get_radec_catalog, get_gaia_radec_at_time
        from ..utils import transform_wcs

        frame = inspect.currentframe()
        utils.log_function_arguments(utils.LOGFILE, frame,
                                     'auto_script.fine_alignment')

    except:
        from grizli import prep, utils
        from grizli.prep import get_radec_catalog
        from grizli.utils import transform_wcs

    import numpy as np
    np.set_printoptions(**print_options)

    import matplotlib.pyplot as plt

    from shapely.geometry import Polygon
    from scipy.spatial import ConvexHull
    from drizzlepac import updatehdr

    import astropy.units as u
    from scipy.optimize import minimize, fmin_powell

    import copy

    if all_visits is None:
        #_ = np.load(f'{field_root}_visits.npy', allow_pickle=True)
        all_visits, all_groups, info = load_visit_info(field_root, 
                                                       verbose=False)
        #all_visits, all_groups, info = _

    failed_list = glob.glob('*failed')

    visits = []
    files = []
    for visit in all_visits:
        file = '{0}.cat.fits'.format(visit['product'])

        if visit['product']+'.failed' in failed_list:
            continue

        if os.path.exists(file):
            if program_str is not None:
                prog = visit['product'].split('-')[-4]
                if prog != program_str:
                    continue

            if len(match_str) > 0:
                has_match = False
                for m in match_str:
                    has_match |= m in visit['product']

                if not has_match:
                    continue

            visits.append(visit)
            files.append(file)

    if radec is None:
        ra_i, dec_i = np.median(info['RA_TARG']), np.median(info['DEC_TARG'])
        print('Center coordinate: ', ra_i, dec_i)
        if date is not None:
            radec, ref_catalog = get_radec_catalog(ra=ra_i, dec=dec_i,
                    product=field_root, date=date,
                    reference_catalogs=catalogs, radius=radius)
        else:
            radec, ref_catalog = get_radec_catalog(ra=ra_i, dec=dec_i,
                    product=field_root,
                    reference_catalogs=catalogs, radius=radius)

    #ref = 'j152643+164738_sdss.radec'
    ref_tab = utils.GTable(np.loadtxt(radec, unpack=True).T, 
                           names=['ra', 'dec'])
    ridx = np.arange(len(ref_tab))
    
    # Global GAIA DR2 catalog
    if gaia_by_date:
        if master_gaia_catalog is not None:
            msg = (f'Master gaia catalog: {master_gaia_catalog}')                   
            utils.log_comment(utils.LOGFILE, msg, show_date=True,
                              verbose=True)

            gaia_tab = utils.read_catalog(master_gaia_catalog)
            
        else:
            
            dra = np.max(np.abs(info['RA_TARG']-ra_i))
            dde = np.max(np.abs(info['DEC_TARG']-dec_i))
            drad = np.sqrt((dra*np.cos(dec_i/180*np.pi))**2+(dde**2))*60+2
        
            msg = (f'Get field GAIA catalog ({ra_i:.6f}, {dec_i:.6f})' +
                   f' r={drad:.1f}arcmin')
                   
            utils.log_comment(utils.LOGFILE, msg, show_date=True,
                              verbose=True)
                          
            gaia_tab = prep.get_gaia_DR2_vizier(ra=ra_i, dec=dec_i, 
                                                radius=drad)
        
        # Done
        msg = f'GAIA catalog: {len(gaia_tab)} objects'
        utils.log_comment(utils.LOGFILE, msg, show_date=True,
                          verbose=True)
        
        if len(gaia_tab) == 0:
            msg = f'!No GAIA objects found, will run without absolute frame'
            utils.log_comment(utils.LOGFILE, msg, show_date=True,
                              verbose=True)
            
            gaia_tab = None
    else:
        gaia_tab = None
    
    # Find matches
    tab = {}
    for i, file in enumerate(files):
        tab[i] = {}
        t_i = utils.GTable.gread(file)
        mclip = (t_i['MAG_AUTO'] > maglim[0]) & (t_i['MAG_AUTO'] < maglim[1])
        if mclip.sum() == 0:
            continue

        tab[i]['cat'] = t_i[mclip]

        try:
            sci_file = glob.glob(file.replace('.cat', '_dr?_sci'))[0]
        except:
            sci_file = glob.glob(file.replace('.cat', '_wcs'))[0]

        im = pyfits.open(sci_file)
        tab[i]['wcs'] = pywcs.WCS(im[0].header)

        tab[i]['transform'] = [0, 0, 0, 1]
        tab[i]['xy'] = np.array([tab[i]['cat']['X_IMAGE'], tab[i]['cat']['Y_IMAGE']]).T

        tab[i]['match_idx'] = {}

        if gaia_by_date & (gaia_tab is not None):
            drz_file = glob.glob(file.replace('.cat.fits',
                                              '*dr?_sci.fits'))[0]
            drz_im = pyfits.open(drz_file)
            
            coo = get_gaia_radec_at_time(gaia_tab, 
                                         date=drz_im[0].header['EXPSTART'],
                                         format='mjd')
            
            ok = np.isfinite(coo.ra+coo.dec)
            ref_tab = utils.GTable()
            if ok.sum() == 0:
                ref_tab['ra'] = [0.]
                ref_tab['dec'] = [-89.]
            else:
                ref_tab['ra'] = coo.ra[ok].value
                ref_tab['dec'] = coo.dec[ok].value
            
            prod = '-'.join(file.split('-')[:-1])
            prep.table_to_radec(ref_tab, f'{prod}_gaia.radec')
            
            # radec, ref_catalog = get_radec_catalog(ra=drz_im[0].header['CRVAL1'],
            #         dec=drz_im[0].header['CRVAL2'],
            #         product='-'.join(file.split('-')[:-1]),  date=drz_im[0].header['EXPSTART'], date_format='mjd',
            #         reference_catalogs=['GAIA'], radius=radius)
            # 
            # ref_tab = utils.GTable(np.loadtxt(radec, unpack=True).T, names=['ra', 'dec'])
            ridx = np.arange(len(ref_tab))

        tab[i]['ref_tab'] = ref_tab
        idx, dr = tab[i]['cat'].match_to_catalog_sky(ref_tab)
        clip = dr < 0.6*u.arcsec
        if clip.sum() > 1:
            tab[i]['match_idx'][-1] = [idx[clip], ridx[clip]]
        
        msg = '{0} Ncat={1} Nref={2}'
        utils.log_comment(utils.LOGFILE, 
                          msg.format(sci_file, mclip.sum(), clip.sum()), 
                          show_date=False,
                          verbose=True)
                          
        # ix, jx = tab[i]['match_idx'][-1]
        # ci = tab[i]['cat']#[ix]
        # cj = ref_tab#[jx]

    if include_internal_matches:
        for i, file in enumerate(files):
            for j in range(i+1, len(files)):
                sidx = np.arange(len(tab[j]['cat']))
                idx, dr = tab[i]['cat'].match_to_catalog_sky(tab[j]['cat'])
                clip = dr < 0.3*u.arcsec
                print(file, files[j], clip.sum())

                if clip.sum() < 5:
                    continue

                if clip.sum() > 0:
                    tab[i]['match_idx'][j] = [idx[clip], sidx[clip]]

    #ref_err = 0.01

    # shift_only=True
    if shift_only > 0:
        # Shift only
        p0 = np.vstack([[0, 0] for i in tab])
        pscl = np.array([10., 10.])
    elif shift_only < 0:
        # Shift + rot + scale
        p0 = np.vstack([[0, 0, 0, 1] for i in tab])
        pscl = np.array([10., 10., 100., 100.])
    else:
        # Shift + rot
        p0 = np.vstack([[0, 0, 0] for i in tab])
        pscl = np.array([10., 10., 100.])

    #ref_err = 0.06

    if False:
        field_args = (tab, ref_tab, ref_err, shift_only, 'field')
        _objfun_align(p0*10., *field_args)

    fit_args = (tab, ref_tab, ref_err, shift_only, 'huber')
    plot_args = (tab, ref_tab, ref_err, shift_only, 'plot')
    plotx_args = (tab, ref_tab, ref_err, shift_only, 'plotx')

    pi = p0*1.  # *10.
    for iter in range(NITER):
        fit = minimize(_objfun_align, pi*pscl, args=fit_args, method=method, jac=None, hess=None, hessp=None, bounds=None, constraints=(), tol=tol, callback=None, options=fit_options)
        pi = fit.x.reshape((-1, len(pscl)))/pscl

    ########
    # Show the result
    fig = plt.figure(figsize=[8, 8])
    ax = fig.add_subplot(221)
    _objfun_align(p0*pscl, *plot_args)
    ax.set_xticklabels([])
    ax.set_ylabel('dDec')

    ax = fig.add_subplot(223)
    _objfun_align(p0*pscl, *plotx_args)
    ax.set_ylabel('dDec')
    ax.set_xlabel('dRA')

    ax = fig.add_subplot(222)
    _objfun_align(fit.x, *plot_args)
    ax.set_yticklabels([])
    ax.set_xticklabels([])

    ax = fig.add_subplot(224)
    _objfun_align(fit.x, *plotx_args)
    ax.set_yticklabels([])
    ax.set_xlabel('dRA')

    for ax in fig.axes:
        ax.grid()
        ax.set_xlim(-0.35, 0.35)
        ax.set_ylim(-0.35, 0.35)

    fig.tight_layout(pad=0.5)

    extra_str = ''
    if program_str:
        extra_str += '.{0}'.format(program_str)

    if match_str:
        extra_str += '.{0}'.format('.'.join(match_str))

    fig.text(0.97, 0.02, time.ctime(), ha='right', va='bottom', fontsize=5, transform=fig.transFigure)

    fig.savefig('{0}{1}_fine.png'.format(field_root, extra_str))
    fine_file = '{0}{1}_fine.yaml'.format(field_root, extra_str)
    save_fine_yaml(visits, fit, yaml_file=fine_file)
    #np.save('{0}{1}_fine.npy'.format(field_root, extra_str), [visits, fit])

    return tab, fit, visits


def save_fine_yaml(visits, fit, yaml_file='fit_fine.yaml'):
    """
    Save results from fine_alignment
    """
    vis = [visit_dict_to_strings(v) for v in visits]
    
    fit_res = {}
    for k in fit:
        if k in ['direc','x']:
            fit_res[k] = fit[k].tolist()
        else:
            fit_res[k] = fit[k]
    
    fit_res['fun'] = float(fit['fun'])
    
    with open(yaml_file, 'w') as fp:
        yaml.dump([vis, fit_res], stream=fp, Dumper=yaml.Dumper)


def load_fine_yaml(yaml_file='fit_fine.yaml'):
    """
    Load fine_alignment result
    """
    
    with open(yaml_file) as fp:
        vis, fit = yaml.load(fp, Loader=yaml.Loader)
    
    visits = [visit_dict_from_strings(v) for v in vis]
    for k in ['direc','x']:
        fit[k] = np.array(fit[k])
    
    return visits, fit


def update_wcs_headers_with_fine(field_root, backup=True):
    """
    Update grism headers with the fine shifts
    """
    import os
    import numpy as np
    import glob

    import astropy.io.fits as pyfits
    import astropy.wcs as pywcs

    from drizzlepac import updatehdr

    #import grizli.prep
    try:
        from .. import prep
    except:
        from grizli import prep

    if backup:
        if not os.path.exists('FineBkup'):
            os.mkdir('FineBkup')

    #visits, all_groups, info = np.load(f'{field_root}_visits.npy',
    #                                   allow_pickle=True)
    visits, all_groups, info = load_visit_info(field_root, verbose=False)

    fit_files = glob.glob('{0}*fine.yaml'.format(field_root))
    
    for fit_file in fit_files:
        #fine_visits, fine_fit = np.load(fit_file, allow_pickle=True)
        fine_visits, fine_fit = load_fine_yaml(yaml_file=fit_file)
        
        N = len(fine_visits)

        if backup:
            for i in range(N):
                direct = fine_visits[i]
                for file in direct['files']:
                    os.system(f'cp {file} FineBkup/')
                    print(file)

        trans = np.reshape(fine_fit['x'], (N, -1))  # /10.
        sh = trans.shape
        if sh[1] == 2:
            pscl = np.array([10., 10.])
            trans = np.hstack([trans/pscl, np.zeros((N, 1)), np.ones((N, 1))])
        elif sh[1] == 3:
            pscl = np.array([10., 10., 100])
            trans = np.hstack([trans/pscl, np.ones((N, 1))])
        elif sh[1] == 4:
            pscl = np.array([10., 10., 100, 100])
            trans = trans/pscl

        # Update direct WCS
        for ix, direct in enumerate(fine_visits):
            #direct = visits[ix]
            out_shift, out_rot = trans[ix, :2], trans[ix, 2]
            out_scale = trans[ix, 3]

            xyscale = trans[ix, :4]

            xyscale[2] *= -1
            out_rot *= -1

            try:
                wcs_ref_file = str('{0}.cat.fits'.format(direct['product']))
                wcs_ref = pywcs.WCS(pyfits.open(wcs_ref_file)['WCS'].header,
                                relax=True)
            except:
                wcs_ref_file = str('{0}_wcs.fits'.format(direct['product']))
                wcs_ref = pywcs.WCS(pyfits.open(wcs_ref_file)[0].header,
                                relax=True)

            for file in direct['files']:
                prep.update_wcs_fits_log(file, wcs_ref,
                                    xyscale=xyscale,
                                    initialize=False,
                                    replace=('.fits', '.wcslog.fits'),
                                    wcsname='FINE')

                updatehdr.updatewcs_with_shift(file,
                                      wcs_ref_file,
                                      xsh=out_shift[0], ysh=out_shift[1],
                                      rot=out_rot, scale=out_scale,
                                      wcsname='FINE', force=True,
                                      reusename=True, verbose=True,
                                      sciext='SCI')

            # Bug in astrodrizzle? Dies if the FLT files don't have MJD-OBS
            # keywords
            im = pyfits.open(file, mode='update')
            im[0].header['MJD-OBS'] = im[0].header['EXPSTART']
            im.flush()

        # Update grism WCS
        for i in range(len(all_groups)):
            direct = all_groups[i]['direct']
            grism = all_groups[i]['grism']
            for j in range(N):
                if fine_visits[j]['product'] == direct['product']:
                    print(direct['product'], grism['product'], trans[j, :])

                    if backup:
                        for file in grism['files']:
                            os.system(f'cp {file} FineBkup/')
                            print(file)

                    prep.match_direct_grism_wcs(direct=direct, grism=grism,
                                                get_fresh_flt=False,
                                                xyscale=trans[j, :])


def make_reference_wcs(info, files=None, output='mosaic_wcs-ref.fits', filters=['G800L', 'G102', 'G141','GR150C', 'GR150R'], pad_reference=90, pixel_scale=None, get_hdu=True):
    """
    Make a reference image WCS based on the grism exposures

    Parameters
    ----------
    info : `~astropy.table.Table`
        Exposure information table with columns 'FILE' and 'FILTER'.

    output : str, None
        Filename for output wcs reference image.

    filters : list or None
        List of filters to consider for the output mosaic.  If None, then
        use all exposures in the `info` list.

    pad_reference : float
        Image padding, in `~astropy.units.arcsec`.

    pixel_scale : None or float
        Pixel scale in in `~astropy.units.arcsec`.  If None, then the script
        computes automatically

    get_hdu : bool
        If True, then generate an `~astropy.io.fits.ImageHDU` object and
        save to a file if `output` is defined.  If False, return just the
        computed `~astropy.wcs.WCS`.

    Returns
    -------
    `~astropy.io.fits.ImageHDU` or `~astropy.wcs.WCS`, see `get_hdu`.


    """
    if filters is not None:
        use = utils.column_values_in_list(info['FILTER'], filters)
        if use.sum() == 0:
            # All files
            files = info['FILE']
        else:
            files = info['FILE'][use]

    else:
        files = info['FILE']

    # Just ACS, pixel scale 0.03
    if pixel_scale is None:
        # Auto determine pixel size, 0.03" pixels if only ACS, otherwise 0.06
        any_grism = utils.column_values_in_list(info['FILTER'],
                                                  ['G800L', 'G102', 'G141', 'GR150C', 'GR150R'])
        acs_grism = (info['FILTER'] == 'G800L')
        only_acs = list(np.unique(info['INSTRUME'])) == ['ACS']
        
        if ((acs_grism.sum() == any_grism.sum()) & (any_grism.sum() > 0)) | (only_acs):
            pixel_scale = 0.03
        else:
            pixel_scale = 0.06

    ref_hdu = utils.make_maximal_wcs(files, pixel_scale=pixel_scale, 
                                     get_hdu=get_hdu, pad=pad_reference, 
                                     verbose=True)

    if get_hdu:
        ref_hdu.data = ref_hdu.data.astype(np.int16)

        if output is not None:
            ref_hdu.writeto(output, overwrite=True, output_verify='fix')

        return ref_hdu
    else:
        return ref_hdu[1]


def drizzle_overlaps(field_root, isJWST=False, filters=['F098M', 'F105W', 'F110W', 'F115W', 'F125W', 'F140W', 'F150W', 'F160W', 'F200W'], ref_image=None, ref_wcs=None, bits=None, pixfrac=0.75, scale=0.06, make_combined=False, drizzle_filters=True, skysub=False, skymethod='localmin', match_str=[], context=False, pad_reference=60, min_nexp=2, static=True, skip_products=[], include_saturated=False, multi_driz_cr=False, filter_driz_cr=False, **kwargs):
    """
    Drizzle filter groups based on precomputed image associations
    """

    import numpy as np
    import glob

    try:
        from .. import prep, utils
    except:
        from grizli import prep

    ##############
    # Redrizzle

    #visits, all_groups, info = np.load('{0}_visits.npy'.format(field_root),
    #                                   allow_pickle=True)
    visits, all_groups, info = load_visit_info(field_root, verbose=False)

    failed_list = glob.glob('*failed')

    #overlaps = np.load('{0}_overlaps.npy'.format(field_root))[0]
    #keep = []

    if make_combined:
        if isinstance(make_combined, str):
            label = make_combined
        else:
            label = 'ir'
    else:
        label = 'ir'

    wfc3ir = {'product': '{0}-{1}'.format(field_root, label), 'files': []}

    if ref_image is not None:
        wfc3ir['reference'] = ref_image

    if ref_wcs is not None:
        wfc3ir['reference_wcs'] = ref_wcs

    filter_groups = {}

    for visit in visits:
        print(visit)
        # Visit failed for some reason
        if (visit['product']+'.wcs_failed' in failed_list) | (visit['product']+'.failed' in failed_list) | (visit['product'] in skip_products):
            print('visit failed')
            continue

        # Too few exposures (i.e., one with unreliable CR flags)
        if len(visit['files']) < min_nexp:
            print('visit hs too few exposures')
            continue

        # Not one of the desired filters
        filt = visit['product'].split('-')[-1]

        if filt.upper() not in filters:
            print('filt.upper not in filters')
            continue

        # Are all of the exposures in ./?
        has_exposures = True
        for file in visit['files']:
            has_exposures &= os.path.exists('../Prep/'+file)

        if not has_exposures:
            print('Visit {0} missing exposures, skip'.format(visit['product']))
            continue

        # IS UVIS?
        if visit['files'][0].startswith('i') & ('_flc' in visit['files'][0]):
            filt += 'u'
            is_uvis = True
        else:
            is_uvis = False

        if len(match_str) > 0:
            has_match = False
            for m in match_str:
                has_match |= m in visit['product']

            if not has_match:
                continue

        if filt not in filter_groups:
            print('filter not in filter groups')
            filter_groups[filt] = {'product': '{0}-{1}'.format(field_root, filt), 'files': [], 'reference': ref_image, 'reference_wcs': ref_wcs}

        filter_groups[filt]['files'].extend(visit['files'])

        # Add polygon
        if 'footprints' in visit:
            for fp in visit['footprints']:
                if 'footprint' in filter_groups[filt]:
                    fpun = filter_groups[filt]['footprint'].union(fp)
                    filter_groups[filt]['footprint'] = fpun
                else:
                    filter_groups[filt]['footprint'] = fp.buffer(0)

        if (filt.upper() in filters) | (is_uvis & (filt.upper()[:-1] in filters)):
            wfc3ir['files'].extend(visit['files'])
            if 'footprint' in filter_groups[filt]:
                fp_i = filter_groups[filt]['footprint']
                if 'footprint' in wfc3ir:
                    wfc3ir['footprint'] = wfc3ir['footprint'].union(fp_i)
                else:
                    wfc3ir['footprint'] = fp_i.buffer(0)

    if len(filter_groups) == 0:
        print('No filters found ({0})'.format(filters))
        return None

    keep = [filter_groups[k] for k in filter_groups]

    if (ref_image is None) & (ref_wcs is None):
        print('\nCompute mosaic WCS: {0}_wcs-ref.fits\n'.format(field_root))

        ref_hdu = utils.make_maximal_wcs(wfc3ir['files'], pixel_scale=scale, get_hdu=True, pad=pad_reference, verbose=True)

        ref_hdu.writeto('{0}_wcs-ref.fits'.format(field_root), overwrite=True,
                        output_verify='fix')

        wfc3ir['reference'] = '{0}_wcs-ref.fits'.format(field_root)
        for i in range(len(keep)):
            keep[i]['reference'] = '{0}_wcs-ref.fits'.format(field_root)

    if ref_wcs is not None:
        pass

    #
    if make_combined:

        # Figure out if we have more than one instrument
        inst_keys = np.unique([os.path.basename(file)[0] for file in wfc3ir['files']])

        prep.drizzle_overlaps([wfc3ir], parse_visits=False, 
                              pixfrac=pixfrac, scale=scale, skysub=False,
                              bits=bits, isJWST=isJWST, final_wcs=True, final_rot=0,
                              final_outnx=None, final_outny=None,
                              final_ra=None, final_dec=None,
                              final_wht_type='IVM', final_wt_scl='exptime',
                              check_overlaps=False, context=context,
                              static=(static & (len(inst_keys) == 1)),
                              include_saturated=include_saturated,
                              run_driz_cr=multi_driz_cr, **kwargs)

        # np.save('{0}.npy'.format(wfc3ir['product']), [wfc3ir])
        wout = visit_dict_to_strings(wfc3ir)
        with open('{0}.yaml'.format(wfc3ir['product']), 'w') as fp:
            yaml.dump([wout], stream=fp, Dumper=yaml.Dumper)

    if drizzle_filters:
        print('Drizzle mosaics in filters: {0}'.format(filter_groups.keys()))
        prep.drizzle_overlaps(keep, parse_visits=False,
                              pixfrac=pixfrac, scale=scale, skysub=skysub,
                              skymethod=skymethod, bits=bits, isJWST=isJWST, final_wcs=True,
                              final_rot=0, final_outnx=None, final_outny=None,
                              final_ra=None, final_dec=None,
                              final_wht_type='IVM', final_wt_scl='exptime',
                              check_overlaps=False, context=context,
                              static=static,
                              include_saturated=include_saturated,
                              run_driz_cr=filter_driz_cr, **kwargs)


FILTER_COMBINATIONS = {'ir': IR_M_FILTERS+IR_W_FILTERS,
                       'opt': OPT_M_FILTERS+OPT_W_FILTERS}


def make_filter_combinations(root, weight_fnu=True, filter_combinations=FILTER_COMBINATIONS, min_count=1):
    """
    Combine ir/opt mosaics manually scaling a specific zeropoint
    """

    # Output normalization os F814W/F140W
    ref_h = {}
    ref_h['opt'] = {'INSTRUME': 'ACS', 'DETECTOR': 'WFC',
                    'PHOTFLAM': 7.0178627203125e-20,
                    'PHOTBW': 653.24393453125, 'PHOTZPT': -21.1,
                    'PHOTMODE': 'ACS WFC1 F814W MJD#56438.5725',
                    'PHOTPLAM': 8045.415190625002,
                    'FILTER1': 'CLEAR1L', 'FILTER2': 'F814W'}

    ref_h['ir'] = {'INSTRUME': 'WFC3', 'DETECTOR': 'IR',
                   'PHOTFNU': 9.5291135e-08,
                   'PHOTFLAM': 1.4737148e-20,
                   'PHOTBW': 1132.39, 'PHOTZPT': -21.1,
                   'PHOTMODE': 'WFC3 IR F140W',
                   'PHOTPLAM': 13922.907, 'FILTER': 'F140W'}

    ####
    count = {}
    num = {}
    den = {}
    for f in filter_combinations:
        num[f] = None
        den[f] = None
        count[f] = 0

    output_sci = {}
    head = {}

    sci_files = glob.glob('{0}-f*sci.fits*'.format(root))
    for sci_file in sci_files:
        filt_i = sci_file.split('_dr')[0].split('-')[-1]
        filt_ix = sci_file.split('_dr')[0].split('-')[-1]

        # UVIS
        if filt_i.startswith('f') & filt_i.endswith('u'):
            filt_i = filt_i[:-1]

        band = None
        for f in filter_combinations:
            if filt_i.upper() in filter_combinations[f]:
                band = f
                break

        if band is None:
            continue

        # Which reference parameters to use?
        if filt_i.upper() in OPT_W_FILTERS + OPT_M_FILTERS:
            ref_h_i = ref_h['opt']
        else:
            ref_h_i = ref_h['ir']

        print(sci_file, filt_i, band)
        output_sci[band] = sci_file.replace(filt_ix, band)

        im_i = pyfits.open(sci_file)
        wht_i = pyfits.open(sci_file.replace('_sci', '_wht'))
        photflam = im_i[0].header['PHOTFLAM']
        ref_photflam = ref_h_i['PHOTFLAM']

        photplam = im_i[0].header['PHOTPLAM']
        ref_photplam = ref_h_i['PHOTPLAM']

        head[band] = im_i[0].header.copy()
        for k in ref_h_i:
            head[band][k] = ref_h_i[k]

        if num[band] is None:
            num[band] = im_i[0].data*0
            den[band] = num[band]*0

        scl = photflam/ref_photflam
        if weight_fnu:
            scl_weight = photplam**2/ref_photplam**2
        else:
            scl_weight = 1.

        den_i = wht_i[0].data/scl**2*scl_weight
        num[band] += im_i[0].data*scl*den_i
        den[band] += den_i
        count[band] += 1

    # Done, make outputs
    for band in filter_combinations:
        if (num[band] is not None) & (count[band] >= min_count):
            sci = num[band]/den[band]
            wht = den[band]

            mask = (~np.isfinite(sci)) | (den == 0)
            sci[mask] = 0
            wht[mask] = 0

            print('Write {0}'.format(output_sci[band]))

            pyfits.PrimaryHDU(data=sci, header=head[band]).writeto(output_sci[band], overwrite=True, output_verify='fix')
            pyfits.PrimaryHDU(data=wht, header=head[band]).writeto(output_sci[band].replace('_sci', '_wht'), overwrite=True, output_verify='fix')


def make_combined_mosaics(root, fix_stars=False, mask_spikes=False, isJWST = False, skip_single_optical_visits=True, mosaic_args=args['mosaic_args'], mosaic_driz_cr_type=0, mosaic_drizzle_args=args['mosaic_drizzle_args'], **kwargs):
    """
    Drizzle combined mosaics

    mosaic_driz_cr_type : int
        (mosaic_driz_cr_type & 1) : flag CRs on all IR combined
        (mosaic_driz_cr_type & 2) : flag CRs on IR filter combinations
        (mosaic_driz_cr_type & 4) : flag CRs on all OPT combined
        (mosaic_driz_cr_type & 8) : flag CRs on OPT filter combinations
    """

    # if False:
    #     # j = 125+110w
    #     auto_script.field_rgb('j013804m2156', HOME_PATH=None, show_ir=True, filters=['f160w','j','f105w'], xsize=16, rgb_scl=[1, 0.85, 1], rgb_min=-0.003)

    #visits_file = '{0}_visits.npy'.format(root)
    #visits, groups, info = np.load(visits_file, allow_pickle=True)
    visits, groups, info = load_visit_info(root, verbose=False)

    # Mosaic WCS
    wcs_ref_file = '{0}_wcs-ref.fits'.format(root)
    if not os.path.exists(wcs_ref_file):
        make_reference_wcs(info, output=wcs_ref_file, get_hdu=True,
                           **mosaic_args['wcs_params'])

    mosaic_pixfrac = mosaic_args['mosaic_pixfrac']
    combine_all_filters = mosaic_args['combine_all_filters']

    # # Combine all available filters?
    # if combine_all_filters:
    #     all_filters = mosaic_args['ir_filters'] + mosaic_args['optical_filters']
    #     auto_script.drizzle_overlaps(root,
    #                              filters=all_filters,
    #                              min_nexp=1, pixfrac=mosaic_pixfrac,
    #                              make_combined=True,
    #                              ref_image=wcs_ref_file,
    #                              drizzle_filters=False)

    # IR filters
    # if 'fix_stars' in visit_prep_args:
    #     fix_stars = visit_prep_args['fix_stars']
    # else:
    #     fix_stars = False

    drizzle_overlaps(root, filters=mosaic_args['ir_filters'], min_nexp=1,
                     pixfrac=mosaic_pixfrac,
                     make_combined=False,
                     ref_image=wcs_ref_file, include_saturated=fix_stars,
                     multi_driz_cr=(mosaic_driz_cr_type & 1) > 0,
                     filter_driz_cr=(mosaic_driz_cr_type & 2) > 0, isJWST=isJWST, 
                     **mosaic_drizzle_args)

    make_filter_combinations(root, weight_fnu=True, min_count=1,
                        filter_combinations={'ir': IR_M_FILTERS+IR_W_FILTERS})

    # Mask diffraction spikes
    ir_mosaics = glob.glob('{0}-f*drz_sci.fits'.format(root))
    if (len(ir_mosaics) > 0) & (mask_spikes):
        cat = prep.make_SEP_catalog('{0}-ir'.format(root), threshold=4,
                                    save_fits=False,
                                    column_case=str.lower)

        selection = (cat['mag_auto'] < 18) & (cat['flux_radius'] < 4.5)
        selection |= (cat['mag_auto'] < 15.2) & (cat['flux_radius'] < 20)

        # Bright GAIA stars to catch things with bad photometry
        if True:
            print('## Include GAIA stars in spike mask')

            ra_center = np.median(cat['ra'])
            dec_center = np.median(cat['dec'])
            rad_arcmin = np.sqrt((cat['ra']-ra_center)**2*np.cos(cat['dec']/180*np.pi)**2+(cat['dec']-dec_center)**2)*60

            try:
                gaia_tmp = prep.get_gaia_DR2_catalog(ra_center, dec_center,
                               radius=rad_arcmin.max()*1.1, use_mirror=False)
                idx, dr = utils.GTable(gaia_tmp).match_to_catalog_sky(cat)

                gaia_match = (dr.value < 0.5)
                gaia_match &= (gaia_tmp['phot_g_mean_mag'][idx] < 20)
                gaia_match &= (cat['mag_auto'] < 17.5)

                selection |= gaia_match

            except:
                print('## Include GAIA stars in spike mask - failed')
                pass

        # Note: very bright stars could still be saturated and the spikes
        # might not be big enough given their catalog mag

        msg = '\n### mask_spikes: {0} stars\n\n'.format(selection.sum())
        utils.log_comment(utils.LOGFILE, msg, show_date=True,
                          verbose=True)

        if selection.sum() > 0:
            for visit in visits:
                filt = visit['product'].split('-')[-1]
                if filt[:2] in ['f0', 'f1']:
                    mask_IR_psf_spikes(visit=visit, selection=selection,
                                       cat=cat, minR=8, dy=5)

            # Remake mosaics
            drizzle_overlaps(root, filters=mosaic_args['ir_filters'],
                             min_nexp=1,
                             pixfrac=mosaic_pixfrac,
                             make_combined=False,
                             ref_image=wcs_ref_file,
                             include_saturated=fix_stars, 
                             **mosaic_drizzle_args)

            make_filter_combinations(root, weight_fnu=True, min_count=1,
                        filter_combinations={'ir': IR_M_FILTERS+IR_W_FILTERS})

    # More IR filter combinations for mosaics
    if False:
        extra_combinations = {'h': ['F140W', 'F160W'],
                              'yj': ['F098M', 'F105W', 'F110W', 'F125W']}

        make_filter_combinations(root, weight_fnu=True, min_count=2,
                            filter_combinations=extra_combinations)

    # Optical filters
    mosaics = glob.glob('{0}-ir_dr?_sci.fits'.format(root))

    if (mosaic_args['half_optical_pixscale']):  # & (len(mosaics) > 0):
        # Drizzle optical images to half the pixel scale determined for
        # the IR mosaics.  The optical mosaics can be 2x2 block averaged
        # to match the IR images.

        ref = pyfits.open('{0}_wcs-ref.fits'.format(root))
        try:
            h = ref[1].header.copy()
            _ = h['CRPIX1']
        except:
            h = ref[0].header.copy()

        for k in ['NAXIS1', 'NAXIS2', 'CRPIX1', 'CRPIX2']:
            h[k] *= 2

        h['CRPIX1'] -= 0.5
        h['CRPIX2'] -= 0.5

        for k in ['CD1_1', 'CD2_2']:
            h[k] /= 2

        wcs_ref_optical = '{0}-opt_wcs-ref.fits'.format(root)
        data = np.zeros((h['NAXIS2'], h['NAXIS1']), dtype=np.int16)
        pyfits.writeto(wcs_ref_optical, header=h, data=data, overwrite=True)
    else:
        wcs_ref_optical = wcs_ref_file

    if len(mosaics) == 0:
        # Call a single combined mosaic "ir" for detection catalogs, etc.
        make_combined_label = 'ir'
    else:
        # Make a separate optical combined image
        make_combined_label = 'opt'

    drizzle_overlaps(root, filters=mosaic_args['optical_filters'],
        pixfrac=mosaic_pixfrac, make_combined=False,
        ref_image=wcs_ref_optical,
        min_nexp=1+skip_single_optical_visits*1,
        multi_driz_cr=(mosaic_driz_cr_type & 4) > 0,
        filter_driz_cr=(mosaic_driz_cr_type & 8) > 0,
        **mosaic_drizzle_args)

    make_filter_combinations(root, weight_fnu=True, min_count=1,
        filter_combinations={make_combined_label: OPT_M_FILTERS+OPT_W_FILTERS})

    # Fill IR filter mosaics with scaled combined data so they can be used
    # as grism reference
    fill_mosaics = mosaic_args['fill_mosaics']
    if fill_mosaics:
        if fill_mosaics == 'grism':
            # Only fill mosaics if grism filters exist
            has_grism = utils.column_string_operation(info['FILTER'],
                                     ['G141', 'G102', 'G800L', 'GR150C', 'GR150R'],
                                     'count', 'or').sum() > 0
            if has_grism:
                fill_filter_mosaics(root)
        else:
            fill_filter_mosaics(root)

    # Remove the WCS reference files
    for file in [wcs_ref_optical, wcs_ref_file]:
        if os.path.exists(file):
            os.remove(file)


def make_mosaic_footprints(field_root):
    """
    Make region files where wht images nonzero
    """
    import matplotlib.pyplot as plt
    
    files = glob.glob('{0}-f*dr?_wht.fits'.format(field_root))
    files.sort()

    fp = open('{0}_mosaic.reg'.format(field_root), 'w')
    fp.write('fk5\n')
    fp.close()

    for weight_image in files:
        filt = weight_image.split('_dr')[0].split('-')[-1]

        wave = filt[1:4]
        if wave[0] in '01':
            w = float(wave)*10
        else:
            w = float(wave)

        wint = np.clip(np.interp(np.log10(w/800), [-0.3, 0.3], [0, 1]), 0, 1)

        print(filt, w, wint)

        clr = utils.RGBtoHex(plt.cm.Spectral_r(wint))
        #plt.scatter([0],[0], color=clr, label=filt)

        reg = prep.drizzle_footprint(weight_image, shrink=10, ext=0, outfile=None, label=filt) + ' color={0}\n'.format(clr)

        fp = open('{0}_mosaic.reg'.format(field_root), 'a')
        fp.write(reg)
        fp.close()


def fill_filter_mosaics(field_root):
    """
    Fill field mosaics with the average value taken from other filters so that all images have the same coverage

    Parameters
    ----------
    field_root : str

    """
    import glob
    import os
    import scipy.ndimage as nd

    import astropy.io.fits as pyfits

    mosaic_files = glob.glob('{0}-ir_dr?_sci.fits'.format(field_root))
    mosaic_files += glob.glob('{0}-opt_dr?_sci.fits'.format(field_root))

    if len(mosaic_files) == 0:
        return False

    ir = pyfits.open(mosaic_files[0])

    filter_files = glob.glob('{0}-f[01]*sci.fits'.format(field_root))
    # If not IR filters, try optical
    if len(filter_files) == 0:
        filter_files = glob.glob('{0}-f[5-8]*sci.fits'.format(field_root))

    for file in filter_files:
        print(file)
        sci = pyfits.open(file, mode='update')
        wht = pyfits.open(file.replace('sci', 'wht'))
        mask = wht[0].data == 0
        scale = ir[0].header['PHOTFLAM']/sci[0].header['PHOTFLAM']
        sci[0].data[mask] = ir[0].data[mask]*scale
        sci.flush()

    # Fill empty parts of IR mosaic with optical if both available
    if len(mosaic_files) == 2:
        print('Fill -ir- mosaic with -opt-')
        ir_sci = pyfits.open(mosaic_files[0], mode='update')
        ir_wht = pyfits.open(mosaic_files[0].replace('sci', 'wht'),
                             mode='update')

        opt_sci = pyfits.open(mosaic_files[1])
        opt_wht = pyfits.open(mosaic_files[1].replace('sci', 'wht'))
        opt_sci_data = opt_sci[0].data
        opt_wht_data = opt_wht[0].data

        if opt_sci_data.shape[0] == 2*ir_wht[0].data.shape[0]:
            # Half pixel scale
            kern = np.ones((2, 2))
            num = nd.convolve(opt_sci_data*opt_wht_data, kern)[::2, ::2]
            den = nd.convolve(opt_wht_data, kern)[::2, ::2]
            opt_sci_data = num/den
            opt_sci_data[den <= 0] = 0
            opt_wht_data = den

        mask = ir_wht[0].data == 0
        scale = opt_sci[0].header['PHOTFLAM']/ir_sci[0].header['PHOTFLAM']
        ir_sci[0].data[mask] = opt_sci_data[mask]*scale
        ir_wht[0].data[mask] = opt_wht_data[mask]/scale**2

        ir_sci.flush()
        ir_wht.flush()

    return True

######################
# Objective function for catalog shifts


def _objfun_align(p0, tab, ref_tab, ref_err, shift_only, ret):
    #from grizli.utils import transform_wcs
    from scipy.special import huber
    from scipy.stats import t as student
    from scipy.stats import norm

    import numpy as np
    import matplotlib.pyplot as plt

    from ..utils import transform_wcs

    N = len(tab)

    trans = np.reshape(p0, (N, -1))  # /10.
    #trans[0,:] = [0,0,0,1]
    sh = trans.shape
    if sh[1] == 2:
        # Shift only
        pscl = np.array([10., 10.])
        trans = np.hstack([trans/pscl, np.zeros((N, 1)), np.ones((N, 1))])
    elif sh[1] == 3:
        # Shift + rot
        pscl = np.array([10., 10., 100.])
        trans = np.hstack([trans/pscl, np.ones((N, 1))])
    elif sh[1] == 4:
        # Shift + rot + scale
        pscl = np.array([10., 10., 100., 100])
        trans = trans/pscl

    print(trans)

    #N = trans.shape[0]
    trans_wcs = {}
    trans_rd = {}
    for ix, i in enumerate(tab):
        if (ref_err > 0.1) & (ix == 0):
            trans_wcs[i] = transform_wcs(tab[i]['wcs'], translation=[0, 0], rotation=0., scale=1.)
            trans_rd[i] = trans_wcs[i].all_pix2world(tab[i]['xy'], 1)
        else:
            trans_wcs[i] = transform_wcs(tab[i]['wcs'], translation=list(trans[ix, :2]), rotation=trans[ix, 2]/180*np.pi, scale=trans[ix, 3])
            trans_rd[i] = trans_wcs[i].all_pix2world(tab[i]['xy'], 1)

    # Cosine declination factor
    cosd = np.cos(np.median(trans_rd[i][:, 1]/180*np.pi))

    if ret == 'field':
        for ix, i in enumerate(tab):
            print(tab[i]['wcs'])
            plt.scatter(trans_rd[i][:, 0], trans_rd[i][:, 1], alpha=0.8, marker='x')
            continue
            for m in tab[i]['match_idx']:
                ix, jx = tab[i]['match_idx'][m]
                if m < 0:
                    continue
                else:
                    # continue
                    dx_i = (trans_rd[i][ix, 0] - trans_rd[m][jx, 0])*3600.*cosd
                    dy_i = (trans_rd[i][ix, 1] - trans_rd[m][jx, 1])*3600.
                    for j in range(len(ix)):
                        if j == 0:
                            p = plt.plot(trans_rd[i][j, 0]+np.array([0, dx_i[j]/60.]), trans_rd[i][j, 1]+np.array([0, dy_i[j]/60.]), alpha=0.8)
                            c = p[0].get_color()
                        else:
                            p = plt.plot(trans_rd[i][j, 0]+np.array([0, dx_i[j]/60.]), trans_rd[i][j, 1]+np.array([0, dy_i[j]/60.]), alpha=0.8, color=c)

        return True

    trans_wcs = {}
    trans_rd = {}
    for ix, i in enumerate(tab):
        trans_wcs[i] = transform_wcs(tab[i]['wcs'],
                                     translation=list(trans[ix, :2]),
                                     rotation=trans[ix, 2]/180*np.pi,
                                     scale=trans[ix, 3])
        trans_rd[i] = trans_wcs[i].all_pix2world(tab[i]['xy'], 1)

    dx, dy = [], []
    for i in tab:
        mcount = 0
        for m in tab[i]['match_idx']:
            ix, jx = tab[i]['match_idx'][m]
            if m < 0:
                continue
            else:
                # continue
                dx_i = (trans_rd[i][ix, 0] - trans_rd[m][jx, 0])*3600.*cosd
                dy_i = (trans_rd[i][ix, 1] - trans_rd[m][jx, 1])*3600.
                mcount += len(dx_i)
                dx.append(dx_i/0.01)
                dy.append(dy_i/0.01)

                if ret == 'plot':
                    plt.gca().scatter(dx_i, dy_i, marker='.', alpha=0.1)

        # Reference sources
        if -1 in tab[i]['match_idx']:
            m = -1
            ix, jx = tab[i]['match_idx'][m]

            dx_i = (trans_rd[i][ix, 0] - tab[i]['ref_tab']['ra'][jx])*3600.*cosd
            dy_i = (trans_rd[i][ix, 1] - tab[i]['ref_tab']['dec'][jx])*3600.
            rcount = len(dx_i)
            mcount = np.maximum(mcount, 1)
            rcount = np.maximum(rcount, 1)
            dx.append(dx_i/(ref_err/np.clip(mcount/rcount, 1, 1000)))
            dy.append(dy_i/(ref_err/np.clip(mcount/rcount, 1, 1000)))

            if ret.startswith('plotx') & (ref_err < 0.1):
                plt.gca().scatter(dx_i, dy_i, marker='+', color='k', alpha=0.3, zorder=1000)

    # Residuals
    dr = np.sqrt(np.hstack(dx)**2+np.hstack(dy)**2)

    if ret == 'huber':  # Minimize Huber loss function
        loss = huber(1, dr).sum()*2
        return loss
    elif ret == 'student':  # student-t log prob (maximize)
        df = 2.5  # more power in wings than normal
        lnp = student.logpdf(dr, df, loc=0, scale=1).sum()
        return lnp
    else:  # Normal log prob (maximize)
        lnp = norm.logpdf(dr, loc=0, scale=1).sum()
        return lnp


def get_rgb_filters(filter_list, force_ir=False, pure_sort=False):
    """
    Compute which filters to use to make an RGB cutout

    Parameters
    ----------
    filter_list : list
        All available filters

    force_ir : bool
        Only use IR filters.

    pure_sort : bool
        Don't use preference for red filters, just use order they appear

    Returns
    -------
    rgb_filt : [r, g, b]
        List of filters to use
    """
    from collections import OrderedDict

    # Sort by wavelength
    for_sort = OrderedDict()
    use_filters = []
    ir_filters = []

    # Preferred combinations
    filter_list_lower = [f.lower() for f in filter_list]
    rpref = ['h', 'f160w', 'f140w']
    gpref = ['j', 'yj', 'f125w', 'f110w', 'f105w', 'f098m']
    bpref = ['opt', 'visr', 'visb', 'f814w', 'f814wu', 'f606w', 'f606wu' 'f775w', 'f850lp', 'f435w']
    pref_list = [None, None, None]
    has_pref = 0
    for i, pref in enumerate([rpref, gpref, bpref]):
        for f in pref:
            if f in filter_list_lower:
                pref_list[i] = f
                has_pref += 1
                break

    if has_pref == 3:
        print('Use preferred r/g/b combination: {0}'.format(pref_list))
        return pref_list

    for f in filter_list:
        if f == 'ir':
            continue
        elif f == 'opt':
            continue

        if f == 'uv':
            val = 'f0300'
        elif f == 'visb':
            val = 'f0435'
        elif f == 'visr':
            val = 'f0814'
        elif f == 'y':
            val = 'f1000'
        elif f == 'yj':
            val = 'f1100'
        elif f == 'j':
            val = 'f1250'
        elif f == 'h':
            val = 'f1500'
        elif f[1] in '01':
            val = f[:4]+'0'
        else:
            val = 'f0'+f[1:4]

        # Red filters (>6000)
        if val > 'f07':
            if (val >= 'v09') & (force_ir):
                ir_filters.append(f)

        use_filters.append(f)
        for_sort[f] = val

    pop_indices = []

    joined = {'uv': '23', 'visb': '45', 'visr': '678',
               'y': ['f098m', 'f105w'],
               'j': ['f110w', 'f125w'],
               'h': ['f140w', 'f160w']}

    for j in joined:
        if j in use_filters:
            indices = []
            for f in use_filters:
                if f in joined:
                    continue

                if j in 'yjh':
                    if f in joined[j]:
                        indices.append(use_filters.index(f))
                else:
                    if f[1] in joined[j]:
                        indices.append(use_filters.index(f))

            if len(indices) == len(use_filters)-1:
                # All filters are in a given group so pop the group
                pop_indices.append(use_filters.index(j))
            else:
                pop_indices.extend(indices)

    pop_indices.sort()
    for i in pop_indices[::-1]:
        filt_i = use_filters.pop(i)
        for_sort.pop(filt_i)

    # Only one filter
    if len(use_filters) == 1:
        f = use_filters[0]
        return [f, f, f]

    if len(filter_list) == 1:
        f = filter_list[0]
        return [f, f, f]

    if (len(use_filters) == 0) & (len(filter_list) > 0):
        so = np.argsort(filter_list)
        f = filter_list[so[-1]]
        return [f, f, f]

    # Preference for red filters
    if (len(ir_filters) >= 3) & (not pure_sort):
        use_filters = ir_filters
        for k in list(for_sort.keys()):
            if k not in ir_filters:
                p = for_sort.pop(k)

    so = np.argsort(list(for_sort.values()))
    waves = np.cast[float]([for_sort[f][1:] for f in for_sort])

    # Reddest
    rfilt = use_filters[so[-1]]

    # Bluest
    bfilt = use_filters[so[0]]

    if len(use_filters) == 2:
        return [rfilt, 'sum', bfilt]
    elif len(use_filters) == 3:
        gfilt = use_filters[so[1]]
        return [rfilt, gfilt, bfilt]
    else:
        # Closest to average wavelength
        mean = np.mean([waves.max(), waves.min()])
        ix_g = np.argmin(np.abs(waves-mean))
        gfilt = use_filters[ix_g]
        return [rfilt, gfilt, bfilt]

TICKPARAMS = dict(axis='both', colors='w', which='both')

def field_rgb(root='j010514+021532', xsize=6, output_dpi=None, HOME_PATH='./', show_ir=True, pl=1, pf=1, scl=1, scale_ab=None, rgb_scl=[1, 1, 1], ds9=None, force_ir=False, filters=None, add_labels=True, output_format='jpg', rgb_min=-0.01, xyslice=None, pure_sort=False, verbose=True, force_rgb=None, suffix='.field', mask_empty=False, tick_interval=60, timestamp=False, mw_ebv=0, use_background=False, tickparams=TICKPARAMS, fill_black=False, ref_spectrum=None, gzext='', full_dimensions=False, invert=False, get_rgb_array=False, get_images=False):
    """
    RGB image of the field mosaics
    """

    import matplotlib.pyplot as plt
    from matplotlib.ticker import MultipleLocator

    #import montage_wrapper
    from astropy.visualization import make_lupton_rgb

    try:
        from .. import utils
    except:
        from grizli import utils

    if HOME_PATH is not None:
        phot_file = '{0}/{1}/Prep/{1}_phot.fits'.format(HOME_PATH, root)
        if not os.path.exists(phot_file):
            print('Photometry file {0} not found.'.format(phot_file))
            return False

        phot = utils.GTable.gread(phot_file)
        sci_files = glob.glob('{0}/{1}/Prep/{1}-[ofuvyjh]*sci.fits{2}'.format(HOME_PATH, root, gzext))

        PATH_TO = '{0}/{1}/Prep'.format(HOME_PATH, root)
    else:
        PATH_TO = './'
        sci_files = glob.glob('./{1}-[fuvyjho]*sci.fits{2}'.format(PATH_TO, root, gzext))

    print('PATH: {0}, files:{1}'.format(PATH_TO, sci_files))

    if filters is None:
        filters = [file.split('_')[-3].split('-')[-1] for file in sci_files]
        if show_ir:
            filters += ['ir']

    #mag_auto = 23.9-2.5*np.log10(phot['flux_auto'])

    ims = {}
    for f in filters:
        try:
            img = glob.glob('{0}/{1}-{2}_dr?_sci.fits{3}'.format(PATH_TO, root, f, gzext))[0]
        except:
            print('Failed: {0}/{1}-{2}_dr?_sci.fits{3}'.format(PATH_TO, root, f, gzext))

        try:
            ims[f] = pyfits.open(img)
            if 'IMGMED' in ims[f][0].header:
                imgmed = ims[f][0].header['IMGMED']
                ims[f][0].data -= imgmed
            else:
                imgmed = 0
                
            bkg_file = img.split('_dr')[0]+'_bkg.fits'
            if use_background & os.path.exists(bkg_file):
                print('Subtract background: '+bkg_file)
                bkg = pyfits.open(bkg_file)
                ims[f][0].data -= bkg[0].data - imgmed
                
        except:
            continue

    filters = list(ims.keys())

    wcs = pywcs.WCS(ims[filters[-1]][0].header)
    pscale = utils.get_wcs_pscale(wcs)
    minor = MultipleLocator(tick_interval/pscale)

    if force_rgb is None:
        rf, gf, bf = get_rgb_filters(filters, force_ir=force_ir, pure_sort=pure_sort)
    else:
        rf, gf, bf = force_rgb

    logstr = '# field_rgb {0}: r {1} / g {2} / b {3}'.format(root, rf, gf, bf)
    utils.log_comment(utils.LOGFILE, logstr, verbose=verbose)

    #pf = 1
    #pl = 1

    if scale_ab is not None:
        zp_r = utils.calc_header_zeropoint(ims[rf], ext=0)
        scl = 10**(-0.4*(zp_r-5-scale_ab))

    scl *= (0.06/pscale)**2

    if mw_ebv > 0:
        MW_F99 = utils.MW_F99(mw_ebv*utils.MW_RV, r_v=utils.MW_RV)
    else:
        MW_F99 = None

    rimg = ims[rf][0].data * (ims[rf][0].header['PHOTFLAM']/5.e-20)**pf * (ims[rf][0].header['PHOTPLAM']/1.e4)**pl*scl*rgb_scl[0]

    if MW_F99 is not None:
        rmw = 10**(0.4*(MW_F99(np.array([ims[rf][0].header['PHOTPLAM']]))))[0]
        print('MW_EBV={0:.3f}, {1}: {2:.2f}'.format(mw_ebv, rf, rmw))
        rimg *= rmw

    if bf == 'sum':
        bimg = rimg
    elif bf == rf:
        bimg = rimg
    else:
        bimg = ims[bf][0].data * (ims[bf][0].header['PHOTFLAM']/5.e-20)**pf * (ims[bf][0].header['PHOTPLAM']/1.e4)**pl*scl*rgb_scl[2]
        if MW_F99 is not None:
            bmw = 10**(0.4*(MW_F99(np.array([ims[bf][0].header['PHOTPLAM']]))))[0]
            print('MW_EBV={0:.3f}, {1}: {2:.2f}'.format(mw_ebv, bf, bmw))
            bimg *= bmw
    
    # Double-acs
    if bimg.shape != rimg.shape:
        import scipy.ndimage as nd
        kern = np.ones((2, 2))
        bimg = nd.convolve(bimg, kern)[::2, ::2]

    if gf == 'sum':
        gimg = (rimg+bimg)/2.
    elif gf == rf:
        gimg = rimg
    elif gf == bf:
        gimg = bimg
    else:
        gscl = (ims[gf][0].header['PHOTFLAM']/5.e-20)**pf
        gscl *= (ims[gf][0].header['PHOTPLAM']/1.e4)**pl
                    
        gimg = ims[gf][0].data * gscl * scl * rgb_scl[1]  # * 1.5
        if MW_F99 is not None:
            gmw = 10**(0.4*(MW_F99(np.array([ims[gf][0].header['PHOTPLAM']]))))[0]
            print('MW_EBV={0:.3f}, {1}: {2:.2f}'.format(mw_ebv, gf, gmw))
            gimg *= gmw
    
    rmsk = rimg == 0
    gmsk = gimg == 0
    bmsk = bimg == 0
    
    if gimg.shape != rimg.shape:
        import scipy.ndimage as nd
        kern = np.ones((2, 2))
        gimg = nd.convolve(gimg, kern)[::2, ::2]
        gmsk = gmsk[::2,::2]
        
    # Scale by reference synphot spectrum
    if ref_spectrum is not None:
        import pysynphot as S
        try:
            _obsm = [utils.get_filter_obsmode(filter=_f) for _f in [rf, gf, bf]]
            _bp = [S.ObsBandpass(_m) for _m in _obsm]
            _bpf = [ref_spectrum.integrate_filter(_b)/_b.pivot()**2 for _b in _bp]
            gimg *= _bpf[0]/_bpf[1]
            bimg *= _bpf[0]/_bpf[2]
            print('ref_spectrum supplied: {0}*{1:.2f} {2}*{3:.2f}'.format(gf, _bpf[0]/_bpf[1], bf, _bpf[0]/_bpf[2]))
        except:
            pass
            
    if mask_empty:
        mask = rmsk | gmsk | bmsk
        print('Mask empty pixels in any channel: {0}'.format(mask.sum()))

        rimg[mask] = 0
        gimg[mask] = 0
        bimg[mask] = 0

    if ds9:

        ds9.set('rgb')
        ds9.set('rgb channel red')
        wcs_header = utils.to_header(pywcs.WCS(ims[rf][0].header))
        ds9.view(rimg, header=wcs_header)
        ds9.set_defaults()
        ds9.set('cmap value 9.75 0.8455')

        ds9.set('rgb channel green')
        ds9.view(gimg, wcs_header)
        ds9.set_defaults()
        ds9.set('cmap value 9.75 0.8455')

        ds9.set('rgb channel blue')
        ds9.view(bimg, wcs_header)
        ds9.set_defaults()
        ds9.set('cmap value 9.75 0.8455')

        ds9.set('rgb channel red')
        ds9.set('rgb lock colorbar')

        return False

    xsl = ysl = None

    if show_ir & (not full_dimensions):
        # Show only area where IR is available
        yp, xp = np.indices(ims[rf][0].data.shape)
        wht = pyfits.open(ims[rf].filename().replace('_sci', '_wht'))
        mask = wht[0].data > 0
        xsl = slice(xp[mask].min(), xp[mask].max())
        ysl = slice(yp[mask].min(), yp[mask].max())

        rimg = rimg[ysl, xsl]
        bimg = bimg[ysl, xsl]
        gimg = gimg[ysl, xsl]
        
        if fill_black:
            rmsk = rmsk[ysl, xsl]
            gmsk = gmsk[ysl, xsl]
            bmsk = bmsk[ysl, xsl]
        
    else:
        if xyslice is not None:
            xsl, ysl = xyslice
            rimg = rimg[ysl, xsl]
            bimg = bimg[ysl, xsl]
            gimg = gimg[ysl, xsl]

            if fill_black:
                rmsk = rmsk[ysl, xsl]
                gmsk = gmsk[ysl, xsl]
                bmsk = bmsk[ysl, xsl]
    
    if get_images:
        return (rimg, gimg, bimg), (rf, gf, bf)
                    
    image = make_lupton_rgb(rimg, gimg, bimg, stretch=0.1, minimum=rgb_min)
    if invert:
        image = 255-image
        
    if fill_black:
        image[rmsk,0] = 0
        image[gmsk,1] = 0
        image[bmsk,2] = 0
        
    if get_rgb_array:
        return image
    
    sh = image.shape
    ny, nx, _ = sh
            
    if full_dimensions:
        dpi = int(nx/xsize)
        xsize = nx/dpi
        #print('xsize: ', xsize, ny, nx, dpi)
        
    elif (output_dpi is not None):
        xsize = nx/output_dpi

    dim = [xsize, xsize/nx*ny]

    fig, ax = plt.subplots(1,1,figsize=dim)

    ax.imshow(image, origin='lower', extent=(-nx/2, nx/2, -ny/2, ny/2))

    ax.set_xticklabels([])
    ax.set_yticklabels([])

    ax.xaxis.set_major_locator(minor)
    ax.yaxis.set_major_locator(minor)

    #ax.tick_params(axis='x', colors='w', which='both')
    #ax.tick_params(axis='y', colors='w', which='both')
    if tickparams:
        ax.tick_params(**tickparams)

    if add_labels:
        ax.text(0.03, 0.97, root, bbox=dict(facecolor='w', alpha=0.8), size=10, ha='left', va='top', transform=ax.transAxes)

        ax.text(0.06+0.08*2, 0.02, rf, color='r', bbox=dict(facecolor='w', alpha=1), size=8, ha='center', va='bottom', transform=ax.transAxes)
        ax.text(0.06+0.08, 0.02, gf, color='g', bbox=dict(facecolor='w', alpha=1), size=8, ha='center', va='bottom', transform=ax.transAxes)
        ax.text(0.06, 0.02, bf, color='b', bbox=dict(facecolor='w', alpha=1), size=8, ha='center', va='bottom', transform=ax.transAxes)
    
    if timestamp:
        fig.text(0.97, 0.03, time.ctime(), ha='right', va='bottom', fontsize=5, transform=fig.transFigure, color='w')

    if full_dimensions:
        ax.axis('off')
        fig.tight_layout(pad=0)
        dpi = int(nx/xsize/full_dimensions)
        fig.savefig('{0}{1}.{2}'.format(root, suffix, output_format), dpi=dpi)
    else:
        fig.tight_layout(pad=0.1)
        fig.savefig('{0}{1}.{2}'.format(root, suffix, output_format))
    
    return xsl, ysl, (rf, gf, bf), fig

#########


THUMB_RGB_PARAMS = {'xsize': 4,
                    'output_dpi': None,
                    'rgb_min': -0.01,
                    'add_labels': False,
                    'output_format': 'png',
                    'show_ir': False,
                    'scl': 2,
                    'suffix': '.rgb',
                    'mask_empty': False,
                    'tick_interval': 1,
                    'pl': 1,  # 1 for f_lambda, 2 for f_nu
                    }

DRIZZLER_ARGS = {'aws_bucket': False,
                 'scale_ab': 21.5,
                 'subtract_median': False,
                 'theta': 0.,
                 'pixscale': 0.1,
                 'pixfrac': 0.33,
                 'kernel': 'square',
                 'half_optical_pixscale': True,
                 'filters': ['f160w', 'f814w', 'f140w', 'f125w', 'f105w',
                            'f110w', 'f098m', 'f850lp', 'f775w', 'f606w',
                            'f475w', 'f555w', 'f600lp', 'f390w', 'f350lp'],
                 'size': 3,
                 'thumb_height': 1.5,
                 'rgb_params': THUMB_RGB_PARAMS,
                 'remove': False,
                 'include_ir_psf': True,
                 'combine_similar_filters': False,
                 'single_output': True}


def make_rgb_thumbnails(root='j140814+565638', ids=None, maglim=21,
                        drizzler_args=DRIZZLER_ARGS, use_line_wcs=False,
                        remove_fits=False, skip=True, min_filters=2,
                        auto_size=False, size_limits=[4, 15], mag=None,
                        make_segmentation_figure=True):
    """
    Make RGB thumbnails in working directory
    """
    import matplotlib.pyplot as plt
    import astropy.wcs as pywcs
    from grizli.aws import aws_drizzler

    phot_cat = glob.glob('../Prep/{0}_phot.fits'.format(root))[0]
    cat = utils.read_catalog(phot_cat)

    if make_segmentation_figure:
        plt.ioff()

        seg_files = glob.glob('../*/{0}*seg.fits*'.format(root))
        if len(seg_files) == 0:
            make_segmentation_figure = False
        else:
            seg = pyfits.open(seg_files[0])
            seg_data = seg[0].data
            seg_wcs = pywcs.WCS(seg[0].header)

            # Randomize seg to get dispersion between neighboring objects
            np.random.seed(hash(root) % (10 ** 8))
            rnd_ids = np.append([0], np.argsort(np.random.rand(len(cat)))+1)
            #rnd_seg = rnd_ids[seg[0].data]
            #phot_xy = seg_wcs.all_world2pix(cat['ra'], cat['dec'], 0)

    # Count filters
    num_filters = 0
    for k in cat.meta:
        if k.startswith('F') & k.endswith('uJy2dn'):
            num_filters += 1

    if min_filters > num_filters:
        print('# make_rgb_thumbnails: only {0} filters found'.format(num_filters))
        return False

    if mag is None:
        auto_mag = 23.9-2.5*np.log10(cat['flux_auto']*cat['tot_corr'])
        # More like surface brightness
        try:
            mag = 23.9-2.5*np.log10(cat['flux_aper_2'])
            mag[~np.isfinite(mag)] = auto_mag[~np.isfinite(mag)]
        except:
            mag = auto_mag

    pixel_scale = cat.meta['ASEC_0']/cat.meta['APER_0']
    sx = (cat['xmax']-cat['xmin'])*pixel_scale
    sy = (cat['ymax']-cat['ymin'])*pixel_scale

    #lim_mag  = 23.9-2.5*np.log10(200*np.percentile(cat['fluxerr_aper_4'], 50))
    #print('limiting mag: ', lim_mag)
    lim_mag = 22.8

    extracted_ids = False

    if ids is None:
        ids = cat['id'][mag < maglim]

    elif ids == 'extracted':
        extracted_ids = True
        # Make thumbnails for extracted objects
        beams_files = glob.glob('../Extractions/*beams.fits')
        if len(beams_files) == 0:
            return False

        beams_files.sort()
        ids = [int(os.path.basename(file).split('_')[-1].split('.beams')[0]) for file in beams_files]

    for id_column in ['id', 'number']:
        if id_column in cat.colnames:
            break

    args = drizzler_args.copy()

    N = len(ids)
    for i, id in enumerate(ids):
        ix = cat[id_column] == id
        label = '{0}_{1:05d}'.format(root, id)

        thumb_files = glob.glob('../*/{0}.thumb.png'.format(label))
        if (skip) & (len(thumb_files) > 0):
            print('\n##\n## RGB thumbnail {0}  ({1}/{2})\n##'.format(label, i+1, N))
            continue

        args['scale_ab'] = np.clip(mag[ix][0]-1, 17, lim_mag)

        # Use drizzled line image for WCS?
        if use_line_wcs:
            line_file = glob.glob('../Extractions/{0}.full.fits'.format(label))

            # Reset
            if 'wcs' in args:
                args.pop('wcs')

            for k in ['pixfrac', 'kernel']:
                if k in drizzler_args:
                    args[k] = drizzler_args[k]

            # Find line extrension
            msg = '\n# Use WCS from {0}[{1},{2}] (pixfrac={3:.2f}, kernel={4})'
            if len(line_file) > 0:
                full = pyfits.open(line_file[0])
                for ext in full:
                    if 'EXTNAME' in ext.header:
                        if ext.header['EXTNAME'] == 'LINE':
                            try:
                                wcs = pywcs.WCS(ext.header)
                                args['wcs'] = wcs
                                args['pixfrac'] = ext.header['PIXFRAC']
                                args['kernel'] = ext.header['DRIZKRNL']

                                print(msg.format(line_file[0],
                                      ext.header['EXTNAME'],
                                      ext.header['EXTVER'], args['pixfrac'],
                                      args['kernel']))
                            except:
                                pass

                            break

        if (auto_size) & ('wcs' not in args):
            s_i = np.maximum(sx[ix][0], sy[ix][0])
            args['size'] = np.ceil(np.clip(s_i,
                                           size_limits[0], size_limits[1]))

            print('\n##\n## RGB thumbnail {0} *size={3}* ({1}/{2})\n##'.format(label, i+1, N, args['size']))
        else:
            print('\n##\n## RGB thumbnail {0}  ({1}/{2})\n##'.format(label, i+1, N))

        aws_drizzler.drizzle_images(label=label,
                         ra=cat['ra'][ix][0], dec=cat['dec'][ix][0],
                         master='local', single_output=True,
                         make_segmentation_figure=False, **args)

        files = glob.glob('{0}.thumb.fits'.format(label))
        blot_seg = None
        if (make_segmentation_figure) & (len(files) > 0):
            th = pyfits.open(files[0], mode='update')
            th_wcs = pywcs.WCS(th[0].header)
            blot_seg = utils.blot_nearest_exact(seg_data, seg_wcs, th_wcs,
                                       stepsize=-1, scale_by_pixel_area=False)

            rnd_seg = rnd_ids[np.cast[int](blot_seg)]*1.
            th_ids = np.unique(blot_seg)

            sh = th[0].data.shape
            yp, xp = np.indices(sh)

            thumb_height = 2.
            fig = plt.figure(figsize=[thumb_height*sh[1]/sh[0], thumb_height])
            ax = fig.add_subplot(111)
            rnd_seg[rnd_seg == 0] = np.nan

            ax.imshow(rnd_seg, aspect='equal', cmap='terrain_r',
                      vmin=-0.05*len(cat), vmax=1.05*len(cat))
            ax.set_xticklabels([])
            ax.set_yticklabels([])

            ix = utils.column_values_in_list(cat['number'], th_ids)
            xc, yc = th_wcs.all_world2pix(cat['ra'][ix], cat['dec'][ix], 0)
            xc = np.clip(xc, 0.09*sh[1], 0.91*sh[1])
            yc = np.clip(yc, 0.08*sh[0], 0.92*sh[0])

            for th_id, x_i, y_i in zip(cat['number'][ix], xc, yc):
                if th_id == 0:
                    continue

                ax.text(x_i, y_i, '{0:.0f}'.format(th_id), ha='center', va='center', fontsize=8,  color='w')
                ax.text(x_i, y_i, '{0:.0f}'.format(th_id), ha='center', va='center', fontsize=8,  color='k', alpha=0.95)

            ax.set_xlim(0, sh[1]-1)
            ax.set_ylim(0, sh[0]-1)
            ax.set_axis_off()

            fig.tight_layout(pad=0.01)
            fig.savefig('{0}.seg.png'.format(label))
            plt.close(fig)

            # Append to thumbs file
            seg_hdu = pyfits.ImageHDU(data=np.cast[int](blot_seg), name='SEG')
            th.append(seg_hdu)
            th.writeto('{0}.thumb.fits'.format(label), overwrite=True,
                         output_verify='fix')
            th.close()

        if remove_fits > 0:
            files = glob.glob('{0}*_dr[cz]*fits'.format(label))
            for file in files:
                os.remove(file)


def field_psf(root='j020924-044344', PREP_PATH='../Prep', RAW_PATH='../RAW', EXTRACT_PATH='../Extractions', factors=[1, 2, 4], get_drizzle_scale=True, subsample=256, size=6, get_line_maps=False, raise_fault=False, verbose=True, psf_filters=['F098M', 'F110W', 'F105W', 'F125W', 'F140W', 'F160W'], skip=False, make_fits=True, **kwargs):
    """
    Generate PSFs for the available filters in a given field
    """
    import os
    import glob

    import astropy.wcs as pywcs
    import astropy.io.fits as pyfits

    try:
        from .. import utils
        from ..galfit import psf as gpsf
    except:
        from grizli import utils
        from grizli.galfit import psf as gpsf

    os.chdir(PREP_PATH)

    drz_str = '{0}-ir_dr?_sci.fits'.format(root)
    drz_file = glob.glob(drz_str)
    if len(drz_file) == 0:
        err = f'Reference file {drz_str} not found.'
        if raise_fault:
            raise FileNotFoundError(err)
        else:
            print(err)
            return False
    else:
        drz_file = drz_file[0]

    scale = []
    pixfrac = []
    kernel = []
    labels = []

    # For the line maps
    if get_line_maps:
        args_file = os.path.join(EXTRACT_PATH, f'{root}_fit_args.npy')
        if not os.path.exists(args_file):
            err = 'fit_args.npy not found.'
            if raise_fault:
                raise FileNotFoundError(err)
            else:
                print(err)
                return False

        default = DITHERED_PLINE

        # Parameters of the line maps
        args = np.load(args_file, allow_pickle=True)[0]

        # Line images
        pline = args['pline']
        for factor in factors:
            if 'pixscale' in pline:
                scale.append(pline['pixscale']/factor)
            else:
                scale.append(default['pixscale']/factor)

            if 'pixfrac' in pline:
                pixfrac.append(pline['pixfrac'])
            else:
                pixfrac.append(default['pixfrac'])

            if 'kernel' in pline:
                kernel.append(pline['kernel'])
            else:
                kernel.append(default['kernel'])

            labels.append('LINE{0}'.format(factor))

    # Mosaic
    im = pyfits.open(drz_file)
    drz_wcs = pywcs.WCS(im[0].header)
    pscale = utils.get_wcs_pscale(drz_wcs)
    sh = im[0].data.shape

    if get_drizzle_scale:
        #rounded = int(np.round(im[0].header['D001SCAL']*1000))/1000.
        rounded = int(np.round(pscale*1000))/1000.
        if 'D001KERN' in im[0].header:
            kern = im[0].header['D001KERN']
            pixf = im[0].header['D001PIXF']
        else:
            kern = im[0].header['KERNEL']
            pixf = im[0].header['PIXFRAC']
            
        for factor in factors:
            scale.append(rounded/factor)
            labels.append('DRIZ{0}'.format(factor))
            kernel.append(kern)
            pixfrac.append(pixf)

    # FITS info
    #visits_file = '{0}_visits.npy'.format(root)
    visits_file = find_visit_file(root=root)
    if visits_file is None:
        parse_visits(field_root=root, RAW_PATH=RAW_PATH)
    
    visits, groups, info = load_visit_info(root, verbose=False)
    #visits, groups, info = np.load(visits_file, allow_pickle=True)

    # Append "U" to UVIS filters in info
    if 'DETECTOR' in info.colnames:
        uvis = np.where(info['DETECTOR'] == 'UVIS')[0]
        filters = [f for f in info['FILTER']]
        for i in uvis:
            filters[i] += 'U'

        info['FILTER'] = filters

    # Average PSF
    xp, yp = np.meshgrid(np.arange(0, sh[1], subsample), 
                         np.arange(0, sh[0], subsample))
    ra, dec = drz_wcs.all_pix2world(xp, yp, 0)

    # Ref images
    files = glob.glob('{0}-f[0-9]*sci.fits'.format(root))

    if verbose:
        print(' ')

    hdus = []

    for file in files:
        filter = file.split(root+'-')[1].split('_')[0]
        if filter.upper() not in psf_filters:
            continue

        if (os.path.exists('{0}-{1}_psf.fits'.format(root, filter))) & skip:
            continue

        flt_files = list(info['FILE'][info['FILTER'] == filter.upper()])
        if len(flt_files) == 0:
            # Try to use HDRTAB in drizzled image
            flt_files = None
            driz_image = file
        else:
            driz_image = drz_file

        driz_hdu = pyfits.open(file)
        GP = gpsf.DrizzlePSF(flt_files=flt_files, info=None,
                             driz_image=driz_image)

        hdu = pyfits.HDUList([pyfits.PrimaryHDU()])
        hdu[0].header['ROOT'] = root

        for scl, pf, kern_i, label in zip(scale, pixfrac, kernel, labels):
            ix = 0
            psf_f = None

            if pf == 0:
                kern = 'point'
            else:
                kern = kern_i

            logstr = '# psf {0} {5:6} / {1:.3f}" / pixf: {2} / {3:8} / {4}'
            logstr = logstr.format(root, scl, pf, kern, filter, label)
            utils.log_comment(utils.LOGFILE, logstr, verbose=verbose)

            for ri, di in zip(ra.flatten(), dec.flatten()):
                slice_h, wcs_slice = utils.make_wcsheader(ra=ri, dec=di, 
                                              size=size, pixscale=scl, 
                                              get_hdu=False, theta=0)
                
                # Filters with extended profiles
                irext = ['F098M', 'F110W', 'F105W', 'F125W', 'F140W', 'F160W']
                get_extended = filter.upper() in irext
                try:
                    psf_i = GP.get_psf(ra=ri, dec=di, filter=filter.upper(),
                                       pixfrac=pf, kernel=kern, verbose=False,
                                       wcs_slice=wcs_slice,
                                       get_extended=get_extended,
                                       get_weight=True)
                except:
                    continue

                msk_i = (psf_i[1].data != 0)
                msk_i &= np.isfinite(psf_i[1].data)
                if msk_i.sum() == 0:
                    continue

                if ix == 0:
                    # Initialize
                    msk_f = msk_i*1
                    psf_f = psf_i
                    psf_f[1].data[msk_f == 0] = 0
                    ix += 1
                else:
                    # Add to existing
                    msk_f += msk_i*1
                    psf_f[1].data[msk_i > 0] += psf_i[1].data[msk_i > 0]
                    ix += 1

            if psf_f is None:
                msg = 'PSF for {0} (filter={1}) is empty'
                print(msg.format(file, filter))
                continue

            # Average
            psf_f[1].data /= np.maximum(msk_f, 1)

            psf_f[1].header['FILTER'] = filter, 'Filter'
            psf_f[1].header['PSCALE'] = scl, 'Pixel scale, arcsec'
            psf_f[1].header['PIXFRAC'] = pf, 'Pixfrac'
            psf_f[1].header['KERNEL'] = kern, 'Kernel'
            psf_f[1].header['EXTNAME'] = 'PSF'
            psf_f[1].header['EXTVER'] = label

            hdu.append(psf_f[1])

        if make_fits:
            psf_file = '{0}-{1}_psf.fits'.format(root, filter)
            hdu.writeto(psf_file, overwrite=True)

        hdus.append(hdu)

    return hdus


def make_report(root, gzipped_links=True, xsize=18, output_dpi=None, make_rgb=True, mw_ebv=0):
    """
    Make HTML report of the imaging and grism data products
    """
    import glob
    import matplotlib.pyplot as plt
    import astropy.time

    now = astropy.time.Time.now().iso

    plt.ioff()

    os.chdir('../Prep/')

    bfilters = glob.glob('{0}-f[2-8]*sci.fits'.format(root))
    bfilters.sort()

    rfilters = glob.glob('{0}-f[01]*sci.fits'.format(root))
    rfilters.sort()
    filters = [f.split('-')[-1].split('_dr')[0] for f in bfilters + rfilters]

    if len(filters) == 0:
        has_mosaics = False
        #visits, groups, info = np.load('{0}_visits.npy'.format(root),
        #                               allow_pickle=True)
        visits, groups, info = load_visit_info(root, verbose=False)
        
        filters = np.unique([v['product'].split('-')[-1] for v in visits])
    else:
        has_mosaics = True

    if make_rgb & has_mosaics:
        field_rgb(root, HOME_PATH=None, xsize=xsize, output_dpi=output_dpi, ds9=None, scl=2, suffix='.rgb', timestamp=True, mw_ebv=mw_ebv)
        for filter in filters:
            field_rgb(root, HOME_PATH=None, xsize=18, ds9=None, scl=2, force_rgb=[filter, 'sum', 'sum'], suffix='.'+filter, timestamp=True)
    
    ##
    ## Mosaic table
    ##
    rows = []
    line = 'grep -e " 0 " -e "radec" *{0}*wcs.log > /tmp/{1}.log'
    for filter in filters:
        os.system(line.format(filter.strip('u'), root))
        wcs_files = glob.glob('*{0}*wcs.log'.format(filter))

        wcs = '<pre>'+''.join(open('/tmp/{0}.log'.format(root)).readlines())+'</pre>'
        for file in wcs_files:
            png_url = '<a href={1}>{0}</a>'.format(file, file.replace('.log', '.png').replace('+', '%2B'))
            wcs = wcs.replace(file, png_url)

        try:
            im = pyfits.open(glob.glob('{0}-{1}*sci.fits'.format(root, filter))[0])
            h = im[0].header

            url = '<a href="./{0}">sci</a>'.format(im.filename())
            url += '  '+url.replace('_sci', '_wht').replace('>sci', '>wht')

            if gzipped_links:
                url = url.replace('.fits', '.fits.gz')

            psf_file = '{0}-{1}_psf.fits'.format(root, filter)
            if os.path.exists(psf_file):
                url += ' '+'<a href="./{0}">psf</a>'.format(psf_file)

            row = [filter, url, '{0} {1}'.format(h['NAXIS1'], h['NAXIS2']), '{0:.5f} {1:.5f}'.format(h['CRVAL1'], h['CRVAL2']), h['EXPTIME'], h['NDRIZIM'], wcs, '<a href={0}.{1}.jpg><img src={0}.{1}.jpg height=200px></a>'.format(root, filter)]
        except:
            row = [filter, '--', '--', '--', 0., 0, wcs, '--']

        rows.append(row)
        
    tab = utils.GTable(rows=rows, names=['filter', 'FITS', 'naxis', 'crval', 'exptime', 'ndrizim', 'wcs_log', 'img'], dtype=[str, str, str, str,  float, int, str, str])
    tab['exptime'].format = '.1f'

    tab.write_sortable_html('{0}.summary.html'.format(root), replace_braces=True, localhost=False, max_lines=500, table_id=None, table_class='display compact', css=None, filter_columns=[], buttons=['csv'], toggle=False, use_json=False)

    ## Grism figures
    column_files = glob.glob('*column.png')
    if len(column_files) > 0:
        column_files.sort()
        column_url = '<div>' + ' '.join(['<a href="./{0}"><img src="./{0}" height=100px title="{1}"></a>'.format(f.replace('+', '%2B'), f) for f in column_files]) + '</div>'
    else:
        column_url = ''

    grism_files = glob.glob('../Extractions/*grism*fits*')
    if len(grism_files) > 0:
        grism_files.sort()
        grism_pngs = glob.glob('../Extractions/*grism*png')
        if len(grism_pngs) > 0:
            grism_pngs.sort()
            grism_url = '<div>' + ' '.join(['<a href="./{0}"><img src="./{0}" width=400px title="{1}"></a>'.format(f.replace('+', '%2B'), f) for f in grism_pngs]) + '</div>\n'

        else:
            grism_url = ''

        grism_url += '<pre>'
        grism_url += '\n'.join(['<a href="./{0}">{1}</a>'.format(f.replace('+', '%2B'), f) for f in grism_files])
        grism_url += '\n <a href=../Extractions/{0}-fit.html> {0}-fit.html </a>'.format(root)
        grism_url += '\n <a href="../Extractions/{0}_zhist.png"><img src="../Extractions/{0}_zhist.png" width=400px title="{0}_zhist.png"> </a>'.format(root)
        grism_url += '\n</pre>'
        if gzipped_links:
            grism_url = grism_url.replace('.fits', '.fits.gz')

    else:
        grism_url = ''

    try:
        catalog = glob.glob('{0}-*.cat.fits'.format(root))[0]
    except:
        catalog = 'xxx'

    catroot = catalog.split('.cat.fits')[0]

    root_files = glob.glob('{0}-[ioyh]*fits*'.format(root))
    root_files.sort()

    if gzipped_links:
        gzext = '.gz'
    else:
        gzext = ''

    root_urls = '\n    '.join(['<a href={0}{1}>{0}{1}</a>'.format(f, gzext) for f in root_files])

    body = """

    <h4>{root} </h4>

    {now}<br>

    <a href={root}.exposures.html>Exposure report</a>
    / <a href={root}_expflag.txt>{root}_expflag.txt</a>
    / <a href={root}.auto_script.log.txt>{root}.auto_script.log.txt</a>
    / <a href={root}.auto_script.yml>{root}.auto_script.yml</a>

    <pre>
    {root_urls}
    <a href="{root}_visits.yaml">{root}_visits.yaml</a>
    </pre>

    {column}
    {grism}

    <a href="./{root}.rgb.jpg"><img src="./{root}.rgb.jpg" height=300px></a>
    <a href="https://s3.amazonaws.com/grizli-v1/Master/{root}_footprint.png"><img src="https://s3.amazonaws.com/grizli-v1/Master/{root}_footprint.png" height=300px></a>
    <a href="./{root}_fine.png"><img src="./{root}_fine.png" height=200px></a>
    <br>

    """.format(root=root, column=column_url, grism=grism_url, gz='.gz'*(gzipped_links), now=now, catroot=catroot, root_urls=root_urls)

    lines = open('{0}.summary.html'.format(root)).readlines()
    for i in range(len(lines)):
        if '<body>' in lines[i]:
            break

    lines.insert(i+1, body)
    fp = open('{0}.summary.html'.format(root), 'w')
    fp.writelines(lines)
    fp.close()


def exposure_report(root, log=True):
    """
    Save exposure info to webpage & json file
    """

    if log:
        frame = inspect.currentframe()
        utils.log_function_arguments(utils.LOGFILE, frame,
                                     'auto_script.exposure_report')

    from collections import OrderedDict
    import json

    # Exposures
    #visits, all_groups, info = np.load('{0}_visits.npy'.format(root),
    #                                   allow_pickle=True)
    visits, all_groups, info = load_visit_info(root, verbose=False)

    tab = utils.GTable(info)
    tab.add_index('FILE')

    visit_product = ['']*len(info)
    ramp = ['']*len(info)
    trails = ['']*len(info)
    persnpix = [-1]*len(info)

    tab['complete'] = False

    flt_dict = OrderedDict()

    for visit in visits:
        failed = len(glob.glob('{0}*fail*'.format(visit['product']))) > 0

        for file in visit['files']:

            ix = tab.loc_indices[file]

            if os.path.exists(file):
                fobj = pyfits.open(file)
                fd = utils.flt_to_dict(fobj)
                fd['complete'] = not failed
                flt_dict[file] = fd
                flt_dict['visit'] = visit['product']

                if 'PERSNPIX' in fobj[0].header:
                    persnpix[ix] = fobj[0].header['PERSNPIX']

            visit_product[ix] = visit['product']
            tab['complete'][ix] = not failed

            base = file.split('_')[0]
            ramp_file = '../RAW/{0}_ramp.png'.format(base)

            has_mask = glob.glob('{0}*mask.reg'.format(base))
            if has_mask:
                extra = ' style="border:5px solid red;"'
            else:
                extra = ''

            if os.path.exists(ramp_file):
                ramp[ix] = '<a href="{0}"><img src="{0}" height=180 {1}></a>'.format(ramp_file, extra)

            trails_file = '../RAW/{0}_trails.png'.format(base)
            if os.path.exists(trails_file):
                trails[ix] = '<a href="{0}"><img src="{0}" height=180 {1}></a>'.format(trails_file, extra)

    tab['persnpix'] = persnpix

    tab['product'] = visit_product
    tab['ramp'] = ramp
    tab['trails'] = trails

    tab['EXPSTART'].format = '.3f'
    tab['EXPTIME'].format = '.1f'
    tab['PA_V3'].format = '.1f'

    tab['RA_TARG'].format = '.6f'
    tab['DEC_TARG'].format = '.6f'

    # Turn fileinto a URL
    file_urls = ['<a href="./{0}">{0}</a>'.format(f) for f in tab['FILE']]
    tab['FLT'] = file_urls

    cols = ['FLT']+tab.colnames[1:-1]

    fp = open('{0}_exposures.json'.format(root), 'w')
    json.dump(flt_dict, fp)
    fp.close()

    tab[cols].write_sortable_html('{0}.exposures.html'.format(root), replace_braces=True, localhost=False, max_lines=1e5, table_id=None, table_class='display compact', css=None, filter_columns=[], buttons=['csv'], toggle=True, use_json=False)<|MERGE_RESOLUTION|>--- conflicted
+++ resolved
@@ -1397,17 +1397,10 @@
                       'files': files, 'footprint': fp}
 
             visits.append(direct)
-<<<<<<< HEAD
-        
-        all_groups = utils.parse_grism_associations(visits, info, isJWST=isJWST)
-        np.save('{0}_visits.npy'.format(field_root), 
-                [visits, all_groups, info])
-=======
-
-        all_groups = utils.parse_grism_associations(visits, info)
+
+        all_groups = utils.parse_grism_associations(visits, info, isJWST-isJWST)
 
         write_visit_info(visits, all_groups, info, root=field_root, path='./')
->>>>>>> 40d0b3e7
                 
         return visits, all_groups, info
 
