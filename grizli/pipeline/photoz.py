--- conflicted
+++ resolved
@@ -196,9 +196,6 @@
     zpfile = None
     load_products = False
 
-<<<<<<< HEAD
-    eazy.symlink_eazy_inputs() #path='/usr/local/share/python/eazy-py/eazy-photoz', path_is_env=False)
-=======
     if (not os.path.exists('FILTER.RES.latest') or 
         not os.path.exists('templates')):
         try:
@@ -209,7 +206,6 @@
 The filter file `FILTER.RES.latest` and `templates` directory were not
 found in the working directory and the automatic command to retrieve them 
 failed: 
->>>>>>> 08ddd459
     
     >>> import eazy; eazy.symlink_eazy_inputs(path=None)  
 
