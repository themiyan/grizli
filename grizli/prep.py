--- conflicted
+++ resolved
@@ -5337,16 +5337,11 @@
     #################
 
     # Copy FLT files from ../RAW
-<<<<<<< HEAD
     isACS = '_flc' in direct['files'][0]  # Also UVIS
     isWFPC2 = '_c0' in direct['files'][0]
         
     NGROUPS = 1000
-=======
-    isACS = "_flc" in direct["files"][0]  # Also UVIS
-    isWFPC2 = "_c0" in direct["files"][0]
-
->>>>>>> 507265fa
+
     if not skip_direct:
         for file in direct["files"]:
             crclean = isACS & (len(direct["files"]) == 1)
@@ -5364,15 +5359,12 @@
             if isJWST:
                 isACS = isWFPC2 = False
                 _ = jwst_utils.set_jwst_to_hst_keywords(file, reset=False)
-<<<<<<< HEAD
+
                 # Check if few NGROUPS
                 with pyfits.open(file) as im:
                     if "NGROUPS" in im[0].header:
                         NGROUPS = np.minimum(NGROUPS, im[0].header["NGROUPS"])
             
-=======
-
->>>>>>> 507265fa
             if not isJWST:
                 try:
                     updatewcs.updatewcs(file, verbose=False, use_db=False)
@@ -5442,7 +5434,6 @@
         driz_cr_snr = "8.0 5.0"
         driz_cr_scale = "2.5 0.7"
     else:
-<<<<<<< HEAD
         bits = 576+256
         driz_cr_snr = '8.0 5.0'
         driz_cr_scale = '2.5 0.7'
@@ -5466,26 +5457,7 @@
     
     if 'driz_cr_grow' in drizzle_params:
         driz_cr_grow = drizzle_params.pop('driz_cr_grow')
-=======
-        bits = 576 + 256
-        driz_cr_snr = "8.0 5.0"
-        driz_cr_scale = "2.5 0.7"
-
-    if "driz_cr_scale" in drizzle_params:
-        driz_cr_scale = drizzle_params["driz_cr_scale"]
-        drizzle_params.pop("driz_cr_scale")
-
-    if "driz_cr_snr" in drizzle_params:
-        driz_cr_snr = drizzle_params["driz_cr_snr"]
-        drizzle_params.pop("driz_cr_snr")
-
-    if "bits" in drizzle_params:
-        bits = drizzle_params["bits"]
-        drizzle_params.pop("bits")
-
-    if "driz_cr_grow" in drizzle_params:
-        driz_cr_grow = drizzle_params.pop("driz_cr_grow")
->>>>>>> 507265fa
+
     else:
         driz_cr_grow = 1
 
