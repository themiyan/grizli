"""
Align direct images & make mosaics
"""
from codecs import ignore_errors
import os
import inspect

from collections import OrderedDict
import glob
import traceback

import numpy as np
import matplotlib.pyplot as plt

# conda install shapely
# from shapely.geometry.polygon import Polygon

import astropy.io.fits as pyfits
import astropy.wcs as pywcs
import astropy.units as u
import astropy.coordinates as coord
from astropy.table import Table

from . import jwst_utils
import jwst
from jwst.pipeline import Detector1Pipeline

from . import utils
from . import model
from . import GRIZLI_PATH

# Catalog table tools now put elsewhere
from .catalog import *

def check_status():
    """Make sure all files and modules are in place and print some information if they're not
    """
    for ref_dir in ['iref']:
        if not os.getenv(ref_dir):
            print("""
No ${0} set!  Make a directory and point to it in ~/.bashrc or ~/.cshrc.
For example,

  $ mkdir $GRIZLI/{0}
  $ export {0}="$GRIZLI/{0}/" # put this in ~/.bashrc
""".format(ref_dir))
        else:
            # WFC3
            if not os.getenv('iref').endswith('/'):
                print("Warning: $iref should end with a '/' character [{0}]".format(os.getenv('iref')))

            test_file = 'iref$uc72113oi_pfl.fits'.replace('iref$', os.getenv('iref'))
            if not os.path.exists(test_file):
                print("""
        HST calibrations not found in $iref [{0}]

        To fetch them, run

           >>> import grizli.utils
           >>> grizli.utils.fetch_default_calibs()

        """.format(os.getenv('iref')))


# check_status()


def fresh_flt_file(file, preserve_dq=False, path='../RAW/', verbose=True, extra_badpix=True, apply_grism_skysub=True, crclean=False, mask_regions=True):
    """Copy "fresh" unmodified version of a data file from some central location

    Parameters
    ----------
    file : str
        Filename
        
    preserve_dq : bool
        Preserve DQ arrays of files if they exist in './'

    path : str
        Path where to find the "fresh" files

    verbose : bool
        Print information about what's being done

    extra_badpix : bool
        Apply extra bad pixel mask.  Currently this is hard-coded to look for
        a file ``badpix_spars200_Nov9.fits`` in the directory specified by
        the ``$iref`` environment variable.  The file can be downloaded from

        https://github.com/gbrammer/wfc3/tree/master/data

    apply_grism_skysub : bool
        xx nothing now xxx

    crclean : bool
        Run LACosmicx on the exposure

    mask_regions : bool
        Apply exposure region mask (like ``_flt.01.mask.reg``) if it exists.

    Returns
    -------
    Nothing, but copies the file from ``path`` to ``./``.

    """
    import shutil

    try:
        import lacosmicx
        has_lacosmicx = True
        if crclean:
            print('Warning (fresh_flt_file): couldn\'t import lacosmicx')
    except:
        has_lacosmicx = False

    local_file = os.path.basename(file)
    if preserve_dq:
        if os.path.exists(local_file):
            im = pyfits.open(local_file)
            orig_dq = im['DQ'].data
        else:
            orig_dq = None
    else:
        dq = None

    if file == local_file:
        orig_file = pyfits.open(glob.glob(os.path.join(path, file)+'*')[0])
    else:
        orig_file = pyfits.open(file)

    if dq is not None:
        orig_file['DQ'] = dq

    head = orig_file[0].header

    # Divide grism images by imaging flats
    # G102 -> F105W, uc72113oi_pfl.fits
    # G141 -> F140W, uc72113oi_pfl.fits
    flat, extra_msg = 1., ''
    filter = utils.get_hst_filter(head)

    # Copy calibs for ACS/UVIS files
    if '_flc' in file:
        ftpdir = 'https://hst-crds.stsci.edu/unchecked_get/references/hst/'
        calib_types = ['IDCTAB', 'NPOLFILE', 'D2IMFILE']
        if filter == 'G800L':
            calib_types.append('PFLTFILE')

        utils.fetch_hst_calibs(orig_file.filename(), ftpdir=ftpdir,
                               calib_types=calib_types,
                               verbose=False)

    if filter in ['GR150C', 'GR150R']: 
        if (head['FILTER'] == 'GR150C') & (head['PUPIL'] == 'F115W'):        
            flat_file = os.path.join(os.getenv('jref'), 'jwst_niriss_flat_0202.fits')
        if (head['FILTER'] == 'GR150C') & (head['PUPIL'] == 'F150W'):        
            flat_file = os.path.join(os.getenv('jref'), 'jwst_niriss_flat_0187.fits')
        if (head['FILTER'] == 'GR150C') & (head['PUPIL'] == 'F200W'):        
            flat_file = os.path.join(os.getenv('jref'), 'jwst_niriss_flat_0204.fits')
        if (head['FILTER'] == 'GR150R') & (head['PUPIL'] == 'F115W'):        
            flat_file = os.path.join(os.getenv('jref'), 'jwst_niriss_flat_0200.fits')
        if (head['FILTER'] == 'GR150R') & (head['PUPIL'] == 'F150W'):        
            flat_file = os.path.join(os.getenv('jref'), 'jwst_niriss_flat_0188.fits')
        if (head['FILTER'] == 'GR150R') & (head['PUPIL'] == 'F200W'):        
            flat_file = os.path.join(os.getenv('jref'), 'jwst_niriss_flat_0195.fits')

        extra_msg = ' / flat: {0}'.format(flat_file)

        flat_im = pyfits.open(os.path.join(os.getenv('jref'), flat_file))
        flat = flat_im['SCI'].data #[5:-5, 5:-5]
        flat_dq = (flat < 0.2)

        #orig_file['DQ'].data |= 4*flat_dq
        orig_file['SCI'].data = np.divide(orig_file['SCI'].data, flat, where=flat!=0)

    
    if filter in ['G102', 'G141']:
        flat_files = {'G102': 'uc72113oi_pfl.fits',
                      'G141': 'uc721143i_pfl.fits'}

        flat_file = flat_files[filter]
        extra_msg = ' / flat: {0}'.format(flat_file)

        flat_im = pyfits.open(os.path.join(os.getenv('iref'), flat_file))
        flat = flat_im['SCI'].data [5:-5, 5:-5]
        flat_dq = (flat < 0.2)

        # Grism FLT from IR amplifier gain
        pfl_file = orig_file[0].header['PFLTFILE'].replace('iref$',
                                                           os.getenv('iref'))
        grism_pfl = pyfits.open(pfl_file)[1].data[5:-5, 5:-5]

        orig_file['DQ'].data |= 4*flat_dq
        orig_file['SCI'].data *= grism_pfl/flat

        # if apply_grism_skysub:
        #     if 'GSKY001' in orig_file:

    if filter == 'G280':
        # Use F200LP flat
        flat_files = {'G280': 'zcv2053ei_pfl.fits'}  # F200LP
        flat_file = flat_files[filter]
        extra_msg = ' / flat: {0}'.format(flat_file)

        flat_im = pyfits.open(os.path.join(os.getenv('jref'), flat_file))

        for ext in [1, 2]:
            flat = flat_im['SCI', ext].data
            flat_dq = (flat < 0.2)

            orig_file['DQ', ext].data |= 4*flat_dq
            orig_file['SCI', ext].data *= 1./flat

    if filter == 'G800L':
        flat_files = {'G800L': 'n6u12592j_pfl.fits'}  # F814W
        flat_file = flat_files[filter]
        extra_msg = ' / flat: {0}'.format(flat_file)

        flat_im = pyfits.open(os.path.join(os.getenv('jref'), flat_file))
        pfl_file = orig_file[0].header['PFLTFILE'].replace('jref$',
                                                    os.getenv('jref'))
        pfl_im = pyfits.open(pfl_file)
        for ext in [1, 2]:
            flat = flat_im['SCI', ext].data
            flat_dq = (flat < 0.2)

            grism_pfl = pfl_im['SCI', ext].data

            orig_file['DQ', ext].data |= 4*flat_dq
            orig_file['SCI', ext].data *= grism_pfl/flat

        if orig_file[0].header['NPOLFILE'] == 'N/A':
            # Use an F814W file, but this should be updated
            orig_file[0].header['NPOLFILE'] = 'jref$v971826jj_npl.fits'

    if head['INSTRUME'] == 'WFPC2':
        head['DETECTOR'] = 'WFPC2'

    if ((head['INSTRUME'] == 'WFC3') & (head['DETECTOR'] == 'IR')
         & extra_badpix):
        bp = pyfits.open(os.path.join(os.getenv('iref'),
                                      'badpix_spars200_Nov9.fits'))

        if orig_file['DQ'].data.shape == bp[0].data.shape:
            orig_file['DQ'].data |= bp[0].data

        extra_msg += ' / bpix: $iref/badpix_spars200_Nov9.fits'

        # New flags for bad pix in old dark reference files
        old_darks = ['x5g1509ki_drk.fits']
        old_darks += ['xag1929{x}i_drk.fits'.format(x=x) for x in '345689a']

        # For more recent SPARS5
        old_darks += ['zb21929si_drk.fits']

        #need_badpix = head['DARKFILE'].strip('iref$') in old_darks
        need_badpix = True  # always add the additional bad pix files

        if need_badpix:
            new_bp = pyfits.open(os.path.join(os.path.dirname(__file__),
                                    'data',
                                    'wfc3ir_dark_badpix_2019.01.12.fits.gz'))

            if orig_file['DQ'].data.shape == new_bp[0].data.shape:
                orig_file['DQ'].data |= new_bp[0].data
                extra_msg += ' / wfc3ir_dark_badpix_2019.01.12.fits'

    if crclean & has_lacosmicx:
        for ext in [1, 2]:
            print('Clean CRs with LACosmic, extension {0:d}'.format(ext))

            sci = orig_file['SCI', ext].data
            dq = orig_file['DQ', ext].data

            crmask, clean = lacosmicx.lacosmicx(sci, inmask=None,
                         sigclip=4.5, sigfrac=0.3, objlim=5.0, gain=1.0,
                         readnoise=6.5, satlevel=65536.0, pssl=0.0, niter=4,
                         sepmed=True, cleantype='meanmask', fsmode='median',
                         psfmodel='gauss', psffwhm=2.5, psfsize=7, psfk=None,
                         psfbeta=4.765, verbose=False)

            dq[crmask] |= 1024
            #sci[crmask] = 0

    logstr = '# {0} -> {1} {2}'
    logstr = logstr.format(orig_file.filename(), local_file, extra_msg)
    utils.log_comment(utils.LOGFILE, logstr, verbose=verbose)

    # WFPC2
    if '_c0' in file:
        # point to FITS reference files
        for key in ['MASKFILE', 'ATODFILE', 'BLEVFILE', 'BLEVDFIL', 'BIASFILE', 'BIASDFIL', 'DARKFILE', 'DARKDFIL', 'FLATFILE', 'FLATDFIL', 'SHADFILE']:
            ref_file = '_'.join(head[key].split('.'))+'.fits'
            orig_file[0].header[key] = ref_file.replace('h.fits', 'f.fits')

        waiv = orig_file[0].header['FLATFILE']
        orig_file[0].header['FLATFILE'] = waiv.replace('.fits', '_c0h.fits')

        if not os.path.exists(''):
            pass

        #
        # ## testing
        # orig_file[0].header['FLATFILE'] = 'm341820ju_pfl.fits'

        # Make sure has correct header keys
        for ext in range(4):
            if 'BUNIT' not in orig_file[ext+1].header:
                orig_file[ext+1].header['BUNIT'] = 'COUNTS'

        # Copy WFPC2 DQ file (c1m)
        dqfile = os.path.join(path, file.replace('_c0', '_c1'))
        print('Copy WFPC2 DQ file: {0}'.format(dqfile))
        if os.path.exists(os.path.basename(dqfile)):
            os.remove(os.path.basename(dqfile))

        shutil.copy(dqfile, './')

        # Add additional masking since AstroDrizzle having trouble with flats
        flat_file = orig_file[0].header['FLATFILE'].replace('uref$', os.getenv('uref')+'/')
        pfl = pyfits.open(flat_file)
        c1m = pyfits.open(os.path.basename(dqfile), mode='update')
        for ext in [1, 2, 3, 4]:
            mask = pfl[ext].data > 1.3
            c1m[ext].data[mask] |= 2

        c1m.flush()

    orig_file.writeto(local_file, overwrite=True)

    if mask_regions:
        apply_region_mask(local_file, dq_value=1024)


def apply_persistence_mask(flt_file, path='../Persistence', dq_value=1024,
                           err_threshold=0.6, sci_threshold=0.1,
                           grow_mask=3, subtract=True,
                           verbose=True, reset=False):
    """Make a mask for pixels flagged as being affected by persistence

    Persistence products can be downloaded from https://archive.stsci.edu/prepds/persist/search.php, specifically the
    "_persist.fits" files.

    Parameters
    ----------
    flt_file : str
        Filename of the WFC3/IR FLT exposure

    path : str
        Path to look for the "persist.fits" file.

    dq_value : int
        DQ bit to flip for flagged pixels

    err_threshold : float
        ERR array threshold for defining affected pixels:

            >>> flagged = persist > err_threshold*ERR

    grow_mask : int
        Factor by which to dilate the persistence mask.

    subtract : bool
        Subtract the persistence model itself from the SCI extension.

    reset : bool
        Unset `dq_value` bit.

    verbose : bool
        Print information to the terminal

    Returns
    -------
    Nothing, updates the DQ extension of `flt_file`.

    """
    import scipy.ndimage as nd

    flt = pyfits.open(flt_file, mode='update')

    pers_file = os.path.join(path,
             os.path.basename(flt_file).replace('_flt.fits', '_persist.fits').replace('_rate.fits', '_persist.fits'))

    if not os.path.exists(pers_file):

        logstr = '# Persistence file {0} not found'.format(pers_file)
        utils.log_comment(utils.LOGFILE, logstr, verbose=verbose)

        # return 0

    pers = pyfits.open(pers_file)
    if pers['SCI'].data.min() < -40:
        subtract = False

    pers_data = pers['SCI'].data*1
    pers_data = np.maximum(pers_data, 0)

    pers_mask = pers['SCI'].data > err_threshold*flt['ERR'].data
    #pers_mask &= pers['SCI'].data > sci_threshold*flt['SCI'].data

    if grow_mask > 0:
        pers_mask = nd.maximum_filter(pers_mask*1, size=grow_mask)
    else:
        pers_mask = pers_mask * 1

    NPERS = pers_mask.sum()

    logstr = '# {0}: flagged {1:d} pixels affected by persistence (pers/err={2:.2f})'.format(pers_file, NPERS, err_threshold)
    utils.log_comment(utils.LOGFILE, logstr, verbose=verbose)

    flt[0].header['PERSNPIX'] = (NPERS, 'Number of persistence-flagged pixels')
    flt[0].header['PERSLEVL'] = (err_threshold, 'Perristence threshold err_threshold')
    flt[0].header['PERSGROW'] = (grow_mask, 'Perristence mask dilation grow_mask')

    if reset:
        flt['DQ'].data -= (flt['DQ'].data & dq_value)

    if NPERS > 0:
        flt['DQ'].data[pers_mask > 0] |= dq_value

        if subtract:
            dont_subtract = False
            if 'SUBPERS' in flt[0].header:
                if flt[0].header['SUBPERS']:
                    dont_subtract = True

            if not dont_subtract:
                flt['SCI'].data -= pers_data

            flt['ERR'].data = np.sqrt(flt['ERR'].data**2+pers_data**2)
            flt[0].header['SUBPERS'] = (True, 'Persistence model subtracted')

    flt.flush()
    flt.close()


def apply_region_mask(flt_file, dq_value=1024, verbose=True):
    """Apply DQ mask from a DS9 region file

    Parameters
    ----------
    flt_file : str
        Filename of a FLT exposure. The function searches for region files
        with filenames like 
        
        >>> mask_file = flt_file.replace('_flt.fits','.{ext}.mask.reg')
        
        where ``{ext}`` is an integer referring to the SCI extension in the 
        FLT file (1 for WFC3/IR, 1 or 2 for ACS/WFC and WFC3/UVIS).

    dq_value : int
        DQ bit to flip for affected pixels
    
    Returns
    -------
    Nothing, but updates the ``DQ`` extension of `flt_file` if a mask file
    is found
    
    """
    import pyregion

    mask_files = glob.glob(flt_file.replace('_flt.fits', '.*.mask.reg').replace('_flc.fits', '.*.mask.reg').replace('_c0m.fits', '.*.mask.reg').replace('_c0f.fits', '.*.mask.reg').replace('_rate.fits','.*.mask.reg'))
    if len(mask_files) == 0:
        return True

    logstr = '# Region mask for {0}: {1}'.format(flt_file, mask_files)
    utils.log_comment(utils.LOGFILE, logstr, verbose=verbose)

    flt = pyfits.open(flt_file, mode='update')
    for mask_file in mask_files:
        ext = int(mask_file.split('.')[-3])
        try:
            reg = pyregion.open(mask_file).as_imagecoord(flt['SCI', ext].header)
            mask = reg.get_mask(hdu=flt['SCI', ext])
        except:
            # Above fails for lookup-table distortion (ACS / UVIS)
            # Here just assume the region file is defined in image coords
            reg = pyregion.open(mask_file)
            mask = reg.get_mask(shape=flt['SCI', ext].data.shape)

        flt['DQ', ext].data[mask] |= dq_value

    flt.flush()
    return True


def apply_saturated_mask(flt_file, dq_value=1024, verbose=True):
    """Saturated WFC3/IR pixels have some pulldown in the opposite amplifier

    Parameters
    ----------
    flt_file : str
        Filename of the FLT exposure

    dq_value : int
        DQ bit to flip for affected pixels

    Returns
    -------
    Nothing, modifies DQ extension of `flt_file` in place.

    """
    import scipy.ndimage as nd

    flt = pyfits.open(flt_file, mode='update')

    sat = (((flt['DQ'].data & 256) > 0) & ((flt['DQ'].data & 4) == 0))

    # Don't flag pixels in lower right corner
    sat[:80, -80:] = False

    # Flag only if a number of nearby pixels also saturated
    kern = np.ones((3, 3))
    sat_grow = nd.convolve(sat*1, kern)

    sat_mask = (sat & (sat_grow > 2))[::-1, :]*1

    NSAT = sat_mask.sum()

    logstr = '# {0}: flagged {1:d} pixels affected by saturation pulldown'
    logstr = logstr.format(flt_file, NSAT)
    utils.log_comment(utils.LOGFILE, logstr, verbose=verbose)

    if NSAT > 0:
        flt['DQ'].data[sat_mask > 0] |= dq_value
        flt.flush()


def clip_lists(input, output, clip=20):
    """Clip [x,y] arrays of objects that don't have a match within `clip` pixels in either direction
    
    Parameters
    ----------
    input : (array, array)
        Input pixel/array coordinates
    
    output : (array, array)
        Output pixel/array coordinates
    
    clip : float
        Matching distance
    
    Returns
    -------
    in_clip, out_clip : (array, array)
        Clipped coordinate lists
        
    """
    import scipy.spatial

    tree = scipy.spatial.cKDTree(input, 10)

    # Forward
    N = output.shape[0]
    dist, ix = np.zeros(N), np.zeros(N, dtype=int)
    for j in range(N):
        dist[j], ix[j] = tree.query(output[j, :], k=1,
                                    distance_upper_bound=np.inf)

    ok = dist < clip
    out_clip = output[ok]
    if ok.sum() == 0:
        print('No matches within `clip={0:f}`'.format(clip))
        return False

    # Backward
    tree = scipy.spatial.cKDTree(out_clip, 10)

    N = input.shape[0]
    dist, ix = np.zeros(N), np.zeros(N, dtype=int)
    for j in range(N):
        dist[j], ix[j] = tree.query(input[j, :], k=1,
                                    distance_upper_bound=np.inf)

    ok = dist < clip
    in_clip = input[ok]

    return in_clip, out_clip


def match_lists(input, output, transform=None, scl=3600., simple=True,
                outlier_threshold=5, toler=5, triangle_size_limit=[5, 800],
                triangle_ba_max=0.9, assume_close=False):
    """Compute matched objects and transformation between two (x,y) lists.
    
    Parameters
    ----------
    input : (array, array)
        Input pixel/array coordinates
    
    output : (array, array)
        Output pixel/array coordinates
    
    transform : None, `skimage.transform` object
        Coordinate transformation model.  If None, use S
        `skimage.transform.SimilarityTransform`, i.e., (shift, scale, rot)
    
    scl : float
        Not used
    
    simple : bool
        Find matches manually within `outlier_threshold`.  If False, find 
        matches with `skimage.measure.ransac` and the specified `transform`
    
    outlier_threshold : float
        Match threshold for ``simple=False``
        
    triangle_size_limit : (float, float)
        Size limit of matching triangles, generally set to something of order
        of the detector size
    
    triangle_ba_max : float
        Maximum length/height ratio of matching triangles
    
    assume_close : bool
        Not used
    
    Returns
    -------
    input_ix : (array, array)
        Array indices of matches from `input` 
    
    output_ix : (array, array)
        Array indices of matches from `output` 
    
    outliers : (array, array)
        Array indices of outliers
    
    model : transform
        Instance of the `transform` object based on the matches
        
    """
    import copy
    from astropy.table import Table

    import skimage.transform
    from skimage.measure import ransac

    import stsci.stimage

    try:
        import tristars
        from tristars.match import match_catalog_tri
    except ImportError:
        print("""
    Couldn't `import tristars`.  Get it from https://github.com/gbrammer/tristars to enable improved blind astrometric matching with triangle asterisms.
    """)

    if transform is None:
        transform = skimage.transform.SimilarityTransform

    # print 'xyxymatch'
    if (len(output) == 0) | (len(input) == 0):
        print('No entries!')
        return input, output, None, transform()

    try:
        pair_ix = match_catalog_tri(input, output, maxKeep=10, auto_keep=3, 
                                    auto_transform=transform, 
                                    auto_limit=outlier_threshold, 
                                    size_limit=triangle_size_limit, 
                                    ignore_rot=False, ignore_scale=True, 
                                    ba_max=triangle_ba_max)

        input_ix = pair_ix[:, 0]
        output_ix = pair_ix[:, 1]
        
        msg = '  tristars.match: Nin={0}, Nout={1}, match={2}'
        print(msg.format(len(input), len(output), len(output_ix)))

        # if False:
        #     fig = match.match_diagnostic_plot(input, output, pair_ix, tf=None, new_figure=True)
        #     fig.savefig('/tmp/xtristars.png')
        #     plt.close(fig)
        # 
        #     tform = get_transform(input, output, pair_ix, transform=transform, use_ransac=True)

    except:

        utils.log_exception(utils.LOGFILE, traceback)
        utils.log_comment(utils.LOGFILE, "# ! tristars failed")

        match = stsci.stimage.xyxymatch(copy.copy(input), copy.copy(output),
                                        origin=np.median(input, axis=0),
                                        mag=(1.0, 1.0), rotation=(0.0, 0.0),
                                        ref_origin=np.median(input, axis=0),
                                        algorithm='tolerance', 
                                        tolerance=toler,
                                        separation=0.5, nmatch=10, 
                                        maxratio=10.0,
                                        nreject=10)

        m = Table(match)

        output_ix = m['ref_idx'].data
        input_ix = m['input_idx'].data

        print('  xyxymatch.match: Nin={0}, Nout={1}, match={2}'.format(len(input), len(output), len(output_ix)))

    tf = transform()
    tf.estimate(input[input_ix, :], output[output_ix])

    if not simple:
        model, inliers = ransac((input[input_ix, :], output[output_ix, :]),
                                   transform, min_samples=3,
                                   residual_threshold=3, max_trials=100)

        # Iterate
        if inliers.sum() > 2:
            m_i, in_i = ransac((input[input_ix[inliers], :], 
                                output[output_ix[inliers], :]),
                                   transform, min_samples=3,
                                   residual_threshold=3, max_trials=100)
            if in_i.sum() > 2:
                model = m_i
                inliers[np.arange(len(inliers), dtype=np.int)[inliers][in_i]] = False

        outliers = ~inliers
        mout = model(input[input_ix, :])
        dx = mout - output[output_ix]

    else:
        model = tf
        # Compute statistics
        if len(input_ix) > 10:
            mout = tf(input[input_ix, :])
            dx = mout - output[output_ix]
            dr = np.sqrt(np.sum(dx**2, axis=1))
            outliers = dr > outlier_threshold
        else:
            outliers = np.zeros(len(input_ix), dtype=bool)

    return input_ix, output_ix, outliers, model


def align_drizzled_image(root='',
                         mag_limits=[14, 23],
                         radec=None,
                         NITER=3,
                         clip=20,
                         log=True,
                         outlier_threshold=5,
                         verbose=True,
                         guess=[0., 0., 0., 1],
                         simple=True,
                         rms_limit=2,
                         use_guess=False,
                         triangle_size_limit=[5, 1800],
                         max_sources=200,
                         triangle_ba_max=0.9,
                         max_err_percentile=99,
                         catalog_mask_pad=0.05,
                         min_flux_radius=1.,
                         match_catalog_density=None,
                         assume_close=False,
                         ref_border=100):
    """Pipeline for astrometric alignment of drizzled image products
    
    1. Generate source catalog from image mosaics
    2. Trim catalog lists
    3. Find matches and compute (shift, rot, scale) transform
    
    Parameters
    ----------
    root : str
        Image product rootname, passed to `~grizli.prep.make_SEP_catalog`
    
    mag_limits : (float, float)
        AB magnitude limits of objects in the image catalog to use for 
        the alignment
        
    radec : str or (array, array)
        Reference catalog positions (ra, dec).  If `str`, will read from a
        file with `np.loadtxt`, assuming just two columns
        
    NITER : int
        Number of matching/transform iterations to perform

    clip : float
        If positive, then coordinate arrays will be clipped with 
        `~grizli.prep.clip_lists`.
    
    log : bool
        Write results to `wcs.log` file and make a diagnostic figure
        
    verbose : bool
        Print status message to console
        
    guess : list
        Initial guess for alignment: 
        
        >>> guess = [0., 0., 0., 1]
        >>> guess = [xshift, yshift, rot, scale]
        
    use_guess : bool
        Use the `guess`
    
    rms_limit : float
        If transform RMS exceeds this threshold, use null [0,0,0,1] transform
        
    simple : bool
        Parameter for `~grizli.prep.match_lists`
        
    outlier_threshold : float
        Parameter for `~grizli.prep.match_lists`
    
    triangle_size_limit : (float, float)
        Parameter for `~grizli.prep.match_lists`
        
    triangle_ba_max : float
        Parameter for `~grizli.prep.match_lists`
    
    max_sources : int
        Maximum number of sources to use for the matches.  Triangle matching
        combinatorics become slow for hundreds of sources
         
    max_err_percentile : float
        Only use sources where weight image is greater than this percentile
        to try to limit spurious sources in low-weight regions 
        (`~grizli.utils.catalog_mask`)
        
    catalog_mask_pad : float
        Mask sources outside of this fractional size of the image dimensions
        to try to limit spurius sources (`~grizli.utils.catalog_mask`)
    
    match_catalog_density : bool, None
        Try to roughly match the surface density of the reference and target
        source lists, where the latter is sorted by brightness to try to 
        reduce spurious triangle matches
        
    assume_close : bool
        not used
        
    ref_border : float
        Only include reference sources within `ref_border` pixels of the 
        target image, as calculated from the original image WCS
    
    Returns
    -------
    orig_wcs : `~astropy.wcs.WCS`
        Original WCS
    
    drz_wcs : `~astropy.wcs.WCS`
        Transformed WCS
    
    out_shift : (float, float)
        Translation, pixels
    
    out_rot : float
        Rotation (degrees)
    
    out_scale : float
        Scale 
        
    """
    frame = inspect.currentframe()
    utils.log_function_arguments(utils.LOGFILE, frame,
                                 'prep.align_drizzled_image')

    if not os.path.exists('{0}.cat.fits'.format(root)):
        #cat = make_drz_catalog(root=root)
        cat = make_SEP_catalog(root=root)
    else:
        cat = utils.read_catalog('{0}.cat.fits'.format(root))

    if hasattr(radec, 'upper'):
        rd_ref = np.loadtxt(radec)
        radec_comment = radec
        if match_catalog_density is None:
            match_catalog_density = '.cat.radec' not in radec
    elif radec is False:
        # Align to self, i.e., do nothing
        so = np.argsort(cat['MAG_AUTO'])
        rd_ref = np.array([cat['X_WORLD'], cat['Y_WORLD']]).T[so[:50], :]
        radec_comment = 'self catalog'
        if match_catalog_density is None:
            match_catalog_density = False
    else:
        rd_ref = radec*1
        radec_comment = 'input arrays (N={0})'.format(rd_ref.shape)
        if match_catalog_density is None:
            match_catalog_density = False

    # Clip obviously distant files to speed up match
    # rd_cat = np.array([cat['X_WORLD'], cat['Y_WORLD']])
    # rd_cat_center = np.median(rd_cat, axis=1)
    # cosdec = np.array([np.cos(rd_cat_center[1]/180*np.pi),1])
    # dr_cat = np.sqrt(np.sum((rd_cat.T-rd_cat_center)**2*cosdec**2, axis=1))
    #
    # #print('xxx', rd_ref.shape, rd_cat_center.shape, cosdec.shape)
    #
    # dr = np.sqrt(np.sum((rd_ref-rd_cat_center)**2*cosdec**2, axis=1))
    #
    # rd_ref = rd_ref[dr < 1.1*dr_cat.max(),:]

    ok = (cat['MAG_AUTO'] > mag_limits[0]) & (cat['MAG_AUTO'] < mag_limits[1])
    if len(mag_limits) > 2:
        ok &= cat['MAGERR_AUTO'] < mag_limits[2]
    else:
        ok &= cat['MAGERR_AUTO'] < 0.05

    if ok.sum() == 0:
        print('{0}.cat: no objects found in magnitude range {1}'.format(root,
                                                                 mag_limits))
        return False

    # Edge and error mask
    ok &= utils.catalog_mask(cat, max_err_percentile=max_err_percentile,
                             pad=catalog_mask_pad, pad_is_absolute=False, 
                             min_flux_radius=min_flux_radius)

    if max_err_percentile >= 200:
        med_err = np.median(cat['FLUXERR_APER_0'][ok])
        max_err = med_err*np.sqrt(2)
        ok_err = cat['FLUXERR_APER_0'] < max_err
        if ok_err.sum() > 5:
            ok &= ok_err

    xy_drz = np.array([cat['X_IMAGE'][ok], cat['Y_IMAGE'][ok]]).T

    drz_file = glob.glob('{0}_dr[zc]_sci.fits'.format(root))[0]
    drz_im = pyfits.open(drz_file)
    sh = drz_im[0].data.shape

    drz_wcs = pywcs.WCS(drz_im[0].header, relax=True)
    orig_wcs = drz_wcs.copy()

    if use_guess:
        drz_wcs = utils.transform_wcs(drz_wcs, guess[:2], guess[2], guess[3])
        return orig_wcs, drz_wcs,  guess[:2], guess[2]/np.pi*180, guess[3]

    ##########
    # Only include reference objects in the DRZ footprint
    pix_origin = 1
    ref_x, ref_y = drz_wcs.all_world2pix(rd_ref, pix_origin).T
    if hasattr(drz_wcs, '_naxis1'):
        nx1, nx2 = drz_wcs._naxis1, drz_wcs._naxis2
    else:
        nx1, nx2 = drz_wcs._naxis

    ref_cut = (ref_x > -ref_border) & (ref_x < nx1+ref_border)
    ref_cut &= (ref_y > -ref_border) & (ref_y < nx2+ref_border)

    if ref_cut.sum() == 0:
        print(f'{root}: no reference objects found in the DRZ footprint')
        return False

    rd_ref = rd_ref[ref_cut, :]

    ########
    # Match surface density of drizzled and reference catalogs
    if match_catalog_density:
        icut = np.minimum(ok.sum()-2, int(2*ref_cut.sum()))
        # acat = utils.hull_area(cat['X_WORLD'][ok], cat['Y_WORLD'][ok])
        # aref = utils.hull_area(rd_ref[:,0], rd_ref[:,1])

        cut = np.argsort(cat['MAG_AUTO'][ok])[:icut]
        xy_drz = np.array([cat['X_IMAGE'][ok][cut],
                           cat['Y_IMAGE'][ok][cut]]).T
    else:
        # Limit to brightest X objects
        icut = 400
        cut = np.argsort(cat['MAG_AUTO'][ok])[:icut]
        xy_drz = np.array([cat['X_IMAGE'][ok][cut],
                           cat['Y_IMAGE'][ok][cut]]).T

    logstr = '# wcs {0} radec="{1}"; Ncat={2}; Nref={3}'
    logstr = logstr.format(root, radec, xy_drz.shape[0], rd_ref.shape[0])
    utils.log_comment(utils.LOGFILE, logstr, verbose=True)

    #out_shift, out_rot, out_scale = np.zeros(2), 0., 1.
    out_shift, out_rot, out_scale = guess[:2], guess[2], guess[3]
    drz_wcs = utils.transform_wcs(drz_wcs, out_shift, out_rot, out_scale)

    logstr = '# wcs {0} (guess)   : {1:6.2f} {2:6.2f} {3:7.3f} {4:7.3f}'
    logstr = logstr.format(root, guess[0], guess[1], guess[2]/np.pi*180, 
                           1./guess[3])
    utils.log_comment(utils.LOGFILE, logstr, verbose=True)

    drz_crpix = drz_wcs.wcs.crpix

    NGOOD, rms = 0, 0
    for iter in range(NITER):
        #print('xx iter {0} {1}'.format(iter, NITER))
        xy = np.array(drz_wcs.all_world2pix(rd_ref, pix_origin))
        pix = np.cast[int](np.round(xy)).T

        # Find objects where drz pixels are non-zero
        okp = (pix[0, :] > 0) & (pix[1, :] > 0)
        okp &= (pix[0, :] < sh[1]) & (pix[1, :] < sh[0])
        ok2 = drz_im[0].data[pix[1, okp], pix[0, okp]] != 0

        N = ok2.sum()
        if clip > 0:
            status = clip_lists(xy_drz-drz_crpix, xy+0-drz_crpix, clip=clip)
            if not status:
                print('Problem xxx')

            input, output = status
        else:
            input, output = xy_drz+0.-drz_crpix, xy+0-drz_crpix

        if len(input) > max_sources:
            msg = 'Clip input list ({0}) to {1} objects'
            print(msg.format(len(input), max_sources))
            ix = np.argsort(np.arange(len(input)))[:max_sources]
            input = input[ix, :]

        if len(output) > max_sources:
            msg = 'Clip output list ({0}) to {1} objects'
            print(msg.format(len(input), max_sources))
            ix = np.argsort(np.arange(len(output)))[:max_sources]
            output = output[ix, :]

        toler = 5
        titer = 0
        while (titer < 3):
            try:
                res = match_lists(output, input, scl=1., simple=simple,
                          outlier_threshold=outlier_threshold, toler=toler,
                          triangle_size_limit=triangle_size_limit,
                          triangle_ba_max=triangle_ba_max,
                          assume_close=assume_close)

                output_ix, input_ix, outliers, tf = res
                break
            except:
                toler += 5
                titer += 1

        #print(output.shape, output_ix.shape, output_ix.min(), output_ix.max(), titer, toler, input_ix.shape, input.shape)

        titer = 0
        while (len(input_ix)*1./len(input) < 0.1) & (titer < 3):
            titer += 1
            toler += 5
            try:
                res = match_lists(output, input, scl=1., simple=simple,
                              outlier_threshold=outlier_threshold,
                              toler=toler,
                              triangle_size_limit=triangle_size_limit,
                              triangle_ba_max=triangle_ba_max,
                              assume_close=assume_close)
            except:
                pass

            output_ix, input_ix, outliers, tf = res

        #print(output.shape, output_ix.shape, output_ix.min(), output_ix.max(), titer, toler, input_ix.shape, input.shape)

        tf_out = tf(output[output_ix])
        dx = input[input_ix] - tf_out
        rms = utils.nmad(np.sqrt((dx**2).sum(axis=1)))

        if len(outliers) > 20:
            outliers = (np.sqrt((dx**2).sum(axis=1)) > 4*rms)
        else:
            outliers = (np.sqrt((dx**2).sum(axis=1)) > 10*rms)

        if outliers.sum() > 0:
            res2 = match_lists(output[output_ix][~outliers],
                              input[input_ix][~outliers], scl=1.,
                              simple=simple,
                              outlier_threshold=outlier_threshold,
                              toler=toler,
                              triangle_size_limit=triangle_size_limit,
                              triangle_ba_max=triangle_ba_max)

            output_ix2, input_ix2, outliers2, tf = res2

        # Log
        shift = tf.translation
        NGOOD = (~outliers).sum()
        logstr = '# wcs {0} ({1:d}) {2:d}: {3:6.2f} {4:6.2f} {5:7.3f} {6:7.3f}'
        logstr = logstr.format(root, iter, NGOOD, shift[0], shift[1],
                               tf.rotation/np.pi*180, 1./tf.scale)

        utils.log_comment(utils.LOGFILE, logstr, verbose=verbose)

        out_shift += tf.translation
        out_rot -= tf.rotation
        out_scale *= tf.scale

        drz_wcs = utils.transform_wcs(drz_wcs, tf.translation, tf.rotation,
                                      tf.scale)

        # drz_wcs.wcs.crpix += tf.translation
        # theta = -tf.rotation
        # _mat = np.array([[np.cos(theta), -np.sin(theta)],
        #                  [np.sin(theta), np.cos(theta)]])
        #
        # drz_wcs.wcs.cd = np.dot(drz_wcs.wcs.cd, _mat)/tf.scale

    # Bad fit
    if (rms > rms_limit) | (NGOOD < 3):
        drz_wcs = orig_wcs
        out_shift = [0, 0]
        out_rot = 0.
        out_scale = 1.

        log = False

    if log:
        tf_out = tf(output[output_ix][~outliers])
        dx = input[input_ix][~outliers] - tf_out
        rms = utils.nmad(np.sqrt((dx**2).sum(axis=1)))

        interactive_status = plt.rcParams['interactive']
        plt.ioff()

        fig = plt.figure(figsize=[6., 6.])
        ax = fig.add_subplot(111)
        ax.scatter(dx[:, 0], dx[:, 1], alpha=0.5, color='b')
        ax.scatter([0], [0], marker='+', color='red', s=40)
        ax.set_xlabel(r'$dx$')
        ax.set_ylabel(r'$dy$')
        ax.set_title(root)

        ax.set_xlim(-7*rms, 7*rms)
        ax.set_ylim(-7*rms, 7*rms)
        ax.grid()

        fig.tight_layout(pad=0.1)
        fig.savefig('{0}_wcs.png'.format(root))
        plt.close()

        if interactive_status:
            plt.ion()

    log_wcs(root, orig_wcs, out_shift, out_rot/np.pi*180, out_scale, rms,
            n=NGOOD, initialize=False,
            comment=['radec: {0}'.format(radec_comment)])

    return orig_wcs, drz_wcs, out_shift, out_rot/np.pi*180, out_scale


def update_wcs_fits_log(file, wcs_ref, xyscale=[0, 0, 0, 1], initialize=True, replace=('.fits', '.wcslog.fits'), wcsname='SHIFT'):
    """
    Make FITS log when updating WCS
    """
    new_hdu = wcs_ref.to_fits(relax=True)[0]
    new_hdu.header['XSHIFT'] = xyscale[0]
    new_hdu.header['YSHIFT'] = xyscale[1]
    new_hdu.header['ROT'] = xyscale[2], 'WCS fit rotation, degrees'
    new_hdu.header['SCALE'] = xyscale[3], 'WCS fit scale'
    new_hdu.header['WCSNAME'] = wcsname

    wcs_logfile = file.replace(replace[0], replace[1])

    if os.path.exists(wcs_logfile):
        if initialize:
            os.remove(wcs_logfile)
            hdu = pyfits.HDUList([pyfits.PrimaryHDU()])
        else:
            hdu = pyfits.open(wcs_logfile)
    else:
        hdu = pyfits.HDUList([pyfits.PrimaryHDU()])

    hdu.append(new_hdu)
    hdu.writeto(wcs_logfile, overwrite=True, output_verify='fix')


def log_wcs(root, drz_wcs, shift, rot, scale, rms=0., n=-1, initialize=True, comment=[]):
    """Save WCS offset information to an ascii file
    """
    if (not os.path.exists('{0}_wcs.log'.format(root))) | initialize:
        print('Initialize {0}_wcs.log'.format(root))
        orig_hdul = pyfits.HDUList()
        fp = open('{0}_wcs.log'.format(root), 'w')
        fp.write('# ext xshift yshift rot scale rms N\n')
        for c in comment:
            fp.write('# {0}\n'.format(c))

        fp.write('# {0}\n'.format(root))
        count = 0
    else:
        orig_hdul = pyfits.open('{0}_wcs.fits'.format(root))
        fp = open('{0}_wcs.log'.format(root), 'a')
        count = len(orig_hdul)

    hdu = drz_wcs.to_fits()[0]
    hdu.header['XSHIFT'] = shift[0]
    hdu.header['YSHIFT'] = shift[1]

    hdu.header['ROT'] = rot, 'WCS fit rotation, degrees'
    hdu.header['SCALE'] = scale, 'WCS fit scale'

    hdu.header['FIT_RMS'] = rot, 'WCS fit RMS'
    hdu.header['FIT_N'] = n, 'Number of sources in WCS fit'

    orig_hdul.append(hdu)
    orig_hdul.writeto('{0}_wcs.fits'.format(root), overwrite=True)

    fp.write('{0:5d} {1:13.4f} {2:13.4f} {3:13.4f} {4:13.5f} {5:13.3f} {6:4d}\n'.format(
              count, shift[0], shift[1], rot, scale, rms, n))

    fp.close()


SEXTRACTOR_DEFAULT_PARAMS = ["NUMBER", "X_IMAGE", "Y_IMAGE", "X_WORLD",
                    "Y_WORLD", "A_IMAGE", "B_IMAGE", "THETA_IMAGE",
                    "MAG_AUTO", "MAGERR_AUTO", "FLUX_AUTO", "FLUXERR_AUTO",
                    "FLUX_RADIUS", "BACKGROUND", "FLAGS"]

# Aperture *Diameters*
SEXTRACTOR_PHOT_APERTURES = "6, 8.33335, 11.66667, 16.66667, 20, 25, 50"
SEXTRACTOR_PHOT_APERTURES_ARCSEC = [float(ap)*0.06*u.arcsec for ap in SEXTRACTOR_PHOT_APERTURES.split(',')]

SEXTRACTOR_CONFIG_3DHST = {'DETECT_MINAREA': 14, 'DEBLEND_NTHRESH': 32, 'DEBLEND_MINCONT': 0.005, 'FILTER_NAME': '/usr/local/share/sextractor/gauss_3.0_7x7.conv', 'FILTER': 'Y'}

# /usr/local/share/sextractor/gauss_3.0_7x7.conv
GAUSS_3_7x7 = np.array(
    [[0.0049,  0.0213,  0.0513,  0.0687,  0.0513,  0.0213,  0.0049],
     [0.0213,  0.0921,  0.2211,  0.2960,  0.2211,  0.0921,  0.0213],
     [0.0513,  0.2211,  0.5307,  0.7105,  0.5307,  0.2211,  0.0513],
     [0.0687,  0.2960,  0.7105,  0.9511,  0.7105,  0.2960,  0.0687],
     [0.0513,  0.2211,  0.5307,  0.7105,  0.5307,  0.2211,  0.0513],
     [0.0213,  0.0921,  0.2211,  0.2960,  0.2211,  0.0921,  0.0213],
     [0.0049,  0.0213,  0.0513,  0.0687,  0.0513,  0.0213,  0.0049]])

# Try to match 3D-HST detection
SEP_DETECT_PARAMS_3DHST = {'minarea': 9, 'filter_kernel': GAUSS_3_7x7,
                    'filter_type': 'conv', 'clean': True, 'clean_param': 1,
                    'deblend_nthresh': 32, 'deblend_cont': 0.005}

# More agressive deblending
SEP_DETECT_PARAMS = {'minarea': 9, 'filter_kernel': GAUSS_3_7x7,
                    'filter_type': 'conv', 'clean': True, 'clean_param': 1,
                    'deblend_nthresh': 32, 'deblend_cont': 0.001}


def make_SEP_FLT_catalog(flt_file, ext=1, column_case=str.upper, **kwargs):
    """
    Make a catalog from a FLT file
    
    (Not used)
    """
    import astropy.io.fits as pyfits
    import astropy.wcs as pywcs

    im = pyfits.open(flt_file)
    sci = im['SCI', ext].data - im['SCI', ext].header['MDRIZSKY']
    err = im['ERR', ext].data
    mask = im['DQ', ext].data > 0

    ZP = utils.calc_header_zeropoint(im, ext=('SCI', ext))

    try:
        wcs = pywcs.WCS(im['SCI', ext].header, fobj=im)
    except:
        wcs = None

    tab, seg = make_SEP_catalog_from_arrays(sci, err, mask, wcs=wcs, ZP=ZP, **kwargs)
    tab.meta['ABZP'] = ZP
    tab.meta['FILTER'] = utils.get_hst_filter(im[0].header)
    tab['mag_auto'] = ZP - 2.5*np.log10(tab['flux'])

    for c in tab.colnames:
        tab.rename_column(c, column_case(c))

    return tab, seg


def make_SEP_catalog_from_arrays(sci, err, mask, wcs=None, threshold=2., ZP=25, get_background=True, detection_params=SEP_DETECT_PARAMS, segmentation_map=False, verbose=True):
    """
    Make a catalog from arrays using `sep`
    
    Parameters
    ----------
    sci : 2D array
        Data array
    
    err : 2D array
        Uncertainties in same units as `sci`
    
    mask : bool array
        `sep` masks values where ``mask > 0``
    
    wcs : `~astropy.wcs.WCS`
        WCS associated with data arrays
    
    thresh : float
        Detection threshold for `sep.extract`
    
    ZP : float
        AB magnitude zeropoint of data arrays
    
    get_background : bool
        not used
    
    detection_params : dict
        Keyword arguments for `sep.extract`
    
    segmentation_map : bool
        Also create a segmentation map
    
    verbose : bool
        Print status messages
    
    Returns
    -------
    tab : `~astropy.table.Table`
        Source catalog
    
    seg : array, None
        Segmentation map, if requested
        
    """
    import copy
    import astropy.units as u

    try:
        import sep
    except ImportError:
        print("""
    Couldn't `import sep`.  SExtractor replaced with SEP
    in April 2018.  Install with `pip install sep`.
    """)

    logstr = 'make_SEP_catalog_from_arrays: sep version = {0}'.format(sep.__version__)
    utils.log_comment(utils.LOGFILE, logstr, verbose=verbose)
    if sep.__version__ < '1.1':
        print("""!!!!!!!!!!
!  SEP version = {0}
!  Get >= 1.10.0 to enable segmentation masking, e.g.,
!  $ pip install git+https://github.com/gbrammer/sep.git
!!!!!!!!!!
        """.format(sep.__version__))

    uJy_to_dn = 1/(3631*1e6*10**(-0.4*ZP))

    if sci.dtype != np.float32:
        sci_data = sci.byteswap().newbyteorder()
    else:
        sci_data = sci

    if err.dtype != np.float32:
        err_data = err.byteswap().newbyteorder()
    else:
        err_data = err

    if segmentation_map:
        objects, seg = sep.extract(sci_data, threshold, err=err_data,
                   mask=mask, segmentation_map=True, **detection_params)
    else:
        objects = sep.extract(sci_data, threshold, err=err_data,
                   mask=mask, segmentation_map=False, **detection_params)
        seg = None

    tab = utils.GTable(objects)

    if wcs is not None:
        tab['ra'], tab['dec'] = wcs.all_pix2world(tab['x'], tab['y'], 0)
        tab['ra'].unit = u.deg
        tab['dec'].unit = u.deg
        tab['x_world'], tab['y_world'] = tab['ra'], tab['dec']

    return tab, seg


def get_SEP_flag_dict():
    """Get dictionary of SEP integer flags
    
    Returns
    -------
    flags : dict
        Dictionary of the integer `sep` detection flags, which are set as 
        attributes on the `sep` module
        
    """
    try:
        import sep
    except ImportError:
        print("""
    Couldn't `import sep`.  SExtractor replaced with SEP
    in April 2018.  Install with `pip install sep`.
    """)

    flags = OrderedDict()
    for f in ['OBJ_MERGED', 'OBJ_TRUNC', 'OBJ_DOVERFLOW', 'OBJ_SINGU',
              'APER_TRUNC', 'APER_HASMASKED', 'APER_ALLMASKED', 
              'APER_NONPOSITIVE']:
        flags[f] = getattr(sep, f)

    return flags


def make_SEP_catalog(root='', 
                     sci=None,
                     wht=None,
                     threshold=2., 
                     get_background=True,
                     bkg_only=False,
                     bkg_params={'bw': 32, 'bh': 32, 'fw': 3, 'fh': 3},
                     verbose=True,
                     phot_apertures=SEXTRACTOR_PHOT_APERTURES,
                     aper_segmask=False,
                     rescale_weight=True,
                     err_scale=-np.inf,
                     use_bkg_err=False,
                     column_case=str.upper,
                     save_to_fits=True,
                     include_wcs_extension=True,
                     source_xy=None, 
                     compute_auto_quantities=True,
                     autoparams=[2.5, 0.35*u.arcsec, 2.4, 3.8],
                     flux_radii=[0.2, 0.5, 0.9],
                     subpix=0,
                     mask_kron=False,
                     max_total_corr=2,
                     detection_params=SEP_DETECT_PARAMS,
                     bkg_mask=None,
                     pixel_scale=0.06,
                     log=False,
                     gain=2000., 
                     extract_pixstack=int(3e7),
                     **kwargs):
    """Make a catalog from drizzle products using the SEP implementation of SourceExtractor
    
    Parameters
    ----------
    root : str
        Rootname of the FITS images to use for source extraction.  This
        function is designed to work with the single-image products from 
        `drizzlepac`, so the default data/science image is searched by 
        
        >>> drz_file = glob.glob(f'{root}_dr[zc]_sci.fits*')[0]
        
        Note that this will find and use gzipped versions of the images, 
        if necessary.
        
        The associated weight image filename is then assumed to be
        
        >>> weight_file = drz_file.replace('_sci.fits', '_wht.fits')
        >>> weight_file = weight_file.replace('_drz.fits', '_wht.fits')
        
    sci, wht : str
        Filenames to override `drz_file` and `weight_file` derived from the
        ``root`` parameter.

    threshold : float
        Detection threshold for `sep.extract`
    
    get_background : bool
        Compute the background with `sep.Background`
    
    bkg_only : bool
        If `True`, then just return the background data array and don't run
        the source detection
    
    bkg_params : dict
        Keyword arguments for `sep.Background`.  Note that this can include
        a separate optional keyword ``pixel_scale`` that indicates that the 
        background sizes `bw`, `bh` are set for a paraticular pixel size.  
        They will be scaled to the pixel dimensions of the target images using
        the pixel scale derived from the image WCS.
    
    verbose : bool
        Print status messages
            
    phot_apertures : str or array-like
        Photometric aperture *diameters*. If given as a string then assume
        units of pixels. If an array or list, can have units, e.g.,
        `astropy.units.arcsec`.

    aper_segmask : bool
        If true, then run SEP photometry with segmentation masking.  This
        requires the sep fork at https://github.com/gbrammer/sep.git, 
        or `sep >= 1.10.0`.
    
    rescale_weight : bool
        If true, then a scale factor is calculated from the ratio of the 
        weight image to the variance estimated by `sep.Background`.  
    
    err_scale : float
        Explicit value to use for the weight scaling, rather than calculating
        with `rescale_weight`.  Only used if ``err_scale > 0``
    
    use_bkg_err : bool
        If true, then use the full error array derived by `sep.Background`.
        This is turned off by default in order to preserve the pixel-to-pixel 
        variation in the drizzled weight maps.
        
    column_case : func
        Function to apply to the catalog column names.  E.g., the default 
        `str.upper` results in uppercase column names
    
    save_to_fits : bool
        Save catalog FITS file ``{root}.cat.fits``
    
    include_wcs_extension : bool
        An extension will be added to the FITS catalog with the detection 
        image WCS
    
    source_xy : (x, y) or (ra, dec) arrays
        Force extraction positions.  If the arrays have units, then pass them
        through the header WCS.  If no units, positions are *zero indexed*
        array coordinates.

        To run with segmentation masking (`1sep > 1.10``), also provide 
        `aseg` and `aseg_id` arrays with `source_xy`, like

            >>> source_xy = ra, dec, aseg, aseg_id
    
    compute_auto_quantities : bool
        Compute Kron/auto-like quantities with 
        `~grizli.prep.compute_SEP_auto_params`

    autoparams : list
        Parameters of Kron/AUTO calculations with 
        `~grizli.prep.compute_SEP_auto_params`.
        
    flux_radii : list
        Light fraction radii to compute with 
        `~grizli.prep.compute_SEP_auto_params`, e.g., ``[0.5]`` will calculate
        the half-light radius (``FLUX_RADIUS``)
    
    subpix : int
        Pixel oversampling
        
    mask_kron : bool
        Not used
        
    max_total_corr : float
        Not used
    
    detection_params : dict
        Parameters passed to `sep.extract`
    
    bkg_mask : array
        Additional mask to apply to `sep.Background` calculation
        
    pixel_scale : float
        Not used
    
    log : bool
        Send log message to `grizli.utils.LOGFILE`
    
    gain : float
        Gain value passed to `sep.sum_circle`
        
    extract_pixstack : int
        See `sep.set_extract_pixstack`
    
    Returns
    -------
    tab : `~astropy.table.Table`
        Source catalog
    
    
    """
    if log:
        frame = inspect.currentframe()
        utils.log_function_arguments(utils.LOGFILE, frame,
                                     'prep.make_SEP_catalog', verbose=True)

    import copy
    import astropy.units as u
    
    try:
        import sep
    except ImportError:
        print("""
    Couldn't `import sep`.  SExtractor replaced with SEP
    in April 2018.  Install with `pip install sep`.
    """)

    sep.set_extract_pixstack(extract_pixstack)

    logstr = 'make_SEP_catalog: sep version = {0}'.format(sep.__version__)
    utils.log_comment(utils.LOGFILE, logstr, verbose=verbose)
    if sep.__version__ < '1.1':
        print("""!!!!!!!!!!
!  SEP version = {0}
!  Get >= 1.10.0 to enable segmentation masking, e.g.,
!  $ pip install git+https://github.com/gbrammer/sep.git
!!!!!!!!!!
        """.format(sep.__version__))

    if sci is not None:
        drz_file = sci
    else:
        drz_file = glob.glob(f'{root}_dr[zc]_sci.fits*')[0]

    im = pyfits.open(drz_file)

    # Filter
    drz_filter = utils.get_hst_filter(im[0].header)
    if 'PHOTPLAM' in im[0].header:
        drz_photplam = im[0].header['PHOTPLAM']
    else:
        drz_photplam = None

    # Get AB zeropoint
    ZP = utils.calc_header_zeropoint(im, ext=0)

    logstr = 'sep: Image AB zeropoint =  {0:.3f}'.format(ZP)
    utils.log_comment(utils.LOGFILE, logstr, verbose=verbose, show_date=True)

    # Scale fluxes to mico-Jy
    uJy_to_dn = 1/(3631*1e6*10**(-0.4*ZP))

    if wht is not None:
        weight_file = wht
    else:
        weight_file = drz_file.replace('_sci.fits', '_wht.fits')
        weight_file = weight_file.replace('_drz.fits', '_wht.fits')

    if (weight_file == drz_file) | (not os.path.exists(weight_file)):
        WEIGHT_TYPE = "NONE"
        weight_file = None
    else:
        WEIGHT_TYPE = "MAP_WEIGHT"

    drz_im = pyfits.open(drz_file)
    data = drz_im[0].data.byteswap().newbyteorder()

    try:
        wcs = pywcs.WCS(drz_im[0].header)
        wcs_header = utils.to_header(wcs)
        pixel_scale = utils.get_wcs_pscale(wcs)  # arcsec
    except:
        wcs = None
        wcs_header = drz_im[0].header.copy()
        pixel_scale = np.sqrt(wcs_header['CD1_1']**2+wcs_header['CD1_2']**2)
        pixel_scale *= 3600.  # arcsec

    # Add some header keywords to the wcs header
    for k in ['EXPSTART', 'EXPEND', 'EXPTIME']:
        if k in drz_im[0].header:
            wcs_header[k] = drz_im[0].header[k]

    if isinstance(phot_apertures, str):
        apertures = np.cast[float](phot_apertures.replace(',', '').split())
    else:
        apertures = []
        for ap in phot_apertures:
            if hasattr(ap, 'unit'):
                apertures.append(ap.to(u.arcsec).value/pixel_scale)
            else:
                apertures.append(ap)

    # Do we need to compute the error from the wht image?
    need_err = (not use_bkg_err) | (not get_background)
    if (weight_file is not None) & need_err:
        wht_im = pyfits.open(weight_file)
        wht_data = wht_im[0].data.byteswap().newbyteorder()

        err = 1/np.sqrt(wht_data)
        del(wht_data)

        # True mask pixels are masked with sep
        mask = (~np.isfinite(err)) | (err == 0) | (~np.isfinite(data))
        err[mask] = 0

        wht_im.close()
        del(wht_im)

    else:
        # True mask pixels are masked with sep
        mask = (data == 0) | (~np.isfinite(data))
        err = None

    try:
        drz_im.close()
        del(drz_im)
    except:
        pass

    data_mask = np.cast[data.dtype](mask)

    if get_background | (err_scale < 0) | (use_bkg_err):

        # Account for pixel scale in bkg_params
        bkg_input = {}
        if 'pixel_scale' in bkg_params:
            bkg_pscale = bkg_params['pixel_scale']
        else:
            bkg_pscale = pixel_scale

        for k in bkg_params:
            if k in ['pixel_scale']:
                continue

            if k in ['bw', 'bh']:
                bkg_input[k] = bkg_params[k]*bkg_pscale/pixel_scale
            else:
                bkg_input[k] = bkg_params[k]

        logstr = 'SEP: Get background {0}'.format(bkg_input)
        utils.log_comment(utils.LOGFILE, logstr, verbose=verbose,
                          show_date=True)

        if bkg_mask is not None:
            bkg = sep.Background(data, mask=mask | bkg_mask, **bkg_input)
        else:
            bkg = sep.Background(data, mask=mask, **bkg_input)

        bkg_data = bkg.back()
        if bkg_only:
            return bkg_data
        
        if get_background == 2:
            bkg_file = '{0}_bkg.fits'.format(root)
            if os.path.exists(bkg_file):
                logstr = 'SEP: use background file {0}'.format(bkg_file)
                utils.log_comment(utils.LOGFILE, logstr, verbose=verbose,
                                  show_date=True)
                
                bkg_im = pyfits.open('{0}_bkg.fits'.format(root))
                bkg_data = bkg_im[0].data*1
        else:        
            pyfits.writeto('{0}_bkg.fits'.format(root), data=bkg_data,
                    header=wcs_header, overwrite=True)

        if (err is None) | use_bkg_err:
            logstr = 'sep: Use bkg.rms() for error array'
            utils.log_comment(utils.LOGFILE, logstr, verbose=verbose,
                              show_date=True)

            err = bkg.rms()

        if err_scale == -np.inf:
            ratio = bkg.rms()/err
            err_scale = np.median(ratio[(~mask) & np.isfinite(ratio)])
        else:
            # Just return the error scale
            if err_scale < 0:
                ratio = bkg.rms()/err
                xerr_scale = np.median(ratio[(~mask) & np.isfinite(ratio)])
                del(bkg)
                return xerr_scale

        del(bkg)

    else:
        if err_scale is None:
            err_scale = 1.

    if not get_background:
        bkg_data = 0.
        data_bkg = data
    else:
        data_bkg = data - bkg_data

    if rescale_weight:
        if verbose:
            print('SEP: err_scale={:.3f}'.format(err_scale))

        err *= err_scale

    if source_xy is None:
        # Run the detection
        if verbose:
            print('   SEP: Extract...')

        objects, seg = sep.extract(data_bkg, threshold, err=err,
                       mask=mask, segmentation_map=True,
                       **detection_params)

        if verbose:
            print('    Done.')

        tab = utils.GTable(objects)
        tab.meta['VERSION'] = (sep.__version__, 'SEP version')

        # make unit-indexed like SExtractor
        tab['x_image'] = tab['x']+1
        tab['y_image'] = tab['y']+1

        # ID
        tab['number'] = np.arange(len(tab), dtype=np.int32)+1
        tab['theta'] = np.clip(tab['theta'], -np.pi/2, np.pi/2)
        for c in ['a', 'b', 'x', 'y', 'x_image', 'y_image', 'theta']:
            tab = tab[np.isfinite(tab[c])]

        # Segmentation
        seg[mask] = 0

        pyfits.writeto('{0}_seg.fits'.format(root), data=seg,
                       header=wcs_header, overwrite=True)

        # WCS coordinates
        if wcs is not None:
            tab['ra'], tab['dec'] = wcs.all_pix2world(tab['x'], tab['y'], 0)
            tab['ra'].unit = u.deg
            tab['dec'].unit = u.deg
            tab['x_world'], tab['y_world'] = tab['ra'], tab['dec']

        if 'minarea' in detection_params:
            tab.meta['MINAREA'] = (detection_params['minarea'],
                                   'Minimum source area in pixels')
        else:
            tab.meta['MINAREA'] = (5, 'Minimum source area in pixels')

        if 'clean' in detection_params:
            tab.meta['CLEAN'] = (detection_params['clean'],
                                 'Detection cleaning')
        else:
            tab.meta['CLEAN'] = (True, 'Detection cleaning')

        if 'deblend_cont' in detection_params:
            tab.meta['DEBCONT'] = (detection_params['deblend_cont'],
                                 'Deblending contrast ratio')
        else:
            tab.meta['DEBCONT'] = (0.005, 'Deblending contrast ratio')

        if 'deblend_nthresh' in detection_params:
            tab.meta['DEBTHRSH'] = (detection_params['deblend_nthresh'],
                                 'Number of deblending thresholds')
        else:
            tab.meta['DEBTHRSH'] = (32, 'Number of deblending thresholds')

        if 'filter_type' in detection_params:
            tab.meta['FILTER_TYPE'] = (detection_params['filter_type'],
                                     'Type of filter applied, conv or weight')
        else:
            tab.meta['FILTER_TYPE'] = ('conv',
                                     'Type of filter applied, conv or weight')

        tab.meta['THRESHOLD'] = (threshold, 'Detection threshold')

        # ISO fluxes (flux within segments)
        iso_flux, iso_fluxerr, iso_area = get_seg_iso_flux(data_bkg, seg, tab,
                                                 err=err, verbose=1)

        tab['flux_iso'] = iso_flux/uJy_to_dn*u.uJy
        tab['fluxerr_iso'] = iso_fluxerr/uJy_to_dn*u.uJy
        tab['area_iso'] = iso_area
        tab['mag_iso'] = 23.9-2.5*np.log10(tab['flux_iso'])

        # Compute FLUX_AUTO, FLUX_RADIUS
        if compute_auto_quantities:
            auto = compute_SEP_auto_params(data, data_bkg, mask,
                                pixel_scale=pixel_scale,
                                err=err, segmap=seg, tab=tab,
                                autoparams=autoparams, flux_radii=flux_radii,
                                subpix=subpix, verbose=verbose)

            for k in auto.meta:
                tab.meta[k] = auto.meta[k]

            auto_flux_cols = ['flux_auto', 'fluxerr_auto', 'bkg_auto']
            for c in auto.colnames:
                if c in auto_flux_cols:
                    tab[c] = auto[c]/uJy_to_dn*u.uJy
                else:
                    tab[c] = auto[c]

            # Problematic sources
            # bad = (tab['flux_auto'] <= 0) | (tab['flux_radius'] <= 0)
            # bad |= (tab['kron_radius'] <= 0)
            # tab = tab[~bad]

            # Correction for flux outside Kron aperture
            tot_corr = get_kron_tot_corr(tab, drz_filter, 
                                                pixel_scale=pixel_scale, 
                                                photplam=drz_photplam)

            tab['tot_corr'] = tot_corr
            tab.meta['TOTCFILT'] = (drz_filter, 'Filter for tot_corr')
            tab.meta['TOTCWAVE'] = (drz_photplam, 'PLAM for tot_corr')

            total_flux = tab['flux_auto']*tot_corr
            tab['mag_auto'] = 23.9-2.5*np.log10(total_flux)
            tab['magerr_auto'] = 2.5/np.log(10)*(tab['fluxerr_auto']/tab['flux_auto'])

        # More flux columns
        for c in ['cflux', 'flux', 'peak', 'cpeak']:
            tab[c] *= 1. / uJy_to_dn
            tab[c].unit = u.uJy

        source_x, source_y = tab['x'], tab['y']

        # Use segmentation image to mask aperture fluxes
        if aper_segmask:
            aseg = seg
            aseg_id = tab['number']
        else:
            aseg = aseg_id = None

        # Rename some columns to look like SExtractor
        for c in ['a', 'b', 'theta', 'cxx', 'cxy', 'cyy', 'x2', 'y2', 'xy']:
            tab.rename_column(c, c+'_image')

    else:
        if len(source_xy) == 2:
            source_x, source_y = source_xy
            aseg, aseg_id = None, None
            aper_segmask = False
        else:
            source_x, source_y, aseg, aseg_id = source_xy
            aper_segmask = True

        if hasattr(source_x, 'unit'):
            if source_x.unit == u.deg:
                # Input positions are ra/dec, convert with WCS
                ra, dec = source_x, source_y
                source_x, source_y = wcs.all_world2pix(ra, dec, 0)

        tab = utils.GTable()
        tab.meta['VERSION'] = (sep.__version__, 'SEP version')

    # Info
    tab.meta['ZP'] = (ZP, 'AB zeropoint')
    if 'PHOTPLAM' in im[0].header:
        tab.meta['PLAM'] = (im[0].header['PHOTPLAM'], 'AB zeropoint')
        if 'PHOTFNU' in im[0].header:
            tab.meta['FNU'] = (im[0].header['PHOTFNU'], 'AB zeropoint')

        tab.meta['FLAM'] = (im[0].header['PHOTFLAM'], 'AB zeropoint')

    tab.meta['uJy2dn'] = (uJy_to_dn, 'Convert uJy fluxes to image DN')

    tab.meta['DRZ_FILE'] = (drz_file, 'SCI file')
    tab.meta['WHT_FILE'] = (weight_file, 'WHT file')

    tab.meta['GET_BACK'] = (get_background, 'Background computed')
    for k in bkg_params:
        tab.meta[f'BACK_{k.upper()}'] = (bkg_params[k],
                                         f'Background param {k}')
        
    tab.meta['ERR_SCALE'] = (err_scale, 'Scale factor applied to weight image (like MAP_WEIGHT)')
    tab.meta['RESCALEW'] = (rescale_weight, 'Was the weight applied?')

    tab.meta['APERMASK'] = (aper_segmask, 'Mask apertures with seg image')

    # Photometry
    for iap, aper in enumerate(apertures):
        if sep.__version__ > '1.03':
            # Should work with the sep fork at gbrammer/sep and latest sep
            flux, fluxerr, flag = sep.sum_circle(data_bkg,
                                                 source_x, source_y,
                                                 aper/2, err=err,
                                                 gain=gain, subpix=subpix,
                                                 segmap=aseg, seg_id=aseg_id,
                                                 mask=mask)
        else:
            tab.meta['APERMASK'] = (False, 'Mask apertures with seg image - Failed')
            flux, fluxerr, flag = sep.sum_circle(data_bkg,
                                                 source_x, source_y,
                                                 aper/2, err=err,
                                                 gain=gain, subpix=subpix,
                                                 mask=mask)

        tab.meta['GAIN'] = gain

        tab['flux_aper_{0}'.format(iap)] = flux/uJy_to_dn*u.uJy
        tab['fluxerr_aper_{0}'.format(iap)] = fluxerr/uJy_to_dn*u.uJy
        tab['flag_aper_{0}'.format(iap)] = flag

        if get_background:
            try:
                flux, fluxerr, flag = sep.sum_circle(bkg_data,
                                          source_x, source_y,
                                          aper/2, err=None, gain=1.0,
                                          segmap=aseg, seg_id=aseg_id,
                                          mask=mask)
            except:
                flux, fluxerr, flag = sep.sum_circle(bkg_data,
                                          source_x, source_y,
                                          aper/2, err=None, gain=1.0,
                                          mask=mask)

            tab['bkg_aper_{0}'.format(iap)] = flux/uJy_to_dn*u.uJy
        else:
            tab['bkg_aper_{0}'.format(iap)] = 0.*u.uJy

        # Count masked pixels in the aperture, not including segmask
        flux, fluxerr, flag = sep.sum_circle(data_mask,
                                      source_x, source_y,
                                      aper/2, err=err,
                                      gain=gain, subpix=subpix)

        tab['mask_aper_{0}'.format(iap)] = flux

        tab.meta['aper_{0}'.format(iap)] = (aper, 'Aperture diameter, pix')
        tab.meta['asec_{0}'.format(iap)] = (aper*pixel_scale,
                                            'Aperture diameter, arcsec')

    # # If blended, use largest aperture magnitude
    # if 'flag' in tab.colnames:
    #     last_flux = tab['flux_aper_{0}'.format(iap)]
    #     last_fluxerr = tab['fluxerr_aper_{0}'.format(iap)]
    #
    #     blended = (tab['flag'] & 1) > 0
    #
    #     total_corr = tab['flux_auto']/last_flux
    #     blended |= total_corr > max_total_corr
    #
    #     tab['flag'][blended] |= 1024
    #
    #     aper_mag = 23.9 - 2.5*np.log10(last_flux)
    #     aper_magerr = 2.5/np.log(10)*last_fluxerr/last_flux
    #
    #     tab['mag_auto'][blended] = aper_mag[blended]
    #     tab['magerr_auto'][blended] = aper_magerr[blended]
    #
    #     # "ISO" mag, integrated within the segment
    #     tab['mag_iso'] = 23.9-2.5*np.log10(tab['flux'])

    try:
        # Free memory objects explicitly
        del(data_mask)
        del(data)
        del(err)
    except:
        pass

    # if uppercase_columns:
    for c in tab.colnames:
        tab.rename_column(c, column_case(c))

    if save_to_fits:
        tab.write(f'{root}.cat.fits', format='fits', overwrite=True)

        if include_wcs_extension:
            try:
                hdul = pyfits.open(f'{root}.cat.fits', mode='update')
                wcs_hdu = pyfits.ImageHDU(header=wcs_header, data=None,
                                          name='WCS')
                hdul.append(wcs_hdu)
                hdul.flush()
            except:
                pass

    logstr = '# SEP {0}.cat.fits: {1:d} objects'.format(root, len(tab))
    utils.log_comment(utils.LOGFILE, logstr, verbose=verbose)

    return tab


def get_seg_iso_flux(data, seg, tab, err=None, fill=None, verbose=0):
    """
    Integrate flux within the segmentation regions.
    
    Parameters
    ----------
    data : 2D array
        Image data
    
    seg : 2D array
        Segmentation image defining the ISO contours
    
    tab : `~astropy.table.Table`
        Detection catalog with columns (at least) ``number / id``,  
        ``xmin``, ``xmax``, ``ymin``, ``ymax``.  The ``id`` column matches the
        values in `seg`.
    
    err : 2D array
        Optional uncertainty array
    
    fill : None, array
        If specified, create an image where the image segments are filled
        with scalar values for a given object rather than computing the ISO 
        fluxes
    
    verbose : bool/int
        Status messages
    
    Returns
    -------
    iso_flux : array
        Summed image flux within the contours defined by the `seg` map
    
    iso_err : array
        Uncertainty if `err` specified
    
    iso_area : array
        Area of the segments, in pixels
    
    filled_data : 2D array
        If `fill` specified, return an image with values filled within the 
        segments, e.g., for a binned image
        
    """
    if 'number' in tab.colnames:
        ids = np.array(tab['number'])
    else:
        ids = np.array(tab['id'])

    sh = data.shape

    iso_flux = ids*0.
    iso_err = ids*0.
    iso_area = np.cast[int](ids*0)

    xmin = np.clip(tab['xmin'], 0, sh[1])
    xmax = np.clip(tab['xmax'], 0, sh[1])
    ymin = np.clip(tab['ymin'], 0, sh[0])
    ymax = np.clip(tab['ymax'], 0, sh[0])

    if fill is not None:
        filled_data = np.cast[fill.dtype](seg*0)

    for ii, id in enumerate(ids):

        if (verbose > 1):
            if (ii % verbose == 0):
                print(' {0}'.format(ii))

        slx = slice(xmin[ii], xmax[ii])
        sly = slice(ymin[ii], ymax[ii])

        seg_sub = seg[sly, slx]
        seg_mask = (seg_sub == id)

        if fill is not None:
            #print(ii, seg_mask.sum())
            filled_data[sly, slx][seg_mask] = fill[ii]

        else:

            data_sub = data[sly, slx]
            iso_flux[ii] = data_sub[seg_mask].sum()
            iso_area[ii] = seg_mask.sum()

            if err is not None:
                err_sub = err[sly, slx]
                iso_err[ii] = np.sqrt((err_sub[seg_mask]**2).sum())

    if fill is not None:
        return filled_data
    else:
        return iso_flux, iso_err, iso_area


def compute_SEP_auto_params(data, data_bkg, mask, pixel_scale=0.06, err=None, segmap=None, tab=None, grow_kron=6.0, autoparams=[2.5, 0.35*u.arcsec, 2.4, 3.8], flux_radii=[0.2, 0.5, 0.9], subpix=0, verbose=True):
    """Compute SourceExtractor-like AUTO params with `sep`
    https://sep.readthedocs.io/en/v1.0.x/apertures.html#equivalent-of-flux-auto-e-g-mag-auto-in-source-extractor
    
    Parameters
    ----------
    data : 2D array
        Image data
    
    data_bkg : 2D array
        Background-subtracted image data
    
    mask : 2D array
        Pixel mask 
    
    pixel_scale : float
        Pixel scale, arcsec
    
    err : 2D array
        Uncertainty array
    
    segmap : 2D array
        Associated segmentation map
    
    tab : `~astropy.table.Table`
        Table from, e.g., `sep.extract`.
    
    grow_kron : float
        Scale by which semimajor and semiminor axes are multiplied for 
        calculating the Kron moment.  This is hard-coded as `grow_kron=6.0`
        in `SourceExtractor <https://sextractor.readthedocs.io/en/latest/Photom.html>`_.
        
    autoparams : list
        Provided as ``[k, MIN_APER, MIN_KRON, MAX_KRON]``, where the usual
        SourceExtractor ``PHOT_AUTOPARAMS`` would be ``[k, MIN_KRON]``. Here,
        ``k`` is the scale factor of the Kron radius, and ``MIN_KRON`` is the
        minimum scaled Kron radius to use. ``MIN_APER`` is then the smallest
        *circular* Kron aperture to allow, which can be provided with attached
        units (e.g. ``arcsec``).
    
    flux_radii : list
        Light fraction radii, e.g., ``[0.5]`` will calculate the half-light 
        radius (``FLUX_RADIUS``)
        
    subpix : int
        Pixel oversampling with the `sep` aperture functions
    
    Returns
    -------
    auto : `~astropy.table.Table`
        Table with the derived parameters
                
        +--------------------------+----------------------------------------+
        | Column                   | Description                            |
        +==========================+========================================+
        | `kron_radius`            | Kron radius, pixels                    |
        +--------------------------+----------------------------------------+
        | `kron_rcirc`             | Circularized Kron radius, pixels       |
        +--------------------------+----------------------------------------+
        | `flux_auto`              | Flux within AUTO aperture              |
        +--------------------------+----------------------------------------+
        | `fluxerr_auto`           | Uncertainty within AUTO aperture       |
        +--------------------------+----------------------------------------+
        | `bkg_auto`               | Background within AUTO aperture        |
        +--------------------------+----------------------------------------+
        | `flag_auto`              | `sep` flags for AUTO aperture          |
        +--------------------------+----------------------------------------+
        | `area_auto`              | Pixel area of AUTO aperture            |
        +--------------------------+----------------------------------------+
        
    """
    import sep
    logstr = 'compute_SEP_auto_params: sep version = {0}'.format(sep.__version__)
    utils.log_comment(utils.LOGFILE, logstr, verbose=verbose)
    if sep.__version__ < '1.1':
        print("""!!!!!!!!!!
!  SEP version = {0}
!  Get >= 1.10.0 to enable segmentation masking, e.g.,
!  $ pip install git+https://github.com/gbrammer/sep.git
!!!!!!!!!!
        """.format(sep.__version__))

    logstr = 'compute_SEP_auto_params: autoparams={0}; pixel_scale={1}; subpix={2}; flux_radii={3}'.format(autoparams, pixel_scale, subpix, flux_radii)
    utils.log_comment(utils.LOGFILE, logstr, verbose=verbose)

    # Check datatype of seg
    segb = segmap
    if segmap is not None:
        if segmap.dtype == np.dtype('>i4'):
            segb = segmap.byteswap().newbyteorder()

    if 'a_image' in tab.colnames:
        x, y = tab['x_image']-1, tab['y_image']-1
        a, b = tab['a_image'], tab['b_image']
        theta = tab['theta_image']
    else:
        x, y, a, b = tab['x'], tab['y'], tab['a'], tab['b']
        theta = tab['theta']

    if 'number' in tab.colnames:
        seg_id = tab['number']
    else:
        seg_id = tab['id']

    # Kron radius
    try:
        # Try with seg mask (sep > v1.0.4)
        kronrad, krflag = sep.kron_radius(data_bkg, x, y, a, b, theta,
                                          grow_kron, mask=mask,
                                          segmap=segb, seg_id=seg_id)
        kronrad[~np.isfinite(kronrad)] = 0
    except:
        logstr = 'sep.kron_radius: ! Warning ! couldn\'t run with seg mask'
        utils.log_comment(utils.LOGFILE, logstr, verbose=True)

        kronrad, krflag = sep.kron_radius(data_bkg, x, y, a, b, theta,
                                          grow_kron, mask=mask)

    # This is like SExtractor PHOT_AUTOPARAMS[0]
    kronrad *= autoparams[0]

    # This is like SExtractor PHOT_AUTOPARAMS[1]
    if len(autoparams) > 2:
        clip_kron0 = autoparams[2]
        kronrad = np.maximum(kronrad, clip_kron0)
    else:
        clip_kron0 = 0.
    
    if len(autoparams) > 3:
        clip_kron1 = autoparams[3]
        kronrad = np.minimum(kronrad, clip_kron1)
    else:
        clip_kron1 = 1000.
    
    # Circularized Kron radius (equivalent to kronrad * a * sqrt(b/a))
    kroncirc = kronrad * np.sqrt(a*b)

    # Minimum Kron radius
    if hasattr(autoparams[1], 'unit'):
        min_radius_pix = autoparams[1].to(u.arcsec).value/pixel_scale
    else:
        # Assume arcsec
        min_radius_pix = autoparams[1]/pixel_scale

    kron_min = kroncirc <= min_radius_pix

    kron_flux = x*0.
    kron_bkg = x*0.
    kron_fluxerr = x*0.
    kron_flag = np.zeros(len(x), dtype=int)
    kron_area = np.pi*np.maximum(kroncirc, min_radius_pix)**2

    ########
    # Ellipse photometry in apertures larger than the minimum
    # Extract on both data and background subtracted to compute the
    # background within the aperture
    try:
        # Try with seg mask (sep=>v1.0.4)
        kout0 = sep.sum_ellipse(data, x[~kron_min], y[~kron_min],
                               a[~kron_min], b[~kron_min], theta[~kron_min],
                               kronrad[~kron_min], subpix=subpix, err=None,
                               segmap=segb, seg_id=seg_id[~kron_min],
                               mask=mask)

        kout = sep.sum_ellipse(data_bkg, x[~kron_min], y[~kron_min],
                               a[~kron_min], b[~kron_min], theta[~kron_min],
                               kronrad[~kron_min], subpix=subpix, err=err,
                               segmap=segb, seg_id=seg_id[~kron_min], mask=mask)
    except:
        kout0 = sep.sum_ellipse(data_bkg, x[~kron_min], y[~kron_min],
                               a[~kron_min], b[~kron_min], theta[~kron_min],
                               kronrad[~kron_min], subpix=subpix, err=None,
                               mask=mask)

        kout = sep.sum_ellipse(data_bkg, x[~kron_min], y[~kron_min],
                               a[~kron_min], b[~kron_min], theta[~kron_min],
                               kronrad[~kron_min], subpix=subpix, err=err,
                               mask=mask)

    kron_flux[~kron_min] = kout[0]
    kron_bkg[~kron_min] = kout0[0]-kout[0]
    kron_fluxerr[~kron_min] = kout[1]
    kron_flag[~kron_min] = kout[2]

    # Circular apertures below minimum size
    try:
        # Try with seg mask (sep v1.0.4)
        kout0 = sep.sum_circle(data, x[kron_min], y[kron_min],
                              min_radius_pix, subpix=subpix, err=None,
                              segmap=segb, seg_id=seg_id[kron_min], mask=mask)

        kout = sep.sum_circle(data_bkg, x[kron_min], y[kron_min],
                              min_radius_pix, subpix=subpix, err=err,
                              segmap=segb, seg_id=seg_id[kron_min], mask=mask)
    except:
        kout0 = sep.sum_circle(data, x[kron_min], y[kron_min],
                              min_radius_pix, subpix=subpix, err=None,
                              mask=mask)

        kout = sep.sum_circle(data_bkg, x[kron_min], y[kron_min],
                              min_radius_pix, subpix=subpix, err=err,
                              mask=mask)

    kron_flux[kron_min] = kout[0]
    kron_bkg[kron_min] = kout0[0]-kout[0]
    kron_fluxerr[kron_min] = kout[1]
    kron_flag[kron_min] = kout[2]

    #############
    # Flux radius
    try:
        fr, fr_flag = sep.flux_radius(data_bkg, x, y, a*grow_kron, flux_radii,
                                  normflux=kron_flux, mask=mask,
                                  segmap=segb, seg_id=seg_id)
    except:
        fr, fr_flag = sep.flux_radius(data_bkg, x, y, a*grow_kron, flux_radii,
                                  normflux=kron_flux, mask=mask)

    auto = utils.GTable()
    auto.meta['KRONFACT'] = (autoparams[0], 'Kron radius scale factor')
    auto.meta['KRON0'] = (clip_kron0, 'Minimum scaled Kron radius')
    auto.meta['KRON1'] = (clip_kron1, 'Maximum scaled Kron radius')
    auto.meta['MINKRON'] = (min_radius_pix, 'Minimum Kron aperture, pix')

    auto['kron_radius'] = kronrad*u.pixel
    auto['kron_rcirc'] = kroncirc*u.pixel

    auto['flux_auto'] = kron_flux
    auto['fluxerr_auto'] = kron_fluxerr
    auto['bkg_auto'] = kron_bkg
    auto['flag_auto'] = kron_flag
    auto['area_auto'] = kron_area

    auto['flux_radius_flag'] = fr_flag
    for i, r_i in enumerate(flux_radii):
        c = 'flux_radius_{0:02d}'.format(int(np.round(r_i*100)))
        if c.endswith('_50'):
            c = 'flux_radius'

        auto[c] = fr[:, i]

    return auto


def get_filter_ee_ratio(tab, filter, ref_filter='f160w'):
    """
    Relative EE correction within a specified aperture, in arcsec.  
    """
    pixel_scale = tab.meta['ASEC_0']/tab.meta['APER_0']
    min_kron = tab.meta['MINKRON']*pixel_scale
    
    ee = utils.read_catalog((os.path.join(os.path.dirname(utils.__file__),
                             'data', 'hst_encircled_energy.fits')))

    # Reference filter
    ref_obsmode = utils.get_filter_obsmode(filter=ref_filter, acs_chip='wfc1', 
                                       uvis_chip='uvis2', aper=np.inf, 
                                       case=str.lower)

    # Target filter
    obsmode = utils.get_filter_obsmode(filter=filter, acs_chip='wfc1', 
                                       uvis_chip='uvis2', aper=np.inf, 
                                       case=str.lower)

    # Filter not available
    if obsmode not in ee.colnames:
        return 1.

    # Ratio of photometric aperture to kron aperture
    keys = list(tab.meta.keys())
    for ka in keys:
        if ka.startswith('APER_'):
            ap = ka.split('_')[1]

            aper_radius = tab.meta[f'ASEC_{ap}']/2.
            kron_circ = np.maximum(tab['kron_rcirc']*pixel_scale, min_kron)
            
            filt_kron = np.interp(kron_circ, ee['radius'], ee[obsmode])
            filt_aper = np.interp(aper_radius, ee['radius'], ee[obsmode])
            
            ref_kron = np.interp(kron_circ, ee['radius'], ee[ref_obsmode])
            ref_aper = np.interp(aper_radius, ee['radius'], ee[ref_obsmode])
            
            filter_correction = (filt_kron/filt_aper) / (ref_kron/ref_aper)
            tab[f'{filter}_ee_{ap}'] = filter_correction
    
    return tab


def get_hst_aperture_correction(filter, raper=0.35, rmax=5.):
    """
    Get single aperture correction from tabulated EE curve
    """
    ee = utils.read_catalog((os.path.join(os.path.dirname(__file__),
                             'data', 'hst_encircled_energy.fits')))
    
    obsmode = utils.get_filter_obsmode(filter=filter, acs_chip='wfc1', 
                                       uvis_chip='uvis2', aper=np.inf, 
                                       case=str.lower)
    
    
    ee_rad = np.append(ee['radius'], rmax)
    ee_y = np.append(ee[obsmode], 1.)
    ee_interp = np.interp(raper, ee_rad, ee_y, left=0.01, right=1.)
    return ee.meta['ZP_'+obsmode], ee_interp


def get_kron_tot_corr(tab, filter, inst=None, pixel_scale=0.06, photplam=None, rmax=5.0):
    """
    Compute total correction from tabulated EE curves
    """
    ee = utils.read_catalog((os.path.join(os.path.dirname(__file__),
                             'data', 'hst_encircled_energy.fits')))
    
    obsmode = utils.get_filter_obsmode(filter=filter, acs_chip='wfc1', 
                                       uvis_chip='uvis2', aper=np.inf, 
                                       case=str.lower)

    min_kron = float(np.atleast_1d(tab.meta['MINKRON'])[0])
    
    if pixel_scale is None:
        try:
            pixel_scale = tab.meta['ASEC_0']/tab.meta['APER_0']
        except:
            pixel_scale = tab.meta['asec_0'][0]/tab.meta['aper_0'][0]
        
    if 'kron_rcirc' in tab.colnames:
        kron_raper = np.clip(tab['kron_rcirc']*pixel_scale,
                             min_kron*pixel_scale, rmax)
    else:
        kron_raper = np.clip(tab['KRON_RCIRC']*pixel_scale,
                             min_kron*pixel_scale, rmax)

    # Filter not available
    if obsmode not in ee.colnames:
        return kron_raper*0.+1
    else:
        ee_rad = np.append(ee['radius'], rmax)
        ee_y = np.append(ee[obsmode], 1.)
        
        ee_interp = np.interp(kron_raper, ee_rad, ee_y, left=0.01, right=1.)
        return 1./ee_interp


def get_wfc3ir_kron_tot_corr(tab, filter, pixel_scale=0.06, photplam=None, rmax=5.):
    """
    Compute total correction from WFC3/IR EE curves 
    
    .. note::
        
        Deprecated, use `~grizli.utils.get_kron_tot_corr`.
        
    """
    ee_raw = np.loadtxt((os.path.join(os.path.dirname(__file__),
                            'data', 'wfc3ir_ee.txt')))
    ee_data = ee_raw[1:, 1:]
    ee_wave = ee_raw[0, 1:]
    ee_rad = ee_raw[1:, 0]

    kron_raper = np.clip(tab['kron_rcirc']*pixel_scale,
                         tab.meta['MINKRON'][0]*pixel_scale, rmax)

    if (filter.lower()[:2] not in ['f0', 'f1']) & (photplam is None):
        return kron_raper*0.+1

    if photplam is None:
        wum = int(filter[1:-1])*100/1.e4
    else:
        wum = photplam/1.e4
        if wum < 0.9:
            return kron_raper*0.+1

    xi = np.interp(wum, ee_wave, np.arange(len(ee_wave)))
    i0 = int(xi)
    fi = 1-(xi-i0)
    ee_y = ee_data[:, i0:i0+2].dot([fi, 1-fi])
    ee_rad = np.append(ee_rad, rmax)
    ee_y = np.append(ee_y, 1.)

    ee_interp = np.interp(kron_raper, ee_rad, ee_y, left=0.01, right=1.)
    return 1./ee_interp


def make_drz_catalog(root='', sexpath='sex', threshold=2., get_background=True,
                     verbose=True, extra_config={}, sci=None, wht=None,
                     get_sew=False, output_params=SEXTRACTOR_DEFAULT_PARAMS,
                     phot_apertures=SEXTRACTOR_PHOT_APERTURES,
                     column_case=str.upper):
    """Make a SExtractor catalog from drizzle products

    .. note::
        
        Deprecated, use `~grizli.utils.make_SEP_catalog`.
    """
    import copy
    import sewpy

    if sci is not None:
        drz_file = sci
    else:
        drz_file = glob.glob('{0}_dr[zc]_sci.fits'.format(root))[0]

    im = pyfits.open(drz_file)

    if 'PHOTFNU' in im[0].header:
        ZP = -2.5*np.log10(im[0].header['PHOTFNU'])+8.90
    elif 'PHOTFLAM' in im[0].header:
        ZP = (-2.5*np.log10(im[0].header['PHOTFLAM']) - 21.10 -
                 5*np.log10(im[0].header['PHOTPLAM']) + 18.6921)
    elif 'FILTER' in im[0].header:
        fi = im[0].header['FILTER'].upper()
        if fi in model.photflam_list:
            ZP = (-2.5*np.log10(model.photflam_list[fi]) - 21.10 -
                     5*np.log10(model.photplam_list[fi]) + 18.6921)
        else:
            print('Couldn\'t find PHOTFNU or PHOTPLAM/PHOTFLAM keywords, use ZP=25')
            ZP = 25
    else:
        print('Couldn\'t find FILTER, PHOTFNU or PHOTPLAM/PHOTFLAM keywords, use ZP=25')
        ZP = 25

    if verbose:
        print('Image AB zeropoint: {0:.3f}'.format(ZP))

    weight_file = drz_file.replace('_sci.fits', '_wht.fits').replace('_drz.fits', '_wht.fits')
    if (weight_file == drz_file) | (not os.path.exists(weight_file)):
        WEIGHT_TYPE = "NONE"
    else:
        WEIGHT_TYPE = "MAP_WEIGHT"

    if wht is not None:
        weight_file = wht

    config = OrderedDict(DETECT_THRESH=threshold, ANALYSIS_THRESH=threshold,
              DETECT_MINAREA=6,
              PHOT_FLUXFRAC="0.5",
              WEIGHT_TYPE=WEIGHT_TYPE,
              WEIGHT_IMAGE=weight_file,
              CHECKIMAGE_TYPE="SEGMENTATION",
              CHECKIMAGE_NAME='{0}_seg.fits'.format(root),
              MAG_ZEROPOINT=ZP,
              CLEAN="N",
              PHOT_APERTURES=phot_apertures,
              BACK_SIZE=32,
              PIXEL_SCALE=0,
              MEMORY_OBJSTACK=30000,
              MEMORY_PIXSTACK=3000000,
              MEMORY_BUFSIZE=8192)

    if get_background:
        config['CHECKIMAGE_TYPE'] = 'SEGMENTATION,BACKGROUND'
        config['CHECKIMAGE_NAME'] = '{0}_seg.fits,{0}_bkg.fits'.format(root)
    else:
        config['BACK_TYPE'] = 'MANUAL'
        config['BACK_VALUE'] = 0.

    for key in extra_config:
        config[key] = extra_config[key]

    params = copy.copy(output_params)
    NAPER = len(phot_apertures.split(','))
    if NAPER == 1:
        if not phot_apertures.split(',')[0]:
            NAPER = 0

    if NAPER > 0:
        params.extend(['FLUX_APER({0})'.format(NAPER),
                       'FLUXERR_APER({0})'.format(NAPER)])
        # if NAPER > 1:
        #     for i in range(NAPER-1):
        #         params.extend(['FLUX_APER{0}'.format(i+1),
        #                        'FLUXERR_APER{0}'.format(i+1)])

    sew = sewpy.SEW(params=params, config=config)

    if get_sew:
        return sew

    output = sew(drz_file)
    cat = output['table']
    cat.meta = config

    for c in cat.colnames:
        cat.rename_column(c, column_case(c))

    cat.write('{0}.cat'.format(root), format='ascii.commented_header',
              overwrite=True)

    logstr = '# DRZ {0} catalog: {1:d} objects'.format(root, len(cat))
    utils.log_comment(utils.LOGFILE, logstr, verbose=verbose)

    return cat


# bin widths defined in pixels with scale `pixel_scale
BLOT_BACKGROUND_PARAMS = {'bw': 64, 'bh': 64, 'fw': 3, 'fh': 3,
                          'pixel_scale': 0.06}


def blot_background(visit={'product': '', 'files': None},
                    bkg_params=BLOT_BACKGROUND_PARAMS,
                    verbose=True, skip_existing=True, get_median=False,
                    log=True, stepsize=10, **kwargs):
    """
    Blot SEP background of drizzled image back to component FLT images
    
    Parameters
    ----------
    visit : dict
        Dictionary defining the drizzle product ('product' key) and 
        associated FLT files that contribute to the drizzled mosaic ('files'
        list)
    
    bkg_params : dict
        Parameters for `sep.Background`
    
    verbose : bool
        Status messages
    
    skip_existing : bool
        Don't run if ``BLOTSKY`` keyword found in the FLT header
    
    get_median : bool
        Don't use full background but rather just use (masked) median value
        of the drizzled mosaic
    
    log : bool
        Write log information to `grizli.utils.LOGFILE`
    
    stepsize : int
        Parameter for `blot`
    
    Returns
    -------
    Nothing returned but subtracts the transformed background image directly
    from the FLT files and updates header keywords
    
    """
    if log:
        frame = inspect.currentframe()
        utils.log_function_arguments(utils.LOGFILE, frame,
                                     'prep.blot_background')

    import astropy.io.fits as pyfits
    import astropy.wcs as pywcs
    from drizzlepac import astrodrizzle

    drz_files = glob.glob('{0}_dr[zc]_sci.fits'.format(visit['product']))

    if len(drz_files) == 0:
        logstr = '# blot_background: No mosaic found {0}_dr[zc]_sci.fits'
        logstr = logstr.format(visit['product'])
        utils.log_comment(utils.LOGFILE, logstr, verbose=True)

        return False

    drz_file = drz_files[0]
    drz_im = pyfits.open(drz_file)
    drz_unit = drz_im[0].header['BUNIT']

    drz_wcs = pywcs.WCS(drz_im[0].header)
    drz_wcs.pscale = utils.get_wcs_pscale(drz_wcs)

    # Get SEP background
    bkg_data = make_SEP_catalog(root=visit['product'], bkg_only=True, 
                                bkg_params=bkg_params, verbose=False)
    if get_median:
        mask = drz_im[0].data != 0
        bkg_data = bkg_data*0.+np.median(np.median(bkg_data[mask]))

    logstr = '#   Blot background from {0}'.format(drz_file)
    utils.log_comment(utils.LOGFILE, logstr, verbose=verbose)

    for file in visit['files']:
        flt = pyfits.open(file, mode='update')

        for ext in range(1, 5):
            if ('SCI', ext) not in flt:
                continue

            if ('BLOTSKY' in flt['SCI', ext].header) & (skip_existing):
                print(f'\'BLOTSKY\' keyword found in {file}.  Skipping....')
                continue

            logstr = '#   Blot background: {0}[SCI,{1}]'.format(file, ext)
            utils.log_comment(utils.LOGFILE, logstr, verbose=verbose)

            flt_wcs = pywcs.WCS(flt['SCI', ext].header, fobj=flt, relax=True)
            flt_wcs.pscale = utils.get_wcs_pscale(flt_wcs)

            blotted = utils.blot_nearest_exact(bkg_data.astype(np.float32),
                                               drz_wcs, flt_wcs,
                                               stepsize=stepsize,
                                               scale_by_pixel_area=True)

            flt_unit = flt['SCI', ext].header['BUNIT']
            if flt_unit+'/S' == drz_unit:
                tscale = flt[0].header['EXPTIME']
            elif flt_unit == drz_unit + '/S':
                tscale = 1./flt[0].header['EXPTIME']
            else:
                tscale = 1.

            flt['SCI', ext].data -= blotted*tscale
            flt['SCI', ext].header['BLOTSKY'] = (True,
                                                 'Sky blotted from SKYIMAGE')
            flt['SCI', ext].header['SKYIMAGE'] = (drz_file,
                                                  'Source image for sky')
            flt['SCI', ext].header['SKYBW'] = (bkg_params['bw'], 
                                               'Sky bkg_params')
            flt['SCI', ext].header['SKYBH'] = (bkg_params['bh'],
                                               'Sky bkg_params')
            flt['SCI', ext].header['SKYFW'] = (bkg_params['fw'],
                                               'Sky bkg_params')
            flt['SCI', ext].header['SKYFH'] = (bkg_params['fh'],
                                               'Sky bkg_params')
            flt['SCI', ext].header['SKYPIX'] = (bkg_params['pixel_scale'], 
                                                'Sky bkg_params, pixel_scale')

        flt.flush()

    return True


def separate_chip_sky(visit, filters=['F200LP','F350LP','F600LP','F390W'], stepsize=10, statistic=np.nanmedian, by_amp=True, only_flc=True, row_average=True, average_order=11, seg_dilate=16, **kwargs):
    """
    Get separate background values for each chip.  Updates 'CHIPSKY' header
    keyword for each SCI extension of the visit exposure files.
    
    Parameters
    ----------
    visit : dict
        List of visit information from `~grizli.utils.parse_flt_files`.
    
    filters : list
        Only run if the exposures in `visit['files']` use a filter in this
        list, e.g., less-common WFC3/UVIS filters
    
    stepsize : int
        Parameter for blot
    
    statistic : func
        Test statistic on (masked) image data from each extension
    
    by_amp : bool
        Compute stats by amp (half-chip) subregions (*not implemented*)
    
    only_flc : True
        Only run if `visit['files'][0]` has "flc" extension
    
    Returns
    -------
    status : bool
        Runtime status, True if executed 
        
    """
    frame = inspect.currentframe()
    utils.log_function_arguments(utils.LOGFILE, frame,
                                 'prep.separate_chip_sky')

    import astropy.io.fits as pyfits
    import astropy.wcs as pywcs
    from drizzlepac import astrodrizzle
    import scipy.ndimage as nd
    
    if ('flc' not in visit['files'][0]) & only_flc:
        return False
    
    flt = pyfits.open(visit['files'][0])
    filt_i = utils.get_hst_filter(flt[0].header)
    if filt_i not in filters:
        logstr = f'# separate_chip_sky: {filt_i} not in {filters} for '
        logstr += "'{0}'".format(visit['product'])
        utils.log_comment(utils.LOGFILE, logstr, verbose=True)
        return False
    
    seg_files = glob.glob('{0}_seg.fits*'.format(visit['product']))

    if len(seg_files) == 0:
        logstr = '# separate_chip_sky: No segimage found {0}_seg.fits'
        logstr = logstr.format(visit['product'])
        utils.log_comment(utils.LOGFILE, logstr, verbose=True)

    seg_file = seg_files[0]
    seg_im = pyfits.open(seg_file)
    seg_mask = nd.binary_dilation(seg_im[0].data > 0, iterations=seg_dilate)*1
    
    seg_wcs = pywcs.WCS(seg_im[0].header)
    seg_wcs.pscale = utils.get_wcs_pscale(seg_wcs)
    
    if row_average:
        row_num = {}
        row_den = {}
        make_fig = True
        if make_fig:
            fig, axes = plt.subplots(2,1,figsize=(8,8))
        
    for file in visit['files']:
        flt = pyfits.open(file, mode='update')

        for ext in range(1, 5):
            if ('SCI', ext) not in flt:
                continue

            flt_wcs = pywcs.WCS(flt['SCI', ext].header, fobj=flt, relax=True)
            flt_wcs.pscale = utils.get_wcs_pscale(flt_wcs)

            blotted = utils.blot_nearest_exact(seg_mask,
                                               seg_wcs, flt_wcs,
                                               stepsize=stepsize,
                                               scale_by_pixel_area=False)    
            
            nonzero = flt['SCI',ext].data != 0
            ok = (flt['DQ',ext].data == 0) & (blotted <= 0)
            ok &= nonzero
            
            stat = statistic(flt['SCI',ext].data[ok])
            
            if row_average:
                print(file, ext, stat)
                wht = 1/(flt['ERR',ext].data)**2
                wht[~ok] = 0
                                    
                filled = (flt['SCI',ext].data - stat)/stat
                filled[~(ok & nonzero)] = np.nan
                rows = np.nanmedian(filled, axis=1)
                rows[~np.isfinite(rows)] = 0
                
                if ext not in row_num:
                    row_num[ext] = rows
                    row_den[ext] = (rows != 0)*1
                else:
                    row_num[ext] += rows
                    row_den[ext] += (rows != 0)*1
                
                if make_fig:
                    axes[ext-1].plot(rows, alpha=0.5)
                    fig.tight_layout(pad=0.5)
                    fig.savefig('/tmp/rows.png')
                
            ###############
            
            if 'MDRIZSKY' in flt['SCI',ext].header:
                stat -= flt['SCI',ext].header['MDRIZSKY']
            
            logstr = f'# separate_chip_sky {filt_i}: '
            logstr += f'{file}[SCI,{ext}] = {stat:6.2f}'
            utils.log_comment(utils.LOGFILE, logstr, verbose=True)
            
            if 'CHIPSKY' in flt['SCI',ext].header:
                flt['SCI',ext].header['CHIPSKY'] += stat
            else:
                flt['SCI',ext].header['CHIPSKY'] = (stat, 'Chip-level sky')
                
            flt['SCI',ext].data -= nonzero*stat
        
                
        flt.flush()
    
    if row_average:
        row_avg = {}
        row_model = {}
        for ext in row_num:
            row_avg[ext] = row_num[ext]/row_den[ext]
            row_avg[ext][row_den[ext] <= 0] = np.nan

            if make_fig:
                axes[ext-1].plot(row_avg[ext], alpha=0.5, color='k')
                fig.tight_layout(pad=0.5)
            
            msk = np.isfinite(row_avg[ext])
            xi = np.linspace(0,1,row_avg[ext].size)
            #deg = 11
            
            for _iter in range(5):
                cc = np.polynomial.chebyshev.chebfit(xi[msk],
                                                     row_avg[ext][msk],
                                                     average_order, 
                                                     rcond=None,
                                                     full=False, w=None)
                                                     
                row_model[ext] = np.polynomial.chebyshev.chebval(xi, cc)
                msk = np.isfinite(row_avg[ext]) 
                msk &= np.abs(row_avg[ext] - row_model[ext]) < 3*utils.nmad(row_avg[ext][msk])
            
            if make_fig:
                axes[ext-1].plot(row_model[ext], color='r')
                fig.savefig('/tmp/rows.png')
        
        for file in visit['files']:
            flt = pyfits.open(file, mode='update')

            for ext in range(1, 5):
                if ('SCI', ext) not in flt:
                    continue

                nonzero = flt['SCI',ext].data != 0
                
                stat = flt['SCI',ext].header['CHIPSKY']*1
                if 'MDRIZSKY' in flt['SCI',ext].header:
                    stat += flt['SCI',ext].header['MDRIZSKY']
                
                row_avg_ext = nonzero * row_avg[ext][:,None] * stat
                flt['SCI',ext].data -= row_avg_ext
                flt['SCI',ext].header['ROWSKY'] = (True, 
                                                   'Row-averaged sky removed')
                                                   
        flt.flush()
        
    return True


def add_external_sources(root='', maglim=20, fwhm=0.2, catalog='2mass'):
    """Add Gaussian sources in empty parts of an image derived from an external catalog

    Parameters
    ----------
    root : type

    hlim : type


    Returns
    -------
    savesimages : type

    """
    from astropy.modeling import models

    sci_file = glob.glob('{0}_dr[zc]_sci.fits'.format(root))[0]
    wht_file = glob.glob('{0}_dr[zc]_wht.fits'.format(root))[0]

    sci = pyfits.open(sci_file)
    wht = pyfits.open(wht_file)

    sh = sci[0].data.shape
    yp, xp = np.indices(sh)

    PHOTPLAM = sci[0].header['PHOTPLAM']
    PHOTFLAM = sci[0].header['PHOTFLAM']

    ZP = -2.5*np.log10(PHOTFLAM) - 21.10 - 5*np.log10(PHOTPLAM) + 18.6921

    wcs = pywcs.WCS(sci[0])
    pscale = utils.get_wcs_pscale(wcs)

    rd = wcs.all_pix2world(np.array([[sh[1]/2], [sh[0]/2]]).T, 0)[0]

    radius = np.sqrt(2)*np.maximum(sh[0], sh[1])/2.*pscale/60.

    if catalog == '2mass':
        cat = get_irsa_catalog(rd[0], rd[1], radius=radius, twomass=True)
        cat['mag'] = cat['h_m']+1.362  # AB
        table_to_regions(cat, '{0}_2mass.reg'.format(root))
    elif catalog == 'panstarrs':
        cat = get_panstarrs_catalog(rd[0], rd[1], radius=radius)
        # cat['mag'] = cat['rMeanKronMag']+0.14 # AB
        cat['mag'] = cat['iMeanKronMag']+0.35  # AB
        table_to_regions(cat, '{0}_panstarrs.reg'.format(root))
    elif catalog == 'ukidss':
        cat = get_ukidss_catalog(rd[0], rd[1], radius=radius)
        cat['mag'] = cat['HAperMag3']+1.362  # AB
        cat.rename_column('RA', 'ra')
        cat.rename_column('Dec', 'dec')
        table_to_regions(cat, '{0}_ukidss.reg'.format(root))
    elif catalog == 'gaia':
        cat = get_gaia_DR2_vizier(rd[0], rd[1], radius=radius)
        cat['mag'] = np.minimum(cat['phot_g_mean_mag'], 19)-2
        table_to_regions(cat, '{0}_gaia.reg'.format(root))
    else:
        print('Not a valid catalog: ', catalog)
        return False

    cat = cat[(cat['mag'] < maglim) & (cat['mag'] > 0)]

    print('{0}: {1} objects'.format(catalog, len(cat)))
    if len(cat) == 0:
        return False

    xy = wcs.all_world2pix(cat['ra'], cat['dec'], 0)
    flux = sci[0].data*0.
    N = len(cat)

    for i in range(N):
        print('Add object {0:3d}/{1:3d}, x={2:6.1f}, y={3:6.1f}, mag={4:6.2f}'.format(i, N, xy[0][i], xy[1][i], cat['mag'][i]))

        scale = 10**(-0.4*(cat['mag'][i]-ZP))

        src = models.Gaussian2D(amplitude=scale, x_mean=xy[0][i], y_mean=xy[1][i], x_stddev=fwhm/pscale/2.35, y_stddev=fwhm/pscale/2.35, theta=0.0)
        m_i = src(xp, yp)
        flux += m_i
        # ds9.view(flux)

    clip = (wht[0].data == 0) & (flux > 1.e-6*flux.max())
    wht_val = np.percentile(wht[0].data, 95)
    wht[0].data[clip] = wht_val
    sci[0].data[clip] = flux[clip]

    sci.writeto(sci_file.replace('_drz', '_{0}_drz'.format(catalog)),
                overwrite=True)

    wht.writeto(wht_file.replace('_drz', '_{0}_drz'.format(catalog)),
                overwrite=True)


def asn_to_dict(input_asn):
    """Convert an ASN file to a dictionary

    Parameters
    ----------
    input_asn : str
        Filename of the ASN table

    Returns
    -------
    output : dict
        Dictionary with keys 'product' and 'files'.

    """
    from stsci.tools import asnutil
    # Already is a dict
    if isinstance(input_asn, dict):
        return input_asn

    # String / unicode
    if hasattr(input_asn, 'upper'):
        asn = asnutil.readASNTable(input_asn)
    else:
        # asnutil.ASNTable
        asn = input_asn

    output = {'product': asn['output'],
              'files': asn['order']}

    return output


# Visit-level ackground subtraction parameters for blot_background
BKG_PARAMS = {'bw': 128, 'bh': 128, 'fw': 3, 'fh': 3, 'pixel_scale': 0.06}

SEPARATE_CHIP_KWARGS = {'filters': ['F200LP','F350LP','F600LP','F390W'], 
                        'stepsize': 10,
                        'statistic': np.median, 
                        'by_amp':True, 
                        'only_flc':True}

def process_direct_grism_visit(direct={},
                               grism={},
                               radec=None,
                               outlier_threshold=5, 
                               align_clip=30,
                               align_thresh=None,
                               align_mag_limits=[14, 23, 0.05],
                               align_rms_limit=2,
                               align_triangle_ba_max=0.9,
                               align_ref_border=100,
                               align_min_flux_radius=1., 
                               align_assume_close=False,
                               max_err_percentile=99,
                               catalog_mask_pad=0.05,
                               match_catalog_density=None,
                               column_average=True,
                               sky_iter=10,
                               run_tweak_align=True,
                               tweak_fit_order=-1,
                               skip_direct=False,
                               fix_stars=True,
                               tweak_max_dist=100.,
                               tweak_n_min=10,
                               tweak_threshold=1.5,
                               align_simple=True,
                               single_image_CRs=True,
                               drizzle_params={},
                               iter_atol=1.e-4,
                               imaging_bkg_params=None,
<<<<<<< HEAD
                               isJWST=False,
                               reference_catalogs=['GAIA', 'PS1', 'SDSS', 'WISE'],
=======
                               run_separate_chip_sky=True,
                               separate_chip_kwargs={},
                               reference_catalogs=['GAIA', 'PS1', 
                                                   'SDSS', 'WISE'],
>>>>>>> 030fbfd7
                               use_self_catalog=False):
    """Full processing of a direct (+grism) image visit.
    
    Notes
    -----
    
    For **imaging** exposures:

    1) Copies of individual exposures with `~grizli.prep.fresh_flt_file`
        
      * Run `stwcs.updatewcs.updatewcs` on each FLT
    
    #) "tweak" shift alignment of individual FLTs 
    
      * If ACS or UVIS, do preliminary `AstroDrizzle` run to flag CRs
    
    #) Run `AstroDrizzle` to create first-pass mosaic
    
    #) Astrometric alignment of the drizzled image reference catalogs with
       `~grizli.prep.align_drizzled_image` 
        
      * Propagate alignment back to FLT exposures
        
    #) Redrizzle visit mosaic with updated astrometry
    
    #) *optional* Subtract mosaic background from exposures with 
       `~grizli.prep.blot_background`
    
    #) Make final visit catalog 
    
    #) *optional* Fill saturated stars with ePSF models with 
       `~grizli.prep.fix_star_centers`
    
    For **grism** exposures:
    
    If *grism* exposures are specified, first do the above for the direct 
    images and then, 
    
    1) Assign (refined) WCS of associated direct image to each grism exposure
       (`~grizli.prep.match_direct_grism_wcs`)
    
    #) Run `AstroDrizzle` to flag additional CRs, bad pixels
    
    #) Subtract 2D sky background (`~grizli.prep.visit_grism_sky`)
    
      * *optional* additional column-average grism background 
    
    #) Redrizzle grism mosaic
    
    """
    frame = inspect.currentframe()
    utils.log_function_arguments(utils.LOGFILE, frame,
                                 'prep.process_direct_grism_visit')

    #from stsci.tools import asnutil
    from stwcs import updatewcs
    from drizzlepac import updatehdr
    from drizzlepac.astrodrizzle import AstroDrizzle

    #################
    # Direct image processing
    #################

    # Copy FLT files from ../RAW
    isACS = '_flc' in direct['files'][0]  # Also UVIS
    isWFPC2 = '_c0' in direct['files'][0]

    if not skip_direct:
        for file in direct['files']:
            crclean = isACS & (len(direct['files']) == 1)
            fresh_flt_file(file, crclean=crclean)
            if isJWST:
                img = jwst_utils.img_with_wcs(file)
                img.save(file)
            else:
                try:
                    updatewcs.updatewcs(file, verbose=False, use_db=False)
                except:
                    updatewcs.updatewcs(file, verbose=False)

                
        
        # ### Make ASN
        # if not isWFPC2:
        #     asn = asnutil.ASNTable(inlist=direct['files'], output=direct['product'])
        #     asn.create()
        #     asn.write()

        
    # Initial grism processing
    skip_grism = (grism == {}) | (grism is None) | (len(grism) == 0)
    if not skip_grism:
        for file in grism['files']:
            fresh_flt_file(file)
            # Need to force F814W filter for updatewcs
            if isACS:
                flc = pyfits.open(file, mode='update')
                if flc[0].header['INSTRUME'] == 'ACS':
                    changed_filter = True
                    flc[0].header['FILTER1'] = 'CLEAR1L'
                    flc[0].header['FILTER2'] = 'F814W'
                    flc.flush()
                    flc.close()
                else:
                    changed_filter = False
                    flc.close()
            else:
                changed_filter = False

            # Run updatewcs
            if isJWST:
                img = jwst_utils.img_with_wcs(file)
                img.save(file)
                temp_hdu = pyfits.open(file,mode='update')
                temp_hdu[0].header['FILTER'] = temp_hdu[0].header['FILTER_INFO']
                temp_hdu[0].header['EXP_TYPE'] = temp_hdu[0].header['EXPTYPE_INFO']
                temp_hdu.flush()
            else:
                try:
                    updatewcs.updatewcs(file, verbose=False, use_db=False)
                except:
                    updatewcs.updatewcs(file, verbose=False)
                

            # Change back
            if changed_filter:
                flc = pyfits.open(file, mode='update')
                flc[0].header['FILTER1'] = 'CLEAR2L'
                flc[0].header['FILTER2'] = 'G800L'
                flc.flush()
                flc.close()

        # Make ASN
        # asn = asnutil.ASNTable(grism['files'], output=grism['product'])
        # asn.create()
        # asn.write()

    if isACS:
        bits = 64+32+256
        driz_cr_snr = '3.5 3.0'
        driz_cr_scale = '1.2 0.7'
    elif isWFPC2:
        bits = 64+32 
        driz_cr_snr = '3.5 3.0'
        driz_cr_scale = '1.2 0.7'
    else:
        bits  = 576+256
        driz_cr_snr = '8.0 5.0'
        driz_cr_scale = '2.5 0.7'
        

    if 'driz_cr_scale' in drizzle_params:
        driz_cr_scale = drizzle_params['driz_cr_scale']
        drizzle_params.pop('driz_cr_scale')

    if 'driz_cr_snr' in drizzle_params:
        driz_cr_snr = drizzle_params['driz_cr_snr']
        drizzle_params.pop('driz_cr_snr')

    if 'bits' in drizzle_params:
        bits = drizzle_params['bits']
        drizzle_params.pop('bits')

    print('bits info: ' + str(bits))


    # for jwst images, change header info
    # band: [photflam, photfnu, pivot_wave]
    phot_keywords = {'F090W': [1.098934e-20, 2.985416e-31, 0.9025],
                    'F115W': [6.291060e-21, 2.773018e-31, 1.1495],
                    'F140M': [9.856255e-21, 6.481079e-31, 1.4040],
                    'F150W': [4.198384e-21, 3.123540e-31, 1.4935],
                    'F158M': [7.273483e-21, 6.072128e-31, 1.5820],
                    'F200W': [2.173398e-21, 2.879494e-31, 1.9930],
                    'F277W': [1.109150e-21, 2.827052e-31, 2.7643],
                    'F356W': [6.200034e-22, 2.669862e-31, 3.5930],
                    'F380M': [2.654520e-21, 1.295626e-30, 3.8252],
                    'F430M': [2.636528e-21, 1.613895e-30, 4.2838],
                    'F444W': [4.510426e-22, 2.949531e-31, 4.4277],
                    'F480M': [1.879639e-21, 1.453752e-30, 4.8152]}
    if isJWST:
        JWST_PIPELINE = os.path.dirname(jwst.__file__) + '/pipeline/'
        steps_det1 = Detector1Pipeline.from_config_file(config_file=JWST_PIPELINE + 'calwebb_detector1.cfg')
        for file in direct['files']:
            hdu = pyfits.open(file, mode='update')
            hdu[0].header['INSTRUME'] = 'WFC3'
            hdu[0].header['DETECTOR'] = 'IR'
            hdu[1].header['NGOODPIX'] = -99
            hdu[1].header['EXPNAME'] = hdu[0].header['EXPOSURE']
            hdu[1].header['MEANDARK'] = -99
            hdu[1].header['IDCSCALE'] = 0.065 ## how can I get this automatically?
            hdu[0].header['PHOTFLAM'] = phot_keywords[hdu[0].header['PUPIL']][0]
            hdu[0].header['PHOTFNU'] = phot_keywords[hdu[0].header['PUPIL']][1]
            hdu[0].header['PHOTPLAM'] = phot_keywords[hdu[0].header['PUPIL']][2] * 10000 # microns to angstroms
            gain_file = steps_det1.gain_scale.get_reference_file(file, 'gain')
            gain_im = pyfits.open(gain_file)
            im = pyfits.open(file)
            gain_median = np.median(gain_im[1].data)
            im['SCI'].data *= gain_median #gain_im['SCI'].data
            im['SCI'].header['BUNIT'] = 'ELECTRONS/s'
            im['ERR'].data *= gain_median #gain_im['SCI'].data
            im['ERR'].header['BUNIT'] = 'ELECTRONS/s'
            gain_im.close()
            im.close()
            if hdu[0].header['PUPIL'] == 'F115W':
                hdu[0].header['PFLTFILE'] = os.path.join(os.getenv('jref'), 'jwst_niriss_flat_0193.fits')
            if hdu[0].header['PUPIL'] == 'F150W':
                hdu[0].header['PFLTFILE'] = os.path.join(os.getenv('jref'), 'jwst_niriss_flat_0007.fits')
            if hdu[0].header['PUPIL'] == 'F200W':
                hdu[0].header['PFLTFILE'] = os.path.join(os.getenv('jref'), 'jwst_niriss_flat_0189.fits')
            
            hdu.flush()
    #
        for file in grism['files']:
            hdu = pyfits.open(file, mode='update')
            hdu[0].header['INSTRUME'] = 'WFC3'
            hdu[0].header['DETECTOR'] = 'IR'
            hdu[1].header['NGOODPIX'] = -99
            hdu[1].header['EXPNAME'] = hdu[0].header['EXPOSURE']
            hdu[1].header['MEANDARK'] = -99
            hdu[1].header['IDCSCALE'] = 0.065 ## get this automatically when pixelscale is in image headers
            hdu[0].header['PHOTFLAM'] = phot_keywords[hdu[0].header['PUPIL']][0]
            hdu[0].header['PHOTFNU'] = phot_keywords[hdu[0].header['PUPIL']][1]
            hdu[0].header['PHOTPLAM'] = phot_keywords[hdu[0].header['PUPIL']][2] * 10000 # microns to angstroms
            gain_file = steps_det1.gain_scale.get_reference_file(file, 'gain')
            gain_im = pyfits.open(gain_file)
            if (hdu[0].header['FILTER'] == 'GR150C') & (hdu[0].header['PUPIL'] == 'F115W'):        
                hdu[0].header['PFLTFILE'] = os.path.join(os.getenv('jref'), 'jwst_niriss_flat_0202.fits')
            if (hdu[0].header['FILTER'] == 'GR150C') & (hdu[0].header['PUPIL'] == 'F150W'):        
                hdu[0].header['PFLTFILE'] = os.path.join(os.getenv('jref'), 'jwst_niriss_flat_0187.fits')
            if (hdu[0].header['FILTER'] == 'GR150C') & (hdu[0].header['PUPIL'] == 'F200W'):        
                hdu[0].header['PFLTFILE'] = os.path.join(os.getenv('jref'), 'jwst_niriss_flat_0204.fits')
            if (hdu[0].header['FILTER'] == 'GR150R') & (hdu[0].header['PUPIL'] == 'F115W'):        
                hdu[0].header['PFLTFILE'] = os.path.join(os.getenv('jref'), 'jwst_niriss_flat_0200.fits')
            if (hdu[0].header['FILTER'] == 'GR150R') & (hdu[0].header['PUPIL'] == 'F150W'):        
                hdu[0].header['PFLTFILE'] = os.path.join(os.getenv('jref'), 'jwst_niriss_flat_0188.fits')
            if (hdu[0].header['FILTER'] == 'GR150R') & (hdu[0].header['PUPIL'] == 'F200W'):        
                hdu[0].header['PFLTFILE'] = os.path.join(os.getenv('jref'), 'jwst_niriss_flat_0195.fits')
            im = pyfits.open(file)
            im['SCI'].data *= gain_im['SCI'].data
            im['SCI'].header['BUNIT'] = 'ELECTRONS/s'
            im['ERR'].data *= gain_im['SCI'].data
            im['ERR'].header['BUNIT'] = 'ELECTRONS/s'
            gain_im.close()
            
            hdu.flush()
        # Flat field correction
        for file in direct['files']:
            im = pyfits.open(file,mode='update')
            flat = pyfits.open(im[0].header['PFLTFILE'])
            im[1].data = np.divide(im[1].data, flat[1].data, im[1].data, where=flat[1].data!=0)
            im.flush()
    # Relax CR rejection for first-pass ACS
    if isACS:
        driz_cr_snr_first = '15. 10.0'
        driz_cr_scale_first = '1.2 0.7'
    else:
        driz_cr_snr_first = driz_cr_snr
        driz_cr_scale_first = driz_cr_scale

    if not skip_direct:
        if (not isACS) & (not isWFPC2) & run_tweak_align:
            # if run_tweak_align:
            tweak_align(direct_group=direct, grism_group=grism,
                        max_dist=tweak_max_dist, n_min=tweak_n_min,
                        key=' ', drizzle=False,
                        threshold=tweak_threshold, isJWST=isJWST, fit_order=tweak_fit_order)

        if (isACS) & (len(direct['files']) == 1) & single_image_CRs:
            find_single_image_CRs(direct, simple_mask=False, with_ctx_mask=False, run_lacosmic=True)

        # Get reference astrometry from GAIA, PS1, SDSS, WISE, etc.
        if radec is None:
            im = pyfits.open(direct['files'][0])
            radec, ref_catalog = get_radec_catalog(ra=im[1].header['CRVAL1'],
                            dec=im[1].header['CRVAL2'],
                            product=direct['product'],
                            reference_catalogs=reference_catalogs,
                            date=im[0].header['EXPSTART'],
                            date_format='mjd',
                            use_self_catalog=use_self_catalog)

            if ref_catalog == 'VISIT':
                #align_mag_limits = [-30,-28,0.05] # change me
                align_mag_limits = [16, 23, 0.05]
            elif ref_catalog == 'SDSS':
                #align_mag_limits = [-30,-28,0.05]# change me
                align_mag_limits = [16, 21, 0.05]
            elif ref_catalog == 'PS1':
                #align_mag_limits = [-30,-28,0.05]# change me
                align_mag_limits = [16, 23, 0.05]
            elif ref_catalog == 'WISE':
                #align_mag_limits = [-30,-28,0.05]# change me
                align_mag_limits = [15, 20, 0.05]
        else:
            ref_catalog = 'USER'

        logstr = '#  {0}: First Drizzle'.format(direct['product'])
        utils.log_comment(utils.LOGFILE, logstr, verbose=True, show_date=True)

        # Clean up
        for ext in ['.fits', '.log']:
            file = '{0}_wcs.{1}'.format(direct['product'], ext)
            if os.path.exists(file):
                os.remove(file)
        # I think I need to cast all of the values in the dq extension to be numpy.int16 
        #(as opposed to numpy.uint32 which they apparently currently are)
        

        # First drizzle
        if len(direct['files']) > 1:
            for file in direct['files']:
                hdu = pyfits.open(file,mode='update')
                hdu[3].data = hdu[3].data.astype(np.int16)
                hdu.flush()
            AstroDrizzle(direct['files'], output=direct['product'],
                         clean=True, context=False, preserve=False, 
                         skysub=True, driz_separate=True, driz_sep_wcs=True,
                         median=True, blot=True, driz_cr=True,
                         driz_cr_snr=driz_cr_snr_first,
                         driz_cr_scale=driz_cr_scale_first,
                         driz_cr_corr=False, driz_combine=True,
                         final_bits=bits, coeffs=True, build=False,
                         final_wht_type='IVM', gain='-99', rdnoise='-99', **drizzle_params)
        else:
            AstroDrizzle(direct['files'], output=direct['product'],
                         clean=True, final_scale=None, final_pixfrac=1,
                         context=False, final_bits=bits, preserve=False,
                         driz_separate=False, driz_sep_wcs=False,
                         median=False, blot=False, driz_cr=False,
                         driz_cr_corr=False, driz_combine=True,
                         build=False, final_wht_type='IVM', gain='-99', rdnoise='-99', **drizzle_params)

        # Now do tweak_align for ACS
        if (isACS) & run_tweak_align & (len(direct['files']) > 1):
            tweak_align(direct_group=direct, grism_group=grism,
                    max_dist=tweak_max_dist, n_min=tweak_n_min,
                    key=' ', drizzle=False,
                    threshold=tweak_threshold)

            # Redrizzle with no CR rejection
            AstroDrizzle(direct['files'], output=direct['product'],
                             clean=True, context=False, preserve=False,
                             skysub=False, driz_separate=False,
                             driz_sep_wcs=False,
                             median=False, blot=False, driz_cr=False,
                             driz_cr_corr=False, driz_combine=True,
                             final_bits=bits, coeffs=True, build=False,
                             final_wht_type='IVM', gain='-99', rdnoise='-99', resetbits=0)

        
        # Make catalog & segmentation image
        if align_thresh is None:
            if isWFPC2:
                thresh = 8
            else:
                thresh = 2
        else:
            thresh = align_thresh

        #cat = make_drz_catalog(root=direct['product'], threshold=thresh)
        cat = make_SEP_catalog(root=direct['product'], threshold=thresh)

        if radec == 'self':
            okmag = ((cat['MAG_AUTO'] > align_mag_limits[0]) &
                    (cat['MAG_AUTO'] < align_mag_limits[1]))

            cat['X_WORLD', 'Y_WORLD'][okmag].write('self',
                                        format='ascii.commented_header',
                                        overwrite=True)

        # clip=30
        logfile = '{0}_wcs.log'.format(direct['product'])
        if os.path.exists(logfile):
            os.remove(logfile)

        guess_file = '{0}.align_guess'.format(direct['product'])
        if os.path.exists(guess_file):
            guess = np.loadtxt(guess_file)
        else:
            guess = [0., 0., 0., 1]

        try:
            result = align_drizzled_image(root=direct['product'],
                                      mag_limits=align_mag_limits,
                                      radec=radec, NITER=3, clip=align_clip,
                                      log=True, guess=guess,
                                      outlier_threshold=outlier_threshold,
                                      simple=align_simple,
                                      rms_limit=align_rms_limit,
                                      max_err_percentile=max_err_percentile,
                                      catalog_mask_pad=catalog_mask_pad,
                                      triangle_size_limit=[5, 2400*(1+isACS)],
                                      triangle_ba_max=align_triangle_ba_max,
                                match_catalog_density=match_catalog_density,
                                      ref_border=align_ref_border, 
                                      min_flux_radius=align_min_flux_radius, 
                                      assume_close=align_assume_close)
        except:

            utils.log_exception(utils.LOGFILE, traceback)
            utils.log_comment(utils.LOGFILE, "# !! Drizzle alignment failed")

            fp = open('{0}.wcs_failed'.format(direct['product']), 'w')
            fp.write(guess.__str__())
            fp.close()
            # Does nothing but moves forward
            result = align_drizzled_image(root=direct['product'],
                                      mag_limits=align_mag_limits,
                                      radec=radec, NITER=0, clip=align_clip,
                                      log=False, guess=guess,
                                      outlier_threshold=outlier_threshold,
                                      simple=align_simple,
                                      rms_limit=align_rms_limit,
                                      max_err_percentile=max_err_percentile,
                                      catalog_mask_pad=catalog_mask_pad,
                                match_catalog_density=match_catalog_density,
                                      ref_border=align_ref_border,
                                      min_flux_radius=align_min_flux_radius)

        orig_wcs, drz_wcs, out_shift, out_rot, out_scale = result

        # Update direct FLT WCS
        for file in direct['files']:
            xyscale = [out_shift[0], out_shift[1], out_rot, out_scale]

            update_wcs_fits_log(file, orig_wcs,
                                xyscale=xyscale,
                                initialize=False,
                                replace=('.fits', '.wcslog.fits'),
                                wcsname=ref_catalog)

            updatehdr.updatewcs_with_shift(file,
                                str('{0}_wcs.fits'.format(direct['product'])),
                                      xsh=out_shift[0], ysh=out_shift[1],
                                      rot=out_rot, scale=out_scale,
                                      wcsname=ref_catalog, force=True,
                                      reusename=True, verbose=True,
                                      sciext='SCI')

            # Bug in astrodrizzle? Dies if the FLT files don't have MJD-OBS
            # keywords
            im = pyfits.open(file, mode='update')
            im[0].header['MJD-OBS'] = im[0].header['EXPSTART']
            im.flush()

        # Second drizzle with aligned wcs, refined CR-rejection params
        # tuned for WFC3/IR
        logstr = '# {0}: Second Drizzle'.format(direct['product'])
        utils.log_comment(utils.LOGFILE, logstr, verbose=True, show_date=True)

        if len(direct['files']) == 1:
            AstroDrizzle(direct['files'], output=direct['product'],
                         clean=True, final_pixfrac=0.8, context=False,
                         resetbits=4096, final_bits=bits, driz_sep_bits=bits,
                         preserve=False, driz_cr_snr=driz_cr_snr,
                         driz_cr_scale=driz_cr_scale, driz_separate=False,
                         driz_sep_wcs=False, median=False, blot=False,
                         driz_cr=False, driz_cr_corr=False,
                         build=False, final_wht_type='IVM', gain='-99', rdnoise='-99', **drizzle_params)
        else:
            if 'par' in direct['product']:
                pixfrac = 1.0
            else:
                pixfrac = 0.8
            if isJWST:
                driz_cr_scale = '20. 10.'
                driz_cr_snr = '100.0 20.0'
            AstroDrizzle(direct['files'], output=direct['product'],
                         clean=True, final_pixfrac=pixfrac,
                         context=(isACS | isWFPC2),
                         resetbits=4096, final_bits=bits, driz_sep_bits=bits,
                         preserve=False, driz_cr_snr=driz_cr_snr,
                         driz_cr_scale=driz_cr_scale, build=False,
                         final_wht_type='IVM', gain='-99', rdnoise='-99', **drizzle_params)
        
        # Flag areas of ACS images covered by a single image, where
        # CRs aren't appropriately masked
        is_single = (len(direct['files']) == 1)
        if (single_image_CRs) & (isACS | isWFPC2):
            logstr = '# Mask areas of the mosaic covered by a single input image'
            utils.log_comment(utils.LOGFILE, logstr, verbose=True)

            try:
                find_single_image_CRs(direct, simple_mask=(not is_single), with_ctx_mask=(not is_single), run_lacosmic=is_single)
            except:
                utils.log_exception(utils.LOGFILE, traceback)
                pass

        # Make DRZ catalog again with updated DRZWCS
        clean_drizzle(direct['product'])

        # Subtract visit-level background based on the drizzled mosaic
        if imaging_bkg_params is not None:
            logstr = '# Imaging background: {0}'.format(imaging_bkg_params)
            utils.log_comment(utils.LOGFILE, logstr, verbose=True)

            bkg_params = imaging_bkg_params.copy()

            if 'get_median' in bkg_params:
                get_median = bkg_params.pop('get_median')

            else:
                get_median = False

            blot_background(visit=direct, bkg_params=bkg_params,
                            verbose=True, skip_existing=True,
                            get_median=get_median)
        
        if run_separate_chip_sky:
            separate_chip_sky(direct, **separate_chip_kwargs)
            
        # Chip-level background for some UVIS filters
        #  uvis_chip_background(visit=direct)
        
        # Remake catalog
        #cat = make_drz_catalog(root=direct['product'], threshold=thresh)
        cat = make_SEP_catalog(root=direct['product'], threshold=thresh)

        # 140 brightest or mag range
        clip = (cat['MAG_AUTO'] > align_mag_limits[0]) & (cat['MAG_AUTO'] < align_mag_limits[1])
        if len(align_mag_limits) > 2:
            clip &= cat['MAGERR_AUTO'] < align_mag_limits[2]
        else:
            clip &= cat['MAGERR_AUTO'] < 0.05

        clip &= utils.catalog_mask(cat, max_err_percentile=max_err_percentile, 
                                   pad=catalog_mask_pad, 
                                   pad_is_absolute=False, 
                                   min_flux_radius=align_min_flux_radius)

        NMAX = 140
        so = np.argsort(cat['MAG_AUTO'][clip])
        if clip.sum() > NMAX:
            so = so[:NMAX]

        table_to_regions(cat[clip][so], '{0}.cat.reg'.format(direct['product']))

        if not ((isACS | isWFPC2) & is_single):
            table_to_radec(cat[clip][so], '{0}.cat.radec'.format(direct['product']))

        if (fix_stars) & (not isACS) & (not isWFPC2):
            fix_star_centers(root=direct['product'], drizzle=False, 
                             mag_lim=-29)#19.5) #changeme

    #################
    # Grism image processing
    #################

    if skip_grism:
        return True

    # Match grism WCS to the direct images
    match_direct_grism_wcs(direct=direct, grism=grism, get_fresh_flt=False)

    # First drizzle to flag CRs
    gris_cr_corr = len(grism['files']) > 1
    if isJWST:
        driz_cr_scale = '1.2 0.7'
        driz_cr_snr = '35.0 15.0'
    for file in grism['files']:
                hdu = pyfits.open(file,mode='update')
                hdu[3].data = hdu[3].data.astype(np.int16)
                hdu.flush()
    AstroDrizzle(grism['files'], output=grism['product'], clean=True,
                 context=False, preserve=False, skysub=True,
                 driz_separate=gris_cr_corr, driz_sep_wcs=gris_cr_corr, median=gris_cr_corr,
                 blot=gris_cr_corr, driz_cr=gris_cr_corr, driz_cr_corr=gris_cr_corr,
                 driz_cr_snr=driz_cr_snr, driz_cr_scale=driz_cr_scale,
                 driz_combine=True, final_bits=bits, coeffs=True,
                 resetbits=4096, build=False, final_wht_type='IVM', gain='-99', rdnoise='-99')

    # Subtract grism sky
    status = visit_grism_sky(grism=grism, apply=True, sky_iter=sky_iter,
                          column_average=column_average, verbose=True, ext=1,
                          iter_atol=iter_atol, isJWST=isJWST)

    # Run on second chip (also for UVIS/G280)
    if isACS:
        visit_grism_sky(grism=grism, apply=True, sky_iter=sky_iter,
                        column_average=column_average, verbose=True, ext=2,
                        iter_atol=iter_atol)

        # Add back in some pedestal or CR rejection fails for ACS
        for file in grism['files']:
            flt = pyfits.open(file, mode='update')
            h = flt[0].header
            flat_sky = h['GSKY101']*h['EXPTIME']

            # Use same pedestal for both chips for skysub
            for ext in [1, 2]:
                flt['SCI', ext].data += flat_sky

            flt.flush()

    # Redrizzle with new background subtraction
    if isACS:
        skyfile = ''
    else:
        skyfile = '/tmp/{0}.skyfile'.format(grism['product'])
        fp = open(skyfile, 'w')
        fp.writelines(['{0} 0.0\n'.format(f) for f in grism['files']])
        fp.close()

    if 'par' in grism['product']:
        pixfrac = 1.0
    else:
        pixfrac = 0.8

    AstroDrizzle(grism['files'], output=grism['product'], clean=True,
                 context=isACS, preserve=False, skysub=True, skyfile=skyfile,
                 driz_separate=gris_cr_corr, driz_sep_wcs=gris_cr_corr, median=gris_cr_corr,
                 blot=gris_cr_corr, driz_cr=gris_cr_corr, driz_cr_corr=gris_cr_corr,
                 driz_cr_snr=driz_cr_snr, driz_cr_scale=driz_cr_scale,
                 driz_combine=True, driz_sep_bits=bits, final_bits=bits,
                 coeffs=True, resetbits=4096, final_pixfrac=pixfrac,
                 build=False, gain='-99', rdnoise='-99', final_wht_type='IVM')

    clean_drizzle(grism['product'])

    # Add direct filter to grism FLT headers
    set_grism_dfilter(direct, grism)

    return True


def set_grism_dfilter(direct, grism):
    """Set direct imaging filter for grism exposures

    Parameters
    ----------
    direct, grism : dict

    Returns
    -------
    Nothing

    """
    d_im = pyfits.open(direct['files'][0])
    direct_filter = utils.get_hst_filter(d_im[0].header)
    for file in grism['files']:
        if '_flc' in file:
            ext = [1, 2]
        else:
            ext = [1]

        print('DFILTER: {0} {1}'.format(file, direct_filter))
        flt = pyfits.open(file, mode='update')
        for e in ext:
            flt['SCI', e].header['DFILTER'] = (direct_filter,
                                              'Direct imaging filter')
        flt.flush()


def tweak_align(direct_group={}, grism_group={}, max_dist=1., n_min=10, key=' ', threshold=3, drizzle=False, isJWST=False, fit_order=-1):
    """Intra-visit shift alignment
    
    Parameters
    ----------
    direct_group : dict
        Visit info (`product`, `files`) for direct images
    
    grism_group : dict
        Visit info (`product`, `files`) for grism images
    
    max_dist, threshold : float
        Passed to `~grizli.prep.tweak_flt` 
    
    n_min : int
        Minimum number of sources for a valid fit.  
    
    drizzle : bool
        Run `AstroDrizzle` after performing the alignment
    
    fit_order : int
        If > 0, then fit a polynomial to the derived shifts rather than 
        using the shifts themselves, e.g., for DASH imaging
    
    Returns
    -------
    Nothing, but updates WCS of direct and (optionally) grism exposures
    
    """
    frame = inspect.currentframe()
    utils.log_function_arguments(utils.LOGFILE, frame,
                                 'prep.tweak_align')

    from drizzlepac.astrodrizzle import AstroDrizzle
    from scipy import polyfit, polyval

    if len(direct_group['files']) < 2:
        logstr = '# ! {0}: Only one direct image found, can\'t compute shifts'
        logstr = logstr.format(direct_group['product'])

        utils.log_comment(utils.LOGFILE, logstr, verbose=True)
        return True

    wcs_ref, shift_dict = tweak_flt(files=direct_group['files'],
                                    max_dist=max_dist, threshold=threshold,
                                    verbose=True)

    grism_matches = find_direct_grism_pairs(direct=direct_group, grism=grism_group, check_pixel=[507, 507], toler=0.1, key=key)
    logstr = '\ngrism_matches = {0}\n'.format(grism_matches)
    utils.log_comment(utils.LOGFILE, logstr, verbose=True)

    fp = open('{0}_shifts.log'.format(direct_group['product']), 'w')
    fp.write('# flt xshift yshift rot scale N rmsx rmsy\n')
    fp.write('# fit_order: {0}\n'.format(fit_order))

    for k in grism_matches:
        d = shift_dict[k]
        fp.write('# match[\'{0}\'] = {1}\n'.format(k, grism_matches[k]))

    for k in shift_dict:
        d = shift_dict[k]
        n_i = d[4]
        if (n_i < n_min) | (np.abs(d[:2]).max() > max_dist):
            fp.write('# ! {0:s} {1:7.3f} {2:7.3f} {3:8.5f} {4:8.5f} {5:5d} {6:6.3f} {7:6.3f}\n'.format(k, d[0], d[1], d[2], d[3], d[4], d[5][0], d[5][1]))
            d[0] = d[1] = 0.

        fp.write('{0:s} {1:7.3f} {2:7.3f} {3:8.5f} {4:8.5f} {5:5d} {6:6.3f} {7:6.3f}\n'.format(k, d[0], d[1], d[2], d[3], d[4], d[5][0], d[5][1]))

    fp.close()

    # Fit a polynomial, e.g., for DASH
    if fit_order > 0:
        logstr = '# {0}: Fit polynomial order={1} to shifts.'
        logstr = logstr.format(direct_group['product'], fit_order)
        utils.log_comment(utils.LOGFILE, logstr, verbose=True)

        shifts = np.array([shift_dict[k][:2] for k in sorted(shift_dict)])
        t = np.arange(shifts.shape[0])
        cx = polyfit(t, shifts[:, 0], fit_order)
        sx = polyval(cx, t)
        cy = polyfit(t, shifts[:, 1], fit_order)
        sy = polyval(cy, t)
        fit_shift = np.array([sx, sy]).T

        for ik, k in enumerate(sorted(shift_dict)):
            shift_dict[k][:2] = fit_shift[ik, :]

    # Apply the shifts to the header WCS
    apply_tweak_shifts(wcs_ref, shift_dict, grism_matches=grism_matches,
                       verbose=False)

    if not drizzle:
        return True

    # Redrizzle
    if isJWST:
        bits = 1
        driz_cr_snr = '20.0 10.0'
        driz_cr_scale = '100.0 20.0'
    else:
        bits  = 576
        driz_cr_snr = '8.0 5.0'
        driz_cr_scale = '2.5 0.7'
    if 'par' in direct_group['product']:
        pixfrac = 1.0
    else:
        pixfrac = 0.8

    AstroDrizzle(direct_group['files'], output=direct_group['product'],
                 clean=True, final_pixfrac=pixfrac, context=False,
                 resetbits=4096, final_bits=bits, driz_sep_bits=bits,
                 preserve=False, driz_cr_snr=driz_cr_snr,
                 driz_cr_scale=driz_cr_scale, build=False,
                 final_wht_type='IVM')

    clean_drizzle(direct_group['product'])
    #cat = make_drz_catalog(root=direct_group['product'], threshold=1.6)
    cat = make_SEP_catalog(root=direct_group['product'], threshold=1.6)
    table_to_regions(cat, '{0}.cat.reg'.format(direct_group['product']))

    if (grism_group == {}) | (grism_group is None):
        return True

    # Grism
    skyfile = '/tmp/{0}.skyfile'.format(grism_group['product'])
    fp = open(skyfile, 'w')
    fp.writelines(['{0} 0.0\n'.format(f) for f in grism_group['files']])
    fp.close()

    AstroDrizzle(grism_group['files'], output=grism_group['product'],
                 clean=True, context=False, preserve=False, skysub=True,
                 skyfile=skyfile, driz_separate=True, driz_sep_wcs=True,
                 median=True, blot=True, driz_cr=True, driz_cr_corr=True,
                 driz_combine=True, driz_sep_bits=bits, final_bits=bits,
                 coeffs=True, resetbits=4096, final_pixfrac=pixfrac,
                 build=False, final_wht_type='IVM')

    clean_drizzle(grism_group['product'])

    return True


def drizzle_footprint(weight_image, shrink=10, ext=0, outfile=None, label=None):
    """
    Footprint of image pixels where values > 0.  Works best with drizzled
    weight images.
    
    (not used)
    """
    from scipy.spatial import ConvexHull

    im = pyfits.open(weight_image)
    wcs = pywcs.WCS(im[ext].header, fobj=im)
    sh = np.array(im[ext].data.shape)//shrink

    yp, xp = np.indices(tuple(sh))*shrink
    nonzero = im[ext].data[yp, xp] > 0

    h = ConvexHull(np.array([xp[nonzero], yp[nonzero]]).T)
    hx = xp[nonzero][h.vertices]
    hy = yp[nonzero][h.vertices]

    hrd = wcs.all_pix2world(np.stack([hx, hy]).T, 0)

    pstr = 'polygon('+','.join(['{0:.6f}'.format(i) for i in hrd.flatten()])+')'
    if label is not None:
        pstr += ' # text={{{0}}}'.format(label)

    if outfile is None:
        return pstr

    fp = open(outfile, 'w')
    fp.write('fk5\n')

    fp.write(pstr+'\n')
    fp.close()


def clean_drizzle(root, context=False, fix_wcs_system=False):
    """Zero-out WHT=0 pixels in drizzle mosaics

    Parameters
    ----------
    root : str
        Rootname of the mosaics.  I.e., `{root}_drz_sci.fits`.

    Returns
    -------
    Nothing, science mosaic modified in-place
    """

    try:
        drz_file = glob.glob('{0}_dr[zc]_sci.fits'.format(root))[0]
        is_build = False
        sci_ext = 0
    except:
        drz_file = glob.glob('{0}_dr[zc].fits'.format(root))[0]
        sci_ext = 1
        is_build = True

    # Is result from build=True?

    sci = pyfits.open(drz_file, mode='update')

    if is_build:
        mask = sci['WHT'].data == 0
    else:
        wht = pyfits.open(drz_file.replace('_sci.fits', '_wht.fits'))
        mask = wht[0].data == 0

    if fix_wcs_system:
        # Force RADESYS/EQUINOX = ICRS/2000. and fix LATPOLE to CRVAL2
        sci[sci_ext].header['RADESYS'] = 'ICRS'
        sci[sci_ext].header['EQUINOX'] = 2000.0
        sci[sci_ext].header['LATPOLE'] = sci[sci_ext].header['CRVAL2']

    # Mask where context shows that mosaic comes from a single input
    ctx_file = drz_file.replace('_sci.', '_ctx.')
    if context & os.path.exists(ctx_file):
        ctx = pyfits.open(ctx_file)

        bits = np.log(ctx[0].data)/np.log(2)
        # bits = round(bits) when is a power of 2
        mask &= bits != np.round(bits)

    sci[sci_ext].data[mask] = 0

    # Rescale WFPC2 to ~WFC3 image zeropoint
    if sci[0].header['INSTRUME'] == 'WFPC2':
        #exptime = sci[0].header['EXPTIME']

        scl = sci[0].header['PHOTFLAM'] / 1.5e-20

        #sci[0].data /= exptime

        sci[sci_ext].data *= scl

        for k in ['PHOTFLAM', 'PHOTFNU']:
            if k in sci[0].header:
                sci[0].header[k] /= scl

        if is_build:
            sci['WHT'].data /= scl**2
        else:
            wht = pyfits.open(drz_file.replace('_sci.fits', '_wht.fits'),
                          mode='update')

            wht[0].data /= scl**2
            wht.flush()

    sci.flush()

MATCH_KWS = dict(maxKeep=10, auto_keep=3, auto_transform=None, auto_limit=3,
                 size_limit=[5, 1800], ignore_rot=True, ignore_scale=True, 
                 ba_max=0.9)
                                
def tweak_flt(files=[], max_dist=0.4, threshold=3, verbose=True, tristars_kwargs=MATCH_KWS, use_sewpy=False):
    """Refine shifts of FLT files
    
    Parameters
    ----------
    files : list
        List of flt filenames
    
    max_dist : float
        Maximum shift distance to allow
    
    threshold : float
        Source detection threshold for `sep.extract`
    
    verbose : bool
        Status messages
    
    tristars_kwargs : dict
        Keyword arguments for `tristars.match.match_catalog_tri`
        
    use_sewpy : bool
        Use `sewpy` for source detection (deprecated)
    
    Returns
    -------
    ref_wcs : `~astropy.wcs.WCS`
        Reference WCS (WCS of the first file in `files`)
    
    shift_dict : dict
        Shift dictionary with keys from `files` and values like
        ``[xshift, yshift, rot, scale, N, rms]``.  Note that only shifts are 
        fit, so `rot = 0.` and `scale = 1.`.  ``N`` is the number of sources
        used for the fit.
        
    """
    import scipy.spatial

    try:
        import tristars
        from tristars.match import match_catalog_tri, match_diagnostic_plot
    except:
        print("""
    Couldn't `import tristars`.  Get it from https://github.com/gbrammer/tristars to enable improved blind astrometric matching with triangle asterisms.
    """)

    try:
        # https://github.com/megalut/sewpy
        import sewpy
    except:
        sewpy = None
        use_sewpy = False

    # Make FLT catalogs
    cats = []
    logstr = '### Tweak alignment (use_sewpy={0}) '.format(use_sewpy)
    utils.log_comment(utils.LOGFILE, logstr, verbose=True)

    for i, file in enumerate(files):
        root = file.split('.fits')[0]

        im = pyfits.open(file)
        try:
            ok = im['DQ', 1].data == 0
        except:
            ok = np.isfinite(im['SCI', 1].data)

        sci = im['SCI', 1].data*ok - np.median(im['SCI', 1].data[ok])

        header = im['SCI', 1].header.copy()

        for k in ['PHOTFNU', 'PHOTFLAM', 'PHOTPLAM', 'FILTER']:
            if k in im[0].header:
                header[k] = im[0].header[k]

        hst_filter = utils.get_hst_filter(im[0].header)
        header['FILTER'] = hst_filter

        pyfits.writeto('{0}_xsci.fits'.format(root), data=sci,
                       header=header,
                       overwrite=True)

        pyfits.writeto('{0}_xrms.fits'.format(root), data=im['ERR', 1].data,
                       header=im['ERR', 1].header, overwrite=True)

        if use_sewpy:
            params = ["X_IMAGE", "Y_IMAGE", "X_WORLD", "Y_WORLD",
                                    "FLUX_RADIUS(3)", "FLAGS"]
            sew = sewpy.SEW(params=params,
                            config={"DETECT_THRESH": threshold,
                                    "DETECT_MINAREA": 8,
                                    "PHOT_FLUXFRAC": "0.3, 0.5, 0.8",
                                    "WEIGHT_TYPE": "MAP_RMS",
                                "WEIGHT_IMAGE": "{0}_xrms.fits".format(root)})

            output = sew('{0}_xsci.fits'.format(root))
            cat = output['table']
        else:
            # SEP
            wht = 1/im['ERR', 1].data**2
            wht[~(np.isfinite(wht))] = 0
            pyfits.writeto('{0}_xwht.fits'.format(root), data=wht,
                           header=im['ERR', 1].header, overwrite=True)

            pars = SEP_DETECT_PARAMS.copy()
            pars['minarea'] = 8

            cat = make_SEP_catalog(root=root,
                                   sci='{0}_xsci.fits'.format(root),
                                   wht='{0}_xwht.fits'.format(root),
                                   threshold=threshold, detection_params=pars,
                                   get_background=True, verbose=False)

        ######
        if '_flc' in file:
            wcs = pywcs.WCS(im['SCI', 1].header, fobj=im, relax=True)
        else:
            wcs = pywcs.WCS(im['SCI', 1].header, relax=True)

        cats.append([cat, wcs])

        for ext in ['_xsci', '_xrms', '_xwht', '_bkg', '_seg', '.cat']:
            file = '{0}{1}.fits'.format(root, ext)
            if os.path.exists(file):
                os.remove(file)

    c0 = cats[0][0]
    not_CR = c0['FLUX_RADIUS'] > 1.5
    c0 = c0[not_CR]

    wcs_0 = cats[0][1]
    xy_0 = np.array([c0['X_IMAGE'], c0['Y_IMAGE']]).T
    tree = scipy.spatial.cKDTree(xy_0, 10)

    try:
        # Use Tristars for matching

        # First 100
        NMAX = 100
        if len(xy_0) > NMAX:
            so = np.argsort(c0['MAG_AUTO'])
            xy_0 = xy_0[so[:NMAX], :]

        shift_dict = OrderedDict()
        for i in range(0, len(files)):
            c_ii, wcs_i = cats[i]

            not_CR = c_ii['FLUX_RADIUS'] > 1.5
            c_i = c_ii[not_CR]

            # SExtractor doesn't do SIP WCS?
            rd = np.array(wcs_i.all_pix2world(c_i['X_IMAGE'], c_i['Y_IMAGE'], 1))
            xy = np.array(wcs_0.all_world2pix(rd.T, 1))

            if len(xy) > NMAX:
                so = np.argsort(c_i['MAG_AUTO'])
                xy = xy[so[:NMAX], :]

            pair_ix = match_catalog_tri(xy, xy_0, **tristars_kwargs)

            # if False:
            #     match_diagnostic_plot(xy, xy_0, pair_ix, tf=None, 
            #                           new_figure=False)

            dr = xy[pair_ix[:, 0], :] - xy_0[pair_ix[:, 1], :]
            ok = dr.max(axis=1) < 1000
            dx = np.median(dr[ok, :], axis=0)
            rms = np.std(dr[ok, :], axis=0)/np.sqrt(ok.sum())

            shift_dict[files[i]] = [dx[0], dx[1], 0.0, 1.0, ok.sum(), rms]

            lstr = "# tw {0} [{1:6.3f}, {2:6.3f}]  [{3:6.3f}, {4:6.3f}] N={5}"
            lstr = lstr.format(files[i], dx[0], dx[1], rms[0], rms[1],
                                   ok.sum())
            utils.log_comment(utils.LOGFILE, lstr, verbose=verbose)

    except:
        utils.log_exception(utils.LOGFILE, traceback)
        utils.log_comment(utils.LOGFILE, "# !! `tweak_flt` tristars failed")

        shift_dict = OrderedDict()
        for i in range(0, len(files)):
            c_i, wcs_i = cats[i]
            # SExtractor doesn't do SIP WCS?
            rd = wcs_i.all_pix2world(c_i['X_IMAGE'], c_i['Y_IMAGE'], 1)
            xy = np.array(wcs_0.all_world2pix(np.array(rd).T, 1))
            N = xy.shape[0]
            dist, ix = np.zeros(N), np.zeros(N, dtype=int)
            for j in range(N):
                dist[j], ix[j] = tree.query(xy[j, :], k=1,
                                            distance_upper_bound=np.inf)

            ok = dist < max_dist
            if ok.sum() == 0:
                shift_dict[files[i]] = [0.0, 0.0, 0.0, 1.0]
                logstr = '# tw {0}'.format(files[i], '! no match')
                utils.log_comment(utils.LOGFILE, logstr, verbose=True)

                continue

            dr = xy - xy_0[ix, :]
            dx = np.median(dr[ok, :], axis=0)
            rms = np.std(dr[ok, :], axis=0)/np.sqrt(ok.sum())

            shift_dict[files[i]] = [dx[0], dx[1], 0.0, 1.0, ok.sum(), rms]

            lstr = '# tw {0} {1} {2} N={3}'
            lstr = logstr.format(files[i], dx, rms, ok.sum())
            utils.log_comment(utils.LOGFILE, logstr, verbose=verbose)

    wcs_ref = cats[0][1]
    return wcs_ref, shift_dict


def apply_tweak_shifts(wcs_ref, shift_dict, grism_matches={}, verbose=True, log=True):
    """
    Apply derived shifts to exposure WCS
    
    Parameters
    ----------
    wcs_ref : `~astropy.wcs.WCS`
        Reference WCS against where shifts were computed
    
    shift_dict : dict
        Dictionary of shift information
        
        >>> shift_dict[file] = [xshift, yshift, rot, scale]
        
    grism_matches : dict
        Dictionary defining associated grism / direct image exposures
    
    verbose : bool
        Print status information to the console
    
    log : bool
        Log arguments to `grizli.utils.LOGFILE`
    
    Returns
    -------
    Nothing, FLT image WCS are modified in place
    
    """
    from drizzlepac import updatehdr

    if log:
        frame = inspect.currentframe()
        utils.log_function_arguments(utils.LOGFILE, frame,
                                     'prep.apply_tweak_shifts')

    hdu = wcs_ref.to_fits(relax=True)
    file0 = list(shift_dict.keys())[0].split('.fits')[0]
    tweak_file = '{0}_tweak_wcs.fits'.format(file0)
    hdu.writeto(tweak_file, overwrite=True)
    for file in shift_dict:
        xyscale = shift_dict[file][:2]+[0., 1]
        update_wcs_fits_log(file, wcs_ref, xyscale=xyscale, initialize=True,
                            replace=('.fits', '.wcslog.fits'),
                            wcsname='SHIFT')

        updatehdr.updatewcs_with_shift(file, tweak_file,
                                        xsh=shift_dict[file][0],
                                        ysh=shift_dict[file][1],
                                        rot=0., scale=1.,
                                        wcsname='SHIFT', force=True,
                                        reusename=True, verbose=verbose,
                                        sciext='SCI')

        # Bug in astrodrizzle? Dies if the FLT files don't have MJD-OBS
        # keywords
        im = pyfits.open(file, mode='update')
        im[0].header['MJD-OBS'] = im[0].header['EXPSTART']
        im.flush()

        # Update paired grism exposures
        if file in grism_matches:
            for grism_file in grism_matches[file]:
                xyscale = shift_dict[file][:2]+[0., 1]
                update_wcs_fits_log(grism_file, wcs_ref, xyscale=xyscale,
                                    initialize=True,
                                    replace=('.fits', '.wcslog.fits'),
                                    wcsname='SHIFT')

                updatehdr.updatewcs_with_shift(grism_file, tweak_file,
                                              xsh=shift_dict[file][0],
                                              ysh=shift_dict[file][1],
                                              rot=0., scale=1.,
                                              wcsname='SHIFT', force=True,
                                              reusename=True, verbose=verbose,
                                              sciext='SCI')

                # Bug in astrodrizzle?
                im = pyfits.open(grism_file, mode='update')
                im[0].header['MJD-OBS'] = im[0].header['EXPSTART']
                im.flush()

    os.remove(tweak_file)


def find_direct_grism_pairs(direct={}, grism={}, check_pixel=[507, 507],
                            toler=0.1, key='A', same_visit=True, log=True):
    """Compute pairs of direct and grism exposures
    
    For each grism exposure, check if there is a direct exposure
    that matches the WCS to within `toler` pixels.  If so, copy that WCS
    directly.
    
    Parameters
    ----------
    direct : dict
        Direct image visit dictionary (`product`, `files`)
    
    grism : dict
        Grism image visit dictionary (`product`, `files`)
    
    check_pixel : (float, float)
        Reference pixel to use for comparing WCS
    
    toler : float
        Tolerance in pixels for assigning matched exposure pairs
    
    key : str
        WCS key of the direct image WCS
    
    same_visit : bool
        Require that matches are from same program / visit as defined by the 
        first 6 characters in the image filenames
    
    log : bol
        Write function call to `grizli.utils.LOGFILE`
    
    Returns
    -------
    grism_matches : dict
        Dictionary of the matched exposures, where the keys are filenames 
        of direct images and the values are lists of the computed associated
        grism exposures
        
    """
    if log:
        frame = inspect.currentframe()
        utils.log_function_arguments(utils.LOGFILE, frame,
                                     'prep.find_direct_grism_pairs')

    direct_wcs = {}
    full_direct_wcs = {}
    direct_rd = {}

    grism_wcs = {}
    grism_pix = {}

    grism_matches = OrderedDict()

    for file in direct['files']:
        grism_matches[file] = []
        im = pyfits.open(file)
        #direct_wcs[file] = pywcs.WCS(im[1].header, relax=True, key=key)
        #full_direct_wcs[file] = pywcs.WCS(im[1].header, relax=True)

        if '_flc' in file:
            direct_wcs[file] = pywcs.WCS(im[1].header, fobj=im, relax=True,
                                         key=key)
            full_direct_wcs[file] = pywcs.WCS(im[1].header, fobj=im,
                                              relax=True)
        else:
            direct_wcs[file] = pywcs.WCS(im[1].header, relax=True, key=key)
            full_direct_wcs[file] = pywcs.WCS(im[1].header, relax=True)

        direct_rd[file] = direct_wcs[file].all_pix2world([check_pixel], 1)

    if 'files' not in grism:
        return grism_matches

    for file in grism['files']:
        im = pyfits.open(file)
        if '_flc' in file:
            grism_wcs[file] = pywcs.WCS(im[1].header, relax=True, key=key,
                                        fobj=im)
        else:
            grism_wcs[file] = pywcs.WCS(im[1].header, relax=True, key=key)

        # print file
        delta_min = 10
        for d in direct['files']:
            if (os.path.basename(d)[:6] != os.path.basename(file)[:6]) & same_visit:
                continue

            pix = grism_wcs[file].all_world2pix(direct_rd[d], 1)
            dx = pix-np.array(check_pixel)
            delta = np.sqrt(np.sum(dx**2))
            # print '  %s %s, %.3f' %(d, dx, delta)
            if delta < delta_min:
                delta_min = delta
                delta_min_file = d
                if delta_min < toler:
                    grism_matches[delta_min_file].append(file)

    return grism_matches


def match_direct_grism_wcs(direct={}, grism={}, get_fresh_flt=True,
                           run_drizzle=True, xyscale=None):
    """Match WCS of grism exposures to corresponding direct images

    Parameters
    ----------
    direct : dict
        Direct image visit dictionary (`product`, `files`)
    
    grism : dict
        Grism image visit dictionary (`product`, `files`)
    
    get_fresh_flt : bool
        Get fresh versions of the grism exposures without any subsequent 
        modifications
    
    run_drizzle : bool
        Not used
    
    xyscale : None, list
        Transformation parameters ``[xshift, yshift, rot, scale]``.  If not 
        specified, then get from the `wcs.log` file associated with the 
        direct images
    
    Returns
    -------
    Nothing, WCS headers updated in the grism FLT files
        
    """
    from drizzlepac import updatehdr
    from stwcs import updatewcs
    from drizzlepac.astrodrizzle import AstroDrizzle

    if get_fresh_flt:
        for file in grism['files']:
            fresh_flt_file(file)
            try:
                updatewcs.updatewcs(file, verbose=False, use_db=False)
            except:
                updatewcs.updatewcs(file, verbose=False)

    direct_flt = pyfits.open(direct['files'][0])
    ref_catalog = direct_flt['SCI', 1].header['WCSNAME']

    # User-defined shifts
    if xyscale is not None:
        # Use user-defined shifts
        xsh, ysh, rot, scale = xyscale

        tmp_wcs_file = '/tmp/{0}_tmpwcs.fits'.format(str(direct['product']))

        try:
            # Use WCS in catalog file
            wcs_hdu = pyfits.open('{0}.cat.fits'.format(direct['product']))
            ext = 'WCS'
        except:
            wcs_hdu = pyfits.open('{0}_wcs.fits'.format(direct['product']))
            ext = len(wcs_hdu)-1

        wcs_hdu[ext].writeto(tmp_wcs_file, overwrite=True)
        tmp_wcs = pywcs.WCS(wcs_hdu[ext].header, relax=True)

        for file in grism['files']:
            xyscale = [xsh, ysh, rot, scale]
            update_wcs_fits_log(file, tmp_wcs,
                                xyscale=xyscale,
                                initialize=False,
                                replace=('.fits', '.wcslog.fits'),
                                wcsname=ref_catalog)

            updatehdr.updatewcs_with_shift(file, tmp_wcs_file,
                                      xsh=xsh,
                                      ysh=ysh,
                                      rot=rot, scale=scale,
                                      wcsname=ref_catalog, force=True,
                                      reusename=True, verbose=True,
                                      sciext='SCI')

            # Bug in astrodrizzle? Dies if the FLT files don't have MJD-OBS
            # keywords
            im = pyfits.open(file, mode='update')
            im[0].header['MJD-OBS'] = im[0].header['EXPSTART']
            im.flush()

        return True

    # Get from WCS log file
    wcs_log = Table.read('{0}_wcs.log'.format(direct['product']),
                         format='ascii.commented_header')

    wcs_hdu = pyfits.open('{0}_wcs.fits'.format(direct['product']))

    for ext in wcs_log['ext']:
        tmp_wcs_file = '/tmp/{0}_tmpwcs.fits'.format(str(direct['product']))
        wcs_hdu[ext].writeto(tmp_wcs_file, overwrite=True)
        tmp_wcs = pywcs.WCS(wcs_hdu[ext].header, relax=True)

        if 'scale' in wcs_log.colnames:
            scale = wcs_log['scale'][ext]
        else:
            scale = 1.

        for file in grism['files']:
            xyscale = [wcs_log['xshift'][ext], wcs_log['yshift'][ext],
                       wcs_log['rot'][ext], scale]

            update_wcs_fits_log(file, tmp_wcs,
                                xyscale=xyscale,
                                initialize=False,
                                replace=('.fits', '.wcslog.fits'),
                                wcsname=ref_catalog)

            updatehdr.updatewcs_with_shift(file, tmp_wcs_file,
                                      xsh=wcs_log['xshift'][ext],
                                      ysh=wcs_log['yshift'][ext],
                                      rot=wcs_log['rot'][ext], scale=scale,
                                      wcsname=ref_catalog, force=True,
                                      reusename=True, verbose=True,
                                      sciext='SCI')

            # Bug in astrodrizzle? Dies if the FLT files don't have MJD-OBS
            # keywords
            im = pyfits.open(file, mode='update')
            im[0].header['MJD-OBS'] = im[0].header['EXPSTART']
            im.flush()

    # Bug in astrodrizzle? Dies if the FLT files don't have MJD-OBS
    # keywords
    for file in grism['files']:
        im = pyfits.open(file, mode='update')
        im[0].header['MJD-OBS'] = im[0].header['EXPSTART']
        im.flush()


def visit_grism_sky(grism={}, apply=True, column_average=True, verbose=True, ext=1, sky_iter=10, iter_atol=1.e-4, use_spline=True, NXSPL=50, isJWST=False):
    """Subtract sky background from grism exposures

    Implementation of the multi-component grism sky subtraction from 
    `WFC3/ISR 2015-17 <https://ui.adsabs.harvard.edu/abs/2015wfc..rept...17B>`_


    """
    import numpy.ma
    import scipy.ndimage as nd

    frame = inspect.currentframe()
    utils.log_function_arguments(utils.LOGFILE, frame,
                                 'prep.visit_grism_sky')

    #from sklearn.gaussian_process import GaussianProcess
    from sklearn.gaussian_process import GaussianProcessRegressor
    from sklearn.gaussian_process.kernels import RBF, WhiteKernel

    # Figure out which grism
    im = pyfits.open(grism['files'][0])
    grism_element = utils.get_hst_filter(im[0].header)
    pupil = im[0].header['PUPIL']

    flat = 1.
    if grism_element == 'G141':
        bg_fixed = ['zodi_G141_clean.fits']
        bg_vary = ['zodi_G141_clean.fits', 'excess_lo_G141_clean.fits',
                   'G141_scattered_light.fits'][1:]
        isACS = False
    elif grism_element == 'G102':
        bg_fixed = ['zodi_G102_clean.fits']
        bg_vary = ['excess_G102_clean.fits']
        isACS = False

    elif grism_element == 'G280':
        bg_fixed = ['UVIS.G280.flat.fits']
        bg_vary = ['UVIS.G280.ext{0:d}.sky.fits'.format(ext)]
        isACS = True
        flat = 1.

    elif (grism_element == 'GR150C') & (pupil == 'F115W'):
        bg_fixed = ['jwst_niriss_wfssbkg_0002_corrflat.fits'] # bg_fixed should be normalized background with flat divided out
        bg_vary = [] 
        isACS = False
        flat = 1.
    
    elif (grism_element == 'GR150C') & (pupil == 'F150W'):
        bg_fixed = ['jwst_niriss_wfssbkg_0009_corrflat.fits'] 
        bg_vary = [] 
        isACS = False
        flat = 1.

    elif (grism_element == 'GR150C') & (pupil == 'F200W'):
        bg_fixed = ['jwst_niriss_wfssbkg_0012_corrflat.fits']
        bg_vary = [] 
        isACS = False
        flat = 1.

    elif (grism_element == 'GR150R') & (pupil == 'F115W'):
        bg_fixed = ['jwst_niriss_wfssbkg_0004_corrflat.fits'] 
        bg_vary = [] 
        isACS = False
        flat = 1.

    elif (grism_element == 'GR150R') & (pupil == 'F150W'):
        bg_fixed = ['jwst_niriss_wfssbkg_0003_corrflat.fits'] 
        bg_vary = [] 
        isACS = False
        flat = 1.

    elif (grism_element == 'GR150R') & (pupil == 'F200W'):
        bg_fixed = ['jwst_niriss_wfssbkg_0012_corrflat.fits']
        bg_vary = [] 
        isACS = False
        flat = 1.

    elif grism_element == 'G800L':
        bg_fixed = ['ACS.WFC.CHIP{0:d}.msky.1.smooth.fits'.format({1: 2, 2: 1}[ext])]
        bg_vary = ['ACS.WFC.flat.fits']
        #bg_fixed = ['ACS.WFC.CHIP%d.msky.1.fits' %({1:2,2:1}[ext])]
        #bg_fixed = []
        isACS = True

        flat_files = {'G800L': 'n6u12592j_pfl.fits'}  # F814W
        flat_file = flat_files[grism_element]
        flat_im = pyfits.open(os.path.join(os.getenv('jref'), flat_file))
        flat = flat_im['SCI', ext].data.flatten()

    logstr = '# visit_grism_sky / {0}: EXTVER={1:d} / {2} / {3}'
    logstr = logstr.format(grism['product'], ext, bg_fixed, bg_vary)
    utils.log_comment(utils.LOGFILE, logstr, verbose=verbose)

    if not isACS:
        ext = 1

    # Read sky files
    data_fixed = []
    for file in bg_fixed:
        im = pyfits.open('{0}/CONF/{1}'.format(GRIZLI_PATH, file))
        sh = im[1].data.shape
        data = im[1].data.flatten()/flat
        data_fixed.append(data)

    data_vary = []
    for file in bg_vary:
        im = pyfits.open('{0}/CONF/{1}'.format(GRIZLI_PATH, file))
        data_vary.append(im[1].data.flatten()*1)
        sh = im[1].data.shape

    yp, xp = np.indices(sh)

    # Hard-coded (1014,1014) WFC3/IR images (changed to 2048, 2048 for jwst)
    Npix = sh[0]*sh[1]
    print(Npix)
    Nexp = len(grism['files'])
    Nfix = len(data_fixed)
    Nvary = len(data_vary)
    Nimg = Nexp*Nvary + Nfix

    A = np.zeros((Npix*Nexp, Nimg), dtype=np.float32)
    data = np.zeros(Npix*Nexp, dtype=np.float32)
    wht = data*0.
    mask = data > -1
    medians = np.zeros(Nexp)
    exptime = np.ones(Nexp)

    # Build combined arrays
    if isACS:
        bits = 64+32
    elif isJWST:
        bits = 1+4+6+32768+16777200+1049600+26232800+9438210+9438220
    else:
        bits =  576

    for i in range(Nexp):
        flt = pyfits.open(grism['files'][i])
        dq = utils.unset_dq_bits(flt['DQ', ext].data, okbits=bits)
        dq_mask = dq == 0

        # Data
        print(ext)
        print(len((flt['SCI', ext].data).flatten()))
        print(Npix)
        data[i*Npix:(i+1)*Npix] = (flt['SCI', ext].data*dq_mask).flatten()
        mask[i*Npix:(i+1)*Npix] &= dq_mask.flatten()  # == 0
        wht[i*Npix:(i+1)*Npix] = 1./(flt['ERR', ext].data**2*dq_mask).flatten()
        wht[~np.isfinite(wht)] = 0.

        if isACS:
            exptime[i] = flt[0].header['EXPTIME']
            data[i*Npix:(i+1)*Npix] /= exptime[i]
            wht[i*Npix:(i+1)*Npix] *= exptime[i]**2

            medians[i] = np.median(flt['SCI', ext].data[dq_mask]/exptime[i])
        else:
            medians[i] = np.median(flt['SCI', ext].data[dq_mask])

        # Fixed arrays
        for j in range(Nfix):
            for k in range(Nexp):
                A[k*Npix:(k+1)*Npix, j] = data_fixed[j]

            mask_j = (data_fixed[j] > 0) & np.isfinite(data_fixed[j])
            mask[i*Npix:(i+1)*Npix] &= mask_j

        # Variable arrays
        for j in range(Nvary):
            k = Nfix+j+Nvary*i
            A[i*Npix:(i+1)*Npix, k] = data_vary[j]
            mask[i*Npix:(i+1)*Npix] &= np.isfinite(data_vary[j])

    # Initial coeffs based on image medians
    coeffs = np.array([np.min(medians)])
    if Nvary > 0:
        coeffs = np.hstack((coeffs, np.zeros(Nexp*Nvary)))
        coeffs[1::Nvary] = medians-medians.min()

    model = np.dot(A, coeffs)

    coeffs_0 = coeffs

    for iter in range(sky_iter):
        model = np.dot(A, coeffs)
        resid = (data-model)*np.sqrt(wht)
        obj_mask = (resid < 2.5) & (resid > -3)
        for j in range(Nexp):
            obj_j = nd.minimum_filter(obj_mask[j*Npix:(j+1)*Npix], size=30)
            obj_mask[j*Npix:(j+1)*Npix] = (obj_j > 0).flatten()

        logstr = '# visit_grism_sky   {0} > Iter: {1:d}, masked: {2:2.0f}%, {3}'
        logstr = logstr.format(grism['product'], iter+1, obj_mask.sum()/Npix/Nimg*100, coeffs)
        utils.log_comment(utils.LOGFILE, logstr, verbose=verbose)

        out = np.linalg.lstsq(A[mask & obj_mask, :], data[mask & obj_mask], 
                              rcond=utils.LSTSQ_RCOND)
        coeffs = out[0]

        # Test for convergence
        if np.allclose(coeffs, coeffs_0, rtol=1.e-5, atol=iter_atol):
            break
        else:
            coeffs_0 = coeffs

    # Best-fit sky
    sky = np.dot(A, coeffs).reshape(Nexp, Npix)

    # log file
    fp = open('{0}_{1}_sky_background.info'.format(grism['product'], ext), 'w')
    fp.write('# file c1 {0}\n'.format(' '.join(['c{0:d}'.format(v+2)
                                            for v in range(Nvary)])))

    fp.write('# {0}\n'.format(grism['product']))

    fp.write('# bg1: {0}\n'.format(bg_fixed[0]))
    for v in range(Nvary):
        fp.write('# bg{0:d}: {1}\n'.format(v+2, bg_vary[v]))

    for j in range(Nexp):
        file = grism['files'][j]
        line = '{0} {1:9.4f}'.format(file, coeffs[0])
        for v in range(Nvary):
            k = Nfix + j*Nvary + v
            line = '{0} {1:9.4f}'.format(line, coeffs[k])

        fp.write(line+'\n')

    fp.close()

    if apply:
        for j in range(Nexp):
            file = grism['files'][j]

            flt = pyfits.open(file, mode='update')
            flt['SCI', ext].data -= sky[j, :].reshape(sh)*exptime[j]

            header = flt[0].header
            header['GSKYCOL{0:d}'.format(ext)] = (False, 'Subtract column average')
            header['GSKYN{0:d}'.format(ext)] = (Nfix+Nvary, 'Number of sky images')
            header['GSKY{0:d}01'.format(ext)] = (coeffs[0],
                                'Sky image {0} (fixed)'.format(bg_fixed[0]))

            header['GSKY{0:d}01F'.format(ext)] = (bg_fixed[0], 'Sky image (fixed)')

            for v in range(Nvary):
                k = Nfix + j*Nvary + v
                # print coeffs[k]
                header['GSKY{0}{1:02d}'.format(ext, v+Nfix+1)] = (coeffs[k],
                                'Sky image {0} (variable)'.format(bg_vary[v]))

                header['GSKY{0}{1:02d}F'.format(ext, v+Nfix+1)] = (bg_vary[v],
                                                      'Sky image (variable)')

            flt.flush()

    # Don't do `column_average` for ACS
    if (not column_average) | isACS:
        return isACS

    ######
    # Now fit residual column average & make diagnostic plot
    interactive_status = plt.rcParams['interactive']
    plt.ioff()

    fig = plt.figure(figsize=[6., 6.])
    ax = fig.add_subplot(111)

    im_shape = (2048, 2048)# (1014, 1014)

    for j in range(Nexp):

        file = grism['files'][j]

        resid = (data[j*Npix:(j+1)*Npix] - sky[j, :]).reshape(im_shape)
        m = (mask & obj_mask)[j*Npix:(j+1)*Npix].reshape(im_shape)

        # Statistics of masked arrays
        ma = np.ma.masked_array(resid, mask=(~m))
        med = np.ma.median(ma, axis=0)

        bg_sky = 0
        yrms = np.ma.std(ma, axis=0)/np.sqrt(np.sum(m, axis=0))
        xmsk = np.arange(im_shape[0])
        yres = med
        yok = (~yrms.mask) & np.isfinite(yrms) & np.isfinite(xmsk) & np.isfinite(yres)

        if yok.sum() == 0:
            print('ERROR: No valid pixels found!')
            continue

        # Fit column average with smoothed Gaussian Process model
        # if False:
        #     #### xxx old GaussianProcess implementation
        #     gp = GaussianProcess(regr='constant', corr='squared_exponential',
        #                          theta0=8, thetaL=5, thetaU=12,
        #                          nugget=(yrms/bg_sky)[yok][::1]**2,
        #                          random_start=10, verbose=True, normalize=True)
        #
        #     try:
        #         gp.fit(np.atleast_2d(xmsk[yok][::1]).T, yres[yok][::1]+bg_sky)
        #     except:
        #         warn = '# visit_grism_sky / GaussianProces failed!\n# visit_grism_sky / Check that this exposure wasn\'t fried by variable backgrounds.'
        #         print(warn)
        #         utils.log_exception(utils.LOGFILE, traceback)
        #         utils.log_comment(utils.LOGFILE, warn)
        #
        #         continue
        #
        #     y_pred, MSE = gp.predict(np.atleast_2d(xmsk).T, eval_MSE=True)
        #     gp_sigma = np.sqrt(MSE)

        if use_spline:
            # Fit with Spline basis functions

            #NXSPL = 50
            xpad = np.arange(-1*NXSPL, im_shape[0]+1*NXSPL)

            Aspl = utils.bspline_templates(xpad, degree=3,
                                           df=4+im_shape[0]//NXSPL,
                                           get_matrix=True, log=False,
                                           clip=0.0001)[1*NXSPL:-1*NXSPL, :]

            Ax = (Aspl.T/yrms).T
            cspl, _, _, _ = np.linalg.lstsq(Ax, (yres+bg_sky)/yrms, 
                                            rcond=utils.LSTSQ_RCOND)
            y_pred = Aspl.dot(cspl)

            try:
                ND = 100
                #covar = np.matrix(np.dot(Ax.T, Ax)).I.A
                covar = utils.safe_invert(np.dot(Ax.T, Ax))
                draws = np.random.multivariate_normal(cspl, covar, ND)
                gp_sigma = np.std(Aspl.dot(draws.T), axis=1)
            except:
                gp_sigma = y_pred*0.

        else:
            # Updated sklearn GaussianProcessRegressor
            nmad_y = utils.nmad(yres)

            gpscl = 100  # rough normalization
            k1 = 0.3**2 * RBF(length_scale=80)  # Background variations
            k2 = 1**2 * WhiteKernel(noise_level=(nmad_y*gpscl)**2)  # noise
            gp_kernel = k1+k2  # +outliers

            yok &= np.abs(yres-np.median(yres)) < 50*nmad_y

            gp = GaussianProcessRegressor(kernel=gp_kernel,
                                          alpha=nmad_y*gpscl/5,
                                          optimizer='fmin_l_bfgs_b',
                                          n_restarts_optimizer=0,
                                          normalize_y=False,
                                          copy_X_train=True,
                                          random_state=None)

            gp.fit(np.atleast_2d(xmsk[yok][::1]).T,
                   (yres[yok][::1]+bg_sky)*gpscl)

            y_pred, gp_sigma = gp.predict(np.atleast_2d(xmsk).T,
                                          return_std=True)
            gp_sigma /= gpscl
            y_pred /= gpscl

        # Plot Results
        pi = ax.plot(med, alpha=0.1, zorder=-100)
        ax.plot(y_pred-bg_sky, color=pi[0].get_color())
        ax.fill_between(xmsk, y_pred-bg_sky-gp_sigma, y_pred-bg_sky+gp_sigma,
                        color=pi[0].get_color(), alpha=0.3,
                        label=grism['files'][j].split('_fl')[0])

        # result
        fp = open(file.replace('_flt.fits', '_column.dat').replace('_rate.fits', '_column.dat'), 'wb')
        fp.write(b'# column obs_resid ok resid uncertainty\n')
        np.savetxt(fp, np.array([xmsk, yres, yok*1, y_pred-bg_sky, gp_sigma]).T, fmt='%.5f')
        fp.close()

        if apply:
            # Subtract the column average in 2D & log header keywords
            gp_res = np.dot(y_pred[:, None]-bg_sky, np.ones((2048, 1)).T).T # changed from 1014
            print(file)
            flt = pyfits.open(file, mode='update')
            flt['SCI', 1].data -= gp_res
            flt[0].header['GSKYCOL'] = (True, 'Subtract column average')
            flt.flush()

    # Finish plot
    ax.legend(loc='lower left', fontsize=10)
    ax.plot([-10, 1024], [0, 0], color='k')
    ax.set_xlim(-10, 1024)
    ax.set_xlabel(r'pixel column ($x$)')
    ax.set_ylabel(r'column average (e-/s)')
    ax.set_title(grism['product'])
    ax.grid()

    fig.tight_layout(pad=0.1)
    fig.savefig('{0}_column.png'.format(grism['product']))
    #fig.savefig('%s_column.pdf' %(grism['product']))
    plt.close()

    # Clean up large arrays
    del(data)
    del(A)
    del(wht)
    del(mask)
    del(model)

    if interactive_status:
        plt.ion()

    return False


def fix_star_centers(root='macs1149.6+2223-rot-ca5-22-032.0-f105w',
                     mag_lim=22, verbose=True, drizzle=False,
                     cutout_size=16):
    """Unset the CR bit (4096) in the centers of bright objects

    Parameters
    ----------
    root : str
        Root name of drizzle product (direct imaging).

    mag_lim : float
        Magnitude limit of objects to consider

    verbose : bool
        Print messages to the terminal

    drizzle : bool
        Redrizzle the output image

    cutout_size : int
        Size of the cutout to extract around the bright stars

    Returns
    -------
    Nothing, updates FLT files in place.

    """
    frame = inspect.currentframe()
    utils.log_function_arguments(utils.LOGFILE, frame,
                                 'prep.fix_star_centers')

    from drizzlepac.astrodrizzle import AstroDrizzle

    EPSF = utils.EffectivePSF()

    sci = pyfits.open('{0}_drz_sci.fits'.format(root))
    #cat = Table.read('{0}.cat'.format(root), format='ascii.commented_header')
    cat = utils.GTable.gread('{0}.cat.fits'.format(root))

    # Load FITS files
    N = sci[0].header['NDRIZIM']
    images = []
    wcs = []
    for i in range(N):
        flt = pyfits.open(sci[0].header['D{0:03d}DATA'.format(i+1)].split('[')[0], mode='update')
        # if True:
        #     flt = pyfits.open('../RAW/'+sci[0].header['D{0:03d}DATA'.format(i+1)].split('[')[0], mode='update')
        wcs.append(pywcs.WCS(flt[1], relax=True))
        images.append(flt)

    yp, xp = np.indices((2048, 2048))#(1014, 1014))
    use = cat['MAG_AUTO'] < mag_lim
    so = np.argsort(cat['MAG_AUTO'][use])

    if verbose:
        print('# {0:6s} {1:12s} {2:12s} {3:7s} {4}     {5}'.format('id', 'ra',
                                                             'dec', 'mag',
                                                             'nDQ', 'nSat'))

    for line in cat[use][so]:
        rd = line['X_WORLD'], line['Y_WORLD']
        nset = []
        nsat = []
        for i in range(N):
            xi, yi = wcs[i].all_world2pix([rd[0], ], [rd[1], ], 0)
            r = np.sqrt((xp-xi[0])**2 + (yp-yi[0])**2)
            unset = (r <= 3) & ((images[i]['DQ'].data & 4096) > 0)
            nset.append(unset.sum())
            if nset[i] > 0:
                images[i]['DQ'].data[unset] -= 4096

            # Fill saturated with EPSF fit
            satpix = (r <= 10) & (((images[i]['DQ'].data & 256) > 0) | ((images[i]['DQ'].data & 2048) > 0))
            nsat.append(satpix.sum())

            if nsat[i] > 0:
                xpi = int(np.round(xi[0]))
                ypi = int(np.round(yi[0]))

                slx = slice(xpi-cutout_size, xpi+cutout_size)
                sly = slice(ypi-cutout_size, ypi+cutout_size)

                sci = images[i]['SCI'].data[sly, slx]
                dq = images[i]['DQ'].data[sly, slx]
                dqm = dq - (dq & 2048)
                err = images[i]['ERR'].data[sly, slx]
                mask = satpix[sly, slx]

                ivar = 1/err**2
                ivar[(~np.isfinite(ivar)) | (dqm > 0)] = 0

                # Fit the EPSF model
                try:
                    psf_filter = images[0][0].header['FILTER']
                    Np = 15
                    guess = [cutout_size-1, cutout_size-1]
                    #guess = None
                    tol = 1.e-3

                    psf_params = EPSF.fit_ePSF(sci, ivar=ivar, center=None,
                                               tol=tol, N=Np,
                                    origin=(ypi-cutout_size, xpi-cutout_size),
                                    filter=psf_filter, get_extended=True,
                                    method='Powell', only_centering=True,
                                    guess=guess, psf_params=None)

                    result = EPSF.fit_ePSF(sci, ivar=ivar, center=None,
                                               tol=tol, N=Np,
                                    origin=(ypi-cutout_size, xpi-cutout_size),
                                    filter=psf_filter, get_extended=True,
                                    method='Powell', only_centering=True,
                                    guess=guess, psf_params=psf_params)

                    psf, psf_bkg, psfA, psf_coeffs = result

                    # psf = EPSF.get_ePSF(psf_params,
                    #                 origin=(ypi-cutout_size, xpi-cutout_size),
                    #                 shape=sci.shape, filter=psf_filter,
                    #                 get_extended=True)

                    # if i == 0:
                    #     break
                except:
                    continue

                sci[mask] = psf[mask]
                dq[mask] -= (dq[mask] & 2048)
                #dq[mask] -= (dq[mask] & 256)
                #dq[mask] |= 512

        if verbose:
            print('{0:6d} {1:12.6f} {2:12.6f} {3:7.2f} {4} {5}'.format(
                line['NUMBER'], rd[0], rd[1], line['MAG_AUTO'], nset, nsat))

    # Overwrite image
    for i in range(N):
        images[i].flush()

    if drizzle:
        files = [flt.filename() for flt in images]

        bits  = 576

        if root.startswith('par'):
            pixfrac = 1.0
        else:
            pixfrac = 0.8

        # Fix Nans:
        for flt_file in files:
            utils.fix_flt_nan(flt_file, bad_bit=4096, verbose=True)

        AstroDrizzle(files, output=root,
                     clean=True, final_pixfrac=pixfrac, context=False,
                     resetbits=0, final_bits=bits, driz_sep_bits=bits,
                     preserve=False, driz_separate=False,
                     driz_sep_wcs=False, median=False, blot=False,
                     driz_cr=False, driz_cr_corr=False, build=False,
                     final_wht_type='IVM')

        clean_drizzle(root)
        #cat = make_drz_catalog(root=root)
        cat = make_SEP_catalog(root=root)


def find_single_image_CRs(visit, simple_mask=False, with_ctx_mask=True,
                          run_lacosmic=True):
    """Use LACosmic to find CRs in parts of an ACS mosaic where only one
    exposure was available

    Parameters
    ----------
    visit : dict
        List of visit information from `~grizli.utils.parse_flt_files`.

    simple_mask : bool
        If true, set 1024 CR bit for all parts of a given FLT where it does
        not overlap with any others in the visit.  If False, then run
        LACosmic to flag CRs in this area but keep the pixels.

    run_lacosmic : bool
        Run LA Cosmic.

    Requires context (CTX) image `visit['product']+'_drc_ctx.fits`.
    """
    from drizzlepac import astrodrizzle
    try:
        import lacosmicx
        has_lacosmicx = True
    except:
        if run_lacosmic:
            print('Warning (find_single_image_CRs): couldn\'t import lacosmicx')

        utils.log_exception(utils.LOGFILE, traceback)
        utils.log_comment(utils.LOGFILE, "# ! LACosmicx requested but not found")
        has_lacosmicx = False

    # try:
    #     import reproject
    #     HAS_REPROJECT = True
    # except:
    #     HAS_REPROJECT = False
    HAS_REPROJECT = False

    ctx_files = glob.glob(visit['product']+'_dr?_ctx.fits')
    has_ctx = len(ctx_files) > 0
    if has_ctx:
        ctx = pyfits.open(ctx_files[0])
        bits = np.log2(ctx[0].data)
        mask = ctx[0].data == 0
        #single_image = np.cast[np.float32]((np.cast[int](bits) == bits) & (~mask))
        single_image = np.cast[np.float]((np.cast[int](bits) == bits) & (~mask))
        ctx_wcs = pywcs.WCS(ctx[0].header)
        ctx_wcs.pscale = utils.get_wcs_pscale(ctx_wcs)
    else:
        simple_mask = False
        with_ctx_mask = False

    for file in visit['files']:
        flt = pyfits.open(file, mode='update')

        # WFPC2
        if '_c0' in file:
            dq_hdu = pyfits.open(file.replace('_c0', '_c1'), mode='update')
            dq_extname = 'SCI'
        else:
            dq_hdu = flt
            dq_extname = 'DQ'

        for ext in [1, 2, 3, 4]:

            if ('SCI', ext) not in flt:
                continue

            flt_wcs = pywcs.WCS(flt['SCI', ext].header, fobj=flt, relax=True)
            flt_wcs.pscale = utils.get_wcs_pscale(flt_wcs)

            if has_ctx:
                blotted = utils.blot_nearest_exact(single_image, ctx_wcs,
                                                   flt_wcs)

                ctx_mask = blotted > 0
            else:
                ctx_mask = np.zeros(flt['SCI', ext].data.shape, dtype=bool)

            sci = flt['SCI', ext].data
            dq = dq_hdu[dq_extname, ext].data

            if simple_mask:
                print('{0}: Mask image without overlaps, extension {1:d}'.format(file, ext))
                dq[ctx_mask] |= 1024
            else:
                print('{0}: Clean CRs with LACosmic, extension {1:d}'.format(file, ext))

                if with_ctx_mask:
                    inmask = blotted == 0
                else:
                    inmask = dq > 0

                if run_lacosmic & has_lacosmicx:
                    crmask, clean = lacosmicx.lacosmicx(sci, inmask=inmask,
                             sigclip=4.5, sigfrac=0.3, objlim=5.0, gain=1.0,
                             readnoise=6.5, satlevel=65536.0, pssl=0.0,
                             niter=4, sepmed=True, cleantype='meanmask',
                             fsmode='median', psfmodel='gauss',
                             psffwhm=2.5, psfsize=7, psfk=None, psfbeta=4.765,
                             verbose=False)
                else:
                    crmask = ctx_mask

                if with_ctx_mask:
                    dq[crmask & ctx_mask] |= 1024
                else:
                    dq[crmask] |= 1024

                #sci[crmask & ctx_mask] = 0

        flt.flush()

def clean_amplifier_residuals(files, extensions=[1,2], minpix=5e5, max_percentile=99, seg_hdu=None, skip=10, polynomial_degree=3, verbose=True, imsh_kwargs={'vmin':-1.e-3, 'vmax':1.e-3, 'cmap':'magma'}):
    """
    Fit and remove a 2D polynomial fit to the detector-frame UVIS/WFC images
    
    Parameters
    ----------
    files : list
        List of FLC files

    extensions : list
        List of extensions to consider (ACS and UVIS have two).  Extensions
        will be addressed as ``im['SCI',ext]``.

    minpix : int
        Minimum number of unmasked pixels required to perform the fit

    seg_hdu : `~astropy.fits.ImageHDU`
        Optional HDU defining a mask for the individual exposures.  Will 
        be blotted to the FLC frame and valid pixels are taken to be where
        seg_hdu.data == 0 (e.g., a segmentation image).

    skip : int
        Pass every ``skip`` (unmasked) pixel to the polynomial fit.

    polynomial_degree : int
        Order of the `~astropy.models.Polynomial2D` model to use.

    verbose : bool
        Print status information

    imsh_kwargs : dict
        Args to pass to `~matplotlib.pyplot.imshow` for the figure

    """
    from astropy.modeling.fitting import LinearLSQFitter
    from astropy.modeling.models import Polynomial2D
    from matplotlib.ticker import MultipleLocator
    
    if len(files) == 0:
        print('No files specified')
        return False
        
    if files[0].startswith('j'):
        # ACS WFC
        sh = (2048, 4096)
    else:
        sh = (2051, 4096)

    yp, xp = np.indices(sh, dtype=np.float32)
    yp /= sh[0]+1
    xp /= sh[1]+1

    num = np.zeros(sh, dtype=np.float32)
    den = np.zeros(sh, dtype=np.float32)

    if seg_hdu is not None:
        seg_wcs = pywcs.WCS(seg_hdu.header)

    ims = [pyfits.open(file, mode='update') for file in files]

    n_ext = len(extensions)
    fig, axes = plt.subplots(nrows=n_ext, ncols=1, figsize=(4, 2*n_ext), 
                             sharex=True)

    for ext in extensions:
        for im in ims:
            wht = 1/im['ERR',ext].data**2*(im['DQ',ext].data == 0)
            valid = np.isfinite(wht) & np.isfinite(im['SCI',ext].data)

            if verbose:
                print(f'   Process {im.filename()}[{ext}]')

            if seg_hdu is not None:
                flc_wcs = pywcs.WCS(im['SCI',ext].header, fobj=im)
                _blt = utils.blot_nearest_exact(seg_hdu.data, seg_wcs, 
                                                flc_wcs, verbose=False, 
                                                stepsize=-1, 
                                                scale_by_pixel_area=False, 
                                                wcs_mask=True, fill_value=0)

                valid &= (_blt == 0)

            wht[~valid] = 0
            if 'MDRIZSKY' in im['SCI',ext].header:
                bkg = im['SCI',ext].header['MDRIZSKY']
            else:
                bkg = np.median(im['SCI', ext].data[valid])

            _sci = (im['SCI',ext].data - bkg)/im[0].header['EXPTIME']
            num += _sci*wht
            den += wht

        avg = num/den
        avg[den == 0] = 0

        # Amps in detector middle
        poly = Polynomial2D(polynomial_degree)
        fitter = LinearLSQFitter()

        quad_model = np.zeros(sh, dtype=np.float32)

        _h = pyfits.Header()
        _h['QORDER'] = polynomial_degree, 'Quad polynomial degree'

        for q in [1,2]:
            quad = (xp >= (q-1)/2.) & (xp < q/2.) 
            clip = quad & (den > 0)
            limit = np.percentile(avg[clip], max_percentile)
            clip &= avg < limit
            
            if clip.sum() < minpix:
                print('Warning: not enough pixels found for ext:{ext} q:{q}')
                continue
                
            _fit = fitter(poly, xp[clip][::skip], yp[clip][::skip], 
                          avg[clip][::skip]) 

            quad_model[quad] = _fit(xp[quad], yp[quad])
            for name, val in zip(_fit.param_names, _fit.parameters):
                _h[f'Q{q}_{name}'] = (val, 'Quad polynomial component')

        axes[::-1][ext-1].imshow(quad_model, **imsh_kwargs)
        axes[::-1][ext-1].text(0.05, 0.95, f'Ext {ext}', ha='left', va='top', 
                               color='w', fontsize=10, 
                               transform=axes[::-1][ext-1].transAxes)

        axes[::-1][ext-1].text(0.05, 0.05, f'Q1', ha='left', va='bottom', 
                               color='w', fontsize=8, 
                               transform=axes[::-1][ext-1].transAxes)

        axes[::-1][ext-1].text(0.55, 0.05, f'Q2', ha='left', va='bottom', 
                               color='w', fontsize=8, 
                               transform=axes[::-1][ext-1].transAxes)

        for im in ims:
            expt = im[0].header['EXPTIME']
            im['SCI',ext].data -= quad_model*expt
            
            for key, comment in zip(_h.keys(), _h.comments):
                if key in im['SCI', ext].header:
                    # Already exists, add polynomial component
                    im['SCI',ext].header[key] += _h[key]
                else:
                    im['SCI',ext].header[key] = (_h[key], comment)

    for ax in axes:
        ax.xaxis.set_major_locator(MultipleLocator(1024))
        ax.xaxis.set_minor_locator(MultipleLocator(256))
        ax.yaxis.set_major_locator(MultipleLocator(1024))
        ax.yaxis.set_minor_locator(MultipleLocator(256))

    fig.tight_layout(pad=0.5)

    for im in ims:
        im.flush()

    return fig


def drizzle_overlaps(exposure_groups, parse_visits=False, check_overlaps=True, max_files=999, isJWST=False, pixfrac=0.8, scale=0.06, skysub=True, skymethod='localmin', skyuser='MDRIZSKY', bits=None, build=False, final_wcs=True, final_rot=0, final_outnx=None, final_outny=None, final_ra=None, final_dec=None, final_wht_type='EXP', final_wt_scl='exptime', final_kernel='square', context=False, static=True, use_group_footprint=False, fetch_flats=True, fix_wcs_system=False, include_saturated=False, run_driz_cr=False, driz_cr_snr=None, driz_cr_scale=None, resetbits=0, driz_cr_snr_grow=1, driz_cr_scale_grow=1, log=False, **kwargs):
    """Combine overlapping visits into single output mosaics

    Parameters
    ----------
    exposure_groups : list
        Output list of visit information from `~grizli.utils.parse_flt_files`.

    parse_visits : bool
        If set, parse the `exposure_groups` list for overlaps with
        `~grizli.utils.parse_visit_overlaps`, otherwise assume that it has
        already been parsed.

    check_overlaps: bool
        Only pass exposures that overlap with the desired output mosaic to
        AstroDrizzle.

    max_files : bool
        Split output products if the number of exposures in a group is greater
        than `max_files`.  Default value of 999 appropriate for AstroDrizzle,
        which crashes because it tries to create a header keyword with only
        three digits (i.e., 0-999).

    pixfrac : float
        `~drizzlepac.astrodrizzle.AstroDrizzle` "pixfrac" value.

    scale : type
        `~drizzlepac.astrodrizzle.AstroDrizzle` "scale" value, output pixel
        scale in `~astropy.units.arcsec`.

    skysub : bool
        Run `~drizzlepac.astrodrizzle.AstroDrizzle` sky subtraction.

    bits : None or int
        Data quality bits to treat as OK.  If None, then default to 64+32 for
        ACS and 512+64 for WFC3/IR.

    final_* : Parameters passed through to AstroDrizzle to define output WCS
        Note that these are overridden if an exposure group has a 'reference'
        keyword pointing to a reference image / WCS.

    Returns
    -------
    Produces drizzled images.

    """
    if log:
        frame = inspect.currentframe()
        utils.log_function_arguments(utils.LOGFILE, frame,
                                     'prep.drizzle_overlaps')

    from drizzlepac.astrodrizzle import AstroDrizzle
    from shapely.geometry import Polygon

    if parse_visits:
        exposure_groups = utils.parse_visit_overlaps(exposure_groups, buffer=15.)

    # Drizzle can only handle 999 files at a time
    if check_overlaps:
        for group in exposure_groups:
            if 'reference' not in group:
                continue

            if 'footprints' in group:
                footprints = group['footprints']
            elif ('footprint' in group) & use_group_footprint:
                footprints = [group['footprint']]*len(group['files'])
            else:
                footprints = []
                files = group['files']
                for i in range(len(files)):
                    print(i, files[i])
                    im = pyfits.open(files[i])
                    p_i = None
                    for ext in [1, 2, 3, 4]:
                        if ('SCI', ext) in im:
                            wcs = pywcs.WCS(im['SCI', ext], fobj=im)
                            fp_x = wcs.calc_footprint()
                            if p_i is None:
                                p_i = Polygon(fp_x)
                            else:
                                p_i = p_i.union(fp_x)

                    footprints.append()

            ref = pyfits.getheader(group['reference'])
            wcs = pywcs.WCS(ref)
            ref_fp = Polygon(wcs.calc_footprint())

            files = []
            out_fp = []

            if 'awspath' in group:
                aws = []

            for j in range(len(group['files'])):
                olap = ref_fp.intersection(footprints[j])
                if olap.area > 0:
                    files.append(group['files'][j])
                    if 'awspath' in group:
                        aws.append(group['awspath'][j])

                    out_fp.append(footprints[j])

            print(group['product'], len(files), len(group['files']))
            group['files'] = files
            group['footprints'] = out_fp
            if 'awspath' in group:
                group['awspath'] = aws

            # Download the file from aws.  The 'awspath' entry
            # is a list with the same length of 'files', and starts with
            # the bucket name.
            if 'awspath' in group:
                import boto3
                session = boto3.Session()
                s3 = boto3.resource('s3')

                bkt = None
                for awspath, file in zip(group['awspath'], group['files']):
                    if os.path.exists(file):
                        continue

                    spl = awspath.split('/')
                    bucket_name = spl[0]
                    path_to_file = '/'.join(spl[1:])

                    if bkt is None:
                        bkt = s3.Bucket(bucket_name)
                    else:
                        if bkt.name != bucket_name:
                            bkt = s3.Bucket(bucket_name)

                    s3_file = (path_to_file+'/'+file).replace('//', '/')
                    print('Fetch from s3:  s3://{0}/{1}'.format(bucket_name, s3_file))
                    bkt.download_file(s3_file, file,
                                    ExtraArgs={"RequestPayer": "requester"})

    if max_files > 0:
        all_groups = []
        for group in exposure_groups:
            N = len(group['files']) // int(max_files) + 1
            if N == 1:
                all_groups.append(group)
            else:
                for k in range(N):
                    sli = slice(k*max_files, (k+1)*max_files)
                    files_list = group['files'][sli]
                    root = '{0}-{1:03d}'.format(group['product'], k)
                    g_k = OrderedDict(product=root,
                                      files=files_list,
                                      reference=group['reference'])

                    if 'footprints' in group:
                        g_k['footprints'] = group['footprints'][sli]

                    all_groups.append(g_k)

    else:
        all_groups = exposure_groups

    for group in all_groups:
        if len(group['files']) == 0:
            continue

        isACS = '_flc' in group['files'][0]
        isWFPC2 = '_c0' in group['files'][0]

        if (driz_cr_snr is None) | (driz_cr_scale is None):
            if isACS:
                driz_cr_snr = '3.5 3.0'
                driz_cr_scale = '1.2 0.7'
            elif isWFPC2:
                driz_cr_snr = '3.5 3.0'
                driz_cr_scale = '1.2 0.7'
            elif isJWST:
                driz_cr_snr = '20.0 10.0'
                driz_cr_scale = '50.0 20.0'
            else:
                driz_cr_snr = '8.0 5.0'
                driz_cr_scale = '2.5 0.7'
            
            if driz_cr_snr_grow != 1:
                spl = driz_cr_snr.split()
                new_snr = np.cast[float](spl)*driz_cr_snr_grow
                driz_cr_snr = ' '.join([f'{val:.2f}' for val in new_snr])
            
            if driz_cr_scale_grow != 1:
                spl = driz_cr_scale.split()
                new_scale = np.cast[float](spl)*driz_cr_scale_grow
                driz_cr_scale = ' '.join([f'{val:.2f}' for val in new_scale])
            
        if bits is None:
            if isACS | isWFPC2:
                bits = 64+32
            else:
                bits  =  576

            if include_saturated:
                bits |= 256

        # All the same instrument?
        inst_keys = np.unique([os.path.basename(file)[0] for file in group['files']])

        print('\n\n### drizzle_overlaps: {0} ({1})\n'.format(group['product'],
                                                     len(group['files'])))

        if fetch_flats:
            # PFL files needed for IVM weights
            for file in group['files']:
                try:
                    if isWFPC2:
                        im = pyfits.open(file)
                        flat_file = im[0].header['FLATFILE'].strip('uref$')
                        utils.fetch_wfpc2_calib(file=flat_file,
                                                path=os.getenv('uref'),
                                                use_mast=False, verbose=True,
                                                overwrite=True)
                    else:
                        utils.fetch_hst_calibs(file, calib_types=['PFLTFILE'],
                                       verbose=False)
                except:
                    utils.log_exception(utils.LOGFILE, traceback)

        # Fetch files from aws
        if 'reference' in group:
            AstroDrizzle(group['files'], output=group['product'],
                     clean=True, context=context, preserve=False,
                     skysub=skysub, skyuser=skyuser, skymethod=skymethod,
                     driz_separate=run_driz_cr, driz_sep_wcs=run_driz_cr,
                     median=run_driz_cr, blot=run_driz_cr,
                     driz_cr=run_driz_cr,
                     driz_cr_snr=driz_cr_snr, driz_cr_scale=driz_cr_scale,
                     driz_cr_corr=False, driz_combine=True,
                     final_bits=bits, coeffs=True, build=build,
                     final_wht_type=final_wht_type,
                     final_wt_scl=final_wt_scl,
                     final_pixfrac=pixfrac,
                     final_wcs=True, final_refimage=group['reference'],
                     final_kernel=final_kernel,
                     resetbits=resetbits,
                     static=(static & (len(inst_keys) == 1)))
        else:
            AstroDrizzle(group['files'], output=group['product'],
                     clean=True, context=context, preserve=False,
                     skysub=skysub, skyuser=skyuser, skymethod=skymethod,
                     driz_separate=run_driz_cr, driz_sep_wcs=run_driz_cr,
                     median=run_driz_cr, blot=run_driz_cr,
                     driz_cr=run_driz_cr,
                     driz_cr_snr=driz_cr_snr, driz_cr_scale=driz_cr_scale,
                     driz_cr_corr=False, driz_combine=True,
                     final_bits=bits, coeffs=True, build=build,
                     final_wht_type=final_wht_type,
                     final_wt_scl=final_wt_scl,
                     final_pixfrac=pixfrac,
                     final_wcs=final_wcs, final_rot=final_rot,
                     final_scale=scale,
                     final_ra=final_ra, final_dec=final_dec,
                     final_outnx=final_outnx, final_outny=final_outny,
                     final_kernel=final_kernel,
                     resetbits=resetbits,
                     static=(static & (len(inst_keys) == 1)))

        clean_drizzle(group['product'], fix_wcs_system=fix_wcs_system)


def manual_alignment(visit, ds9, reference=None, reference_catalogs=['SDSS', 'PS1', 'GAIA', 'WISE'], use_drz=False):
    """Manual alignment of a visit with respect to an external region file

    Parameters
    ----------
    visit : dict
        List of visit information from `~grizli.utils.parse_flt_files`.

    ds9 : `~grizli.ds9.DS9`
        DS9 instance for interaction.  Requires `~pyds9` and the extended
        methods in `~grizli.ds9.DS9`.

    reference : str
        Filename of a DS9 region file that will be used as reference.  If
        None, then tries to find a local file based on the `visit['product']`.

    reference_catalogs : list
        If no valid `reference` file provided or found, query external
        catalogs with `~grizli.prep.get_radec_catalog`.  The external
        catalogs will be queried in the order specified in this list.


    Returns
    -------
    Generates a file like `{{0}}.align_guess'.format(visit['product'])` that
    the alignment scripts know how to read.

    .. note::

    The alignment here is done interactively in the DS9 window.  The script
    prompts you to first center the frame on a source in the image itself,
    which can be done in "panning" mode.  After centering, hit <enter> in the
    command line.  The script will then prompt to center the frame on the
    corresponding region from the reference file.  After recentering, type
    enter again and the output file will be computed and stored.

    If you wish to break out of the script and not generate the output file,
    type any character in the terminal at the first pause/prompt.

    """
    import os

    ref_image = os.path.join(os.getcwd(), '../RAW/', visit['files'][0])
    files = glob.glob('{0}_dr?_sci.fits'.format(visit['product']))
    ext = 1
    if use_drz & (len(files) > 0):
        ref_image = files[0]
        ext = 0

    im = pyfits.open(ref_image)
    ra, dec = im[ext].header['CRVAL1'], im[ext].header['CRVAL2']

    if reference is None:
        reg_files = glob.glob('{0}_*reg'.format(visit['product']))
        if len(reg_files) == 0:
            get_radec_catalog(ra=ra, dec=dec, radius=3.,
                              product=visit['product'], verbose=True,
                              reference_catalogs=reference_catalogs,
                              date=im[0].header['EXPSTART'],
                              date_format='mjd')

        reg_files = glob.glob('{0}_*reg'.format(visit['product']))
        reference = os.path.join(os.getcwd(), reg_files[0])

    print(visit['product'], reference)

    #im = pyfits.open('{0}_drz_sci.fits'.format(visit['product']))
    #ds9.view(im[1].data, header=im[1].header)
    if '_c0' in im.filename():
        ds9.set('file {0}[3]'.format(im.filename()))
    else:
        ds9.set('file {0}'.format(im.filename()))

    ds9.set('regions file '+reference)
    x = input('pan to object in image: ')
    if x:
        print('Input detected ({0}).  Abort.'.format(x))
        return False

    x0 = np.cast[float](ds9.get('pan image').split())
    x = input('pan to object in region: ')
    x1 = np.cast[float](ds9.get('pan image').split())

    print('Saved {0}.align_guess'.format(visit['product']))

    dx = x0[0]-x1[0]
    dy = x0[1]-x1[1]

    if '_c0' in im.filename():
        dx *= -1
        dy * + -1

    np.savetxt('{0}.align_guess'.format(visit['product']), [[dx, dy, 0, 1].__repr__()[1:-1].replace(',', '')], fmt='%s')


def extract_fits_log(file='idk106ckq_flt.fits', get_dq=True):
    """
    not used
    """
    log = OrderedDict()
    im = pyfits.open(file)

    for k in im[0].header:
        if k in ['HISTORY', 'COMMENT', 'ORIGIN', '']:
            continue

        if k.strip().startswith('/'):
            continue

        log[k] = im[0].header[k]

    log['chips'] = []

    if get_dq:
        idx = np.arange(2048**2, dtype=np.int32).reshape((2048, 2048))

    for chip in [1, 2, 3, 4]:
        key = 'SCI{0}'.format(chip)
        if ('SCI', chip) in im:
            log['chips'].append(chip)
            log[key] = OrderedDict()
            h = im['SCI', chip].header
            for k in h:
                if k in ['HISTORY', 'COMMENT', 'ORIGIN', '']:
                    continue

                if k.strip().startswith('/'):
                    continue

                log[key][k] = h[k]

            if get_dq:
                dq = im['DQ', chip].data
                mask = dq > 0
                log['DQi{0}'.format(chip)] = list(idx[mask].astype(str))
                log['DQv{0}'.format(chip)] = list(dq[mask].astype(str))

    return log<|MERGE_RESOLUTION|>--- conflicted
+++ resolved
@@ -3100,15 +3100,11 @@
                                drizzle_params={},
                                iter_atol=1.e-4,
                                imaging_bkg_params=None,
-<<<<<<< HEAD
                                isJWST=False,
-                               reference_catalogs=['GAIA', 'PS1', 'SDSS', 'WISE'],
-=======
                                run_separate_chip_sky=True,
                                separate_chip_kwargs={},
                                reference_catalogs=['GAIA', 'PS1', 
                                                    'SDSS', 'WISE'],
->>>>>>> 030fbfd7
                                use_self_catalog=False):
     """Full processing of a direct (+grism) image visit.
     
